# Host Headers

Ambassador Edge Stack supports several different methods for managing the HTTP `Host` header.

## Using `host` and `host_regex`

A mapping that specifies the `host` attribute will take effect _only_ if the HTTP `Host` header matches the value in the `host` attribute. If `host_regex` is `true`, the `host` value is taken to be a regular expression, otherwise an exact string match is required.

You may have multiple mappings listing the same resource but different `host` attributes to effect `Host`-based routing. An example:

```yaml
---
<<<<<<< HEAD
apiVersion: getambassador.io/v1
=======
apiVersion: getambassador.io/v2
>>>>>>> 2d5e7497
kind:  Mapping
metadata:
  name:  tour-ui
spec:
  prefix: /
  service: tour1
---
<<<<<<< HEAD
apiVersion: getambassador.io/v1
=======
apiVersion: getambassador.io/v2
>>>>>>> 2d5e7497
kind:  Mapping
metadata:
  name:  tour-ui2
spec:
  prefix: /
  host: tour.datawire.io
  service: tour2
---
<<<<<<< HEAD
apiVersion: getambassador.io/v1
=======
apiVersion: getambassador.io/v2
>>>>>>> 2d5e7497
kind:  Mapping
metadata:
  name:  tour-ui3
spec:
  prefix: /
  host: "^tour[2-9]\\.datawire\\.io$"
  host_regex: true
  service: tour3
```

will map requests for `/` to

- the `tour2` service if the `Host` header is `tour.datawire.io`;
- the `toru3` service if the `Host` header matches `^tour[2-9]\\.datawire\\.io$`; and to
- the `tour1` service otherwise.

Note that enclosing regular expressions in quotes can be important to prevent backslashes from being doubled.

## Using `host_rewrite`

By default, the `Host` header is not altered when talking to the service -- whatever `Host` header the client gave to Ambassador Edge Stack will be presented to the service. For many microservices this will be fine, but if you use Ambassador Edge Stack to route to services that use the `Host` header for routing, it's likely to fail (legacy monoliths are particularly susceptible to this, as well as external services). You can use `host_rewrite` to force the `Host` header to whatever value that such target services need.

An example: the default Ambassador Edge Stack configuration includes the following mapping for `httpbin.org`:

```yaml
---
<<<<<<< HEAD
apiVersion: getambassador.io/v1
kind:  Mapping
metadata:
  name:  httpbin
spec:
  prefix: /httpbin/
  service: httpbin.org:80
  host_rewrite: httpbin.org
=======
apiVersion: getambassador.io/v2
kind: Mapping
name: httpbin_mapping
prefix: /httpbin/
service: httpbin.org:80
host_rewrite: httpbin.org
>>>>>>> 2d5e7497
```

As it happens, `httpbin.org` is virtually hosted, and it simply _will not_ function without a `Host` header of `httpbin.org`, which means that the `host_rewrite` attribute is necessary here.

## `host` and `method`

Internally:

- the `host` attribute becomes a `header` match on the `:authority` header; and
- the `method` attribute becomes a `header` match on the `:method` header.

You will see these headers in the diagnostic service if you use the `method` or `host` attributes.

<|MERGE_RESOLUTION|>--- conflicted
+++ resolved
@@ -10,11 +10,7 @@
 
 ```yaml
 ---
-<<<<<<< HEAD
-apiVersion: getambassador.io/v1
-=======
 apiVersion: getambassador.io/v2
->>>>>>> 2d5e7497
 kind:  Mapping
 metadata:
   name:  tour-ui
@@ -22,11 +18,7 @@
   prefix: /
   service: tour1
 ---
-<<<<<<< HEAD
-apiVersion: getambassador.io/v1
-=======
 apiVersion: getambassador.io/v2
->>>>>>> 2d5e7497
 kind:  Mapping
 metadata:
   name:  tour-ui2
@@ -35,11 +27,7 @@
   host: tour.datawire.io
   service: tour2
 ---
-<<<<<<< HEAD
-apiVersion: getambassador.io/v1
-=======
 apiVersion: getambassador.io/v2
->>>>>>> 2d5e7497
 kind:  Mapping
 metadata:
   name:  tour-ui3
@@ -66,8 +54,7 @@
 
 ```yaml
 ---
-<<<<<<< HEAD
-apiVersion: getambassador.io/v1
+apiVersion: getambassador.io/v2
 kind:  Mapping
 metadata:
   name:  httpbin
@@ -75,14 +62,6 @@
   prefix: /httpbin/
   service: httpbin.org:80
   host_rewrite: httpbin.org
-=======
-apiVersion: getambassador.io/v2
-kind: Mapping
-name: httpbin_mapping
-prefix: /httpbin/
-service: httpbin.org:80
-host_rewrite: httpbin.org
->>>>>>> 2d5e7497
 ```
 
 As it happens, `httpbin.org` is virtually hosted, and it simply _will not_ function without a `Host` header of `httpbin.org`, which means that the `host_rewrite` attribute is necessary here.
@@ -94,5 +73,4 @@
 - the `host` attribute becomes a `header` match on the `:authority` header; and
 - the `method` attribute becomes a `header` match on the `:method` header.
 
-You will see these headers in the diagnostic service if you use the `method` or `host` attributes.
-
+You will see these headers in the diagnostic service if you use the `method` or `host` attributes.