--- conflicted
+++ resolved
@@ -49,43 +49,26 @@
 
 ```yaml
 ---
-<<<<<<< HEAD
-apiVersion: getambassador.io/v1
+apiVersion: getambassador.io/v2
 kind:  TCPMapping
 metadata:
   name:  ssh
 spec:
   port: 2222
   service: upstream:22
-=======
-apiVersion: getambassador.io/v2
-kind: TCPMapping
-name: ssh_mapping
-port: 2222
-service: upstream:22
->>>>>>> 2d5e7497
 ```
 
 could be used to relay an SSH connection on port 2222, or
 
 
 ```yaml
-<<<<<<< HEAD
-apiVersion: getambassador.io/v1
+apiVersion: getambassador.io/v2
 kind:  TCPMapping
 metadata:
   name:  cockroach
 spec:
   port: 26257
   service: cockroach:26257
-=======
----
-apiVersion: getambassador.io/v2
-kind: TCPMapping
-name: cockroach_mapping
-port: 26257
-service: cockroach:26257
->>>>>>> 2d5e7497
 ```
 
 could proxy a CockroachDB connection.
@@ -102,8 +85,7 @@
 
 ```yaml
 ---
-<<<<<<< HEAD
-apiVersion: getambassador.io/v1
+apiVersion: getambassador.io/v2
 kind:  TLSContext
 metadata:
   name:  my-context
@@ -113,7 +95,7 @@
   - my-host-2
   secret: supersecret
 ---
-apiVersion: getambassador.io/v1
+apiVersion: getambassador.io/v2
 kind:  TCPMapping
 metadata:
   name:  my-host-1
@@ -122,7 +104,7 @@
   host: my-host-1
   service: upstream-host-1:9999
 ---
-apiVersion: getambassador.io/v1
+apiVersion: getambassador.io/v2
 kind:  TCPMapping
 metadata:
   name:  my-host-2
@@ -130,29 +112,6 @@
   port: 2222
   host: my-host-2
   service: upstream-host-2:9999
-=======
-apiVersion: getambassador.io/v2
-kind: TLSContext
-name: my-context
-hosts:
-- my-host-1
-- my-host-2
-secret: supersecret
----
-apiVersion: getambassador.io/v2
-kind: TCPMapping
-name: test_mapping
-port: 2222
-host: my-host-1
-service: upstream-host-1:9999
----
-apiVersion: getambassador.io/v2
-kind: TCPMapping
-name: test_mapping
-port: 2222
-host: my-host-2
-service: upstream-host-2:9999
->>>>>>> 2d5e7497
 ```
 
 The example above will accept a TLS connection with SNI on port 2222. If the client requests SNI host `my-host-1`, the decrypted traffic will be relayed to `upstream-host-1`, port 9999. If the client requests SNI host `my-host-2`, the decrypted traffic will be relayed to `upstream-host-1`, port 9999. Any other SNI host will cause the TLS handshake to fail.
@@ -169,8 +128,7 @@
 
 ```yaml
 ---
-<<<<<<< HEAD
-apiVersion: getambassador.io/v1
+apiVersion: getambassador.io/v2
 kind:  TLSContext
 metadata:
   name:  my-context
@@ -180,14 +138,14 @@
   - my-host-2
   secret: supersecret
 ---
-apiVersion: getambassador.io/v1
+apiVersion: getambassador.io/v2
 kind:  TLSContext
 metadata:
   name:  origination-context
 spec:
   secret: othersecret
 ---
-apiVersion: getambassador.io/v1
+apiVersion: getambassador.io/v2
 kind:  TCPMapping
 metadata:
   name:  test-1
@@ -197,7 +155,7 @@
   tls: true
   service: upstream-host-1:9999
 ---
-apiVersion: getambassador.io/v1
+apiVersion: getambassador.io/v2
 kind:  TCPMapping
 metadata:
   name:  test-2
@@ -206,36 +164,6 @@
   host: my-host-2
   tls: origination-context
   service: upstream-host-2:9999
-=======
-apiVersion: getambassador.io/v2
-kind: TLSContext
-name: my-context
-hosts:
-- my-host-1
-- my-host-2
-secret: supersecret
----
-apiVersion: getambassador.io/v2
-kind: TLSContext
-name: origination-context
-secret: othersecret
----
-apiVersion: getambassador.io/v2
-kind: TCPMapping
-name: test_mapping
-port: 2222
-host: my-host-1
-tls: true
-service: upstream-host-1:9999
----
-apiVersion: getambassador.io/v2
-kind: TCPMapping
-name: test_mapping
-port: 2222
-host: my-host-2
-tls: origination-context
-service: upstream-host-2:9999
->>>>>>> 2d5e7497
 ```
 
 The example above will accept a TLS connection with SNI on port 2222. 
@@ -254,15 +182,14 @@
 
 ```yaml
 ---
-<<<<<<< HEAD
-apiVersion: getambassador.io/v1
+apiVersion: getambassador.io/v2
 kind:  TLSContext
 metadata:
   name:  origination-context
 spec:
   secret: othersecret
 ---
-apiVersion: getambassador.io/v1
+apiVersion: getambassador.io/v2
 kind:  TCPMapping
 metadata:
   name:  test
@@ -270,19 +197,6 @@
   port: 2222
   tls: true
   service: upstream-host:9999
-=======
-apiVersion: getambassador.io/v2
-kind: TLSContext
-name: origination-context
-secret: othersecret
----
-apiVersion: getambassador.io/v2
-kind: TCPMapping
-name: test_mapping
-port: 2222
-tls: true
-service: upstream-host:9999
->>>>>>> 2d5e7497
 ```
 
 The example above will accept **any** connection to port 2222 and relay it over a **TLS** connection to `upstream-host` port 9999. No client certificate will be offered.
@@ -308,5 +222,4 @@
 Given that `AMBASSADOR_NAMESPACE` is correctly set, Ambassador Edge Stack can map to services in other namespaces by taking advantage of Kubernetes DNS:
 
 - `service: servicename` will route to a service in the same namespace as the Ambassador Edge Stack, and
-- `service: servicename.namespace` will route to a service in a different namespace.
-
+- `service: servicename.namespace` will route to a service in a different namespace.