# Transport Layer Security (TLS)

Ambassador Edge Stack's robust TLS support exposes configuration options for different TLS use cases including:

- [Client Certification Validation](/reference/tls/client-cert-validation)
- [HTTP -> HTTPS Redirection](/reference/tls/cleartext-redirection)
- [Mutual TLS](/reference/tls/mtls)
- [Server Name Indication (SNI)](/user-guide/sni)
- [TLS Origination](/reference/tls/origination)

## TLSContext

You control TLS configuration in Ambassador Edge Stack using `TLSContext` resources. Multiple `TLSContext`s can be defined in your cluster and can be used for any combination of TLS use cases.

A full schema of the `TLSContext` can be found below with descriptions of the different configuration options. Reference documentation for configuring different use cases are linked to at the top of this document.

```yaml
---
apiVersion: getambassador.io/v1
kind: TLSContext
<<<<<<< HEAD
name: tls-context-1

<div style="border: thick solid red"> </div>


# 'hosts' defines which the hosts for which this TLSContext is relevant.
# It ties into SNI. A TLSContext without "hosts" is useful only for 
# originating TLS. 
# type: array of strings
#
# hosts: []

# 'secret' defines a Kubernetes Secret that contains the TLS certificate we
# use for origination or termination. If not specified, Ambassador will look
# at the value of cert_chain_file and private_key_file.
# type: string
#
# secret: None

# 'ca_secret' defines a Kubernetes Secret that contains the TLS certificate we
# use for verifying incoming TLS client certificates.
# type: string
#
# ca_secret: None

# Tells Ambassador whether to interpret a "." in the secret name as a "." or 
# a namespace identifier.
# type: boolean
#
# secret_namespacing: true

# 'cert_required' can be set to true to _require_ TLS client certificate
# authentication.
# type: boolean
#
# cert_required: false

# 'alpn_protocols' is used to enable the TLS ALPN protocol. It is required
# if you want to do GRPC over TLS; typically it will be set to "h2" for that
# case.
# type: string (comma-separated list)
# 
# alpn_protocols: None

# 'min_tls_version' sets the minimum acceptable TLS version: v1.0, v1.1, 
# v1.2, or v1.3. It defaults to v1.0.
# min_tls_version: v1.0

# 'max_tls_version' sets the maximum acceptable TLS version: v1.0, v1.1, 
# v1.2, or v1.3. It defaults to v1.3.
# max_tls_version: v1.3

# Tells Ambassador to load TLS certificates from a file in it's container.
# type: string
#
# cert_chain_file: None
# private_key_file: None
# cacert_chain_file: None
=======
metadata:
  name: tls-context-1
spec:
  # 'hosts' defines which the hosts for which this TLSContext is relevant.
  # It ties into SNI. A TLSContext without "hosts" is useful only for 
  # originating TLS. 
  # type: array of strings
  #
  # hosts: []

  # 'secret' defines a Kubernetes Secret that contains the TLS certificate we
  # use for origination or termination. If not specified, Ambassador will look
  # at the value of cert_chain_file and private_key_file.
  # type: string
  #
  # secret: None

  # 'ca_secret' defines a Kubernetes Secret that contains the TLS certificate we
  # use for verifying incoming TLS client certificates.
  # type: string
  #
  # ca_secret: None

  # Tells Ambassador whether to interpret a "." in the secret name as a "." or 
  # a namespace identifier.
  # type: boolean
  #
  # secret_namespacing: true

  # If you set 'redirect_cleartext_from' to a port number, HTTP traffic
  # to that port will be redirected to HTTPS traffic. Make sure that the
  # port number you specify matches the port on which Ambassador is
  # listening! (If you have multiple TLSContexts, it doesn't matter which
  # one sets this, but it's an error to specify multiple distinct ports.)
  # redirect_cleartext_from: 8080

  # 'cert_required' can be set to true to _require_ TLS client certificate
  # authentication.
  # type: boolean
  #
  # cert_required: false

  # 'alpn_protocols' is used to enable the TLS ALPN protocol. It is required
  # if you want to do GRPC over TLS; typically it will be set to "h2" for that
  # case.
  # type: string (comma-separated list)
  # 
  # alpn_protocols: None

  # 'min_tls_version' sets the minimum acceptable TLS version: v1.0, v1.1, 
  # v1.2, or v1.3. It defaults to v1.0.
  # min_tls_version: v1.0

  # 'max_tls_version' sets the maximum acceptable TLS version: v1.0, v1.1, 
  # v1.2, or v1.3. It defaults to v1.3.
  # max_tls_version: v1.3

  # Tells Ambassador to load TLS certificates from a file in its container.
  # type: string
  #
  # cert_chain_file: None
  # private_key_file: None
  # cacert_chain_file: None
>>>>>>> d0b5a3d6
```

### `alpn_protocols`

The `alpn_protocols` setting configures the TLS ALPN protocol. To use gRPC over TLS, set `alpn_protocols: h2`. If you need to support HTTP/2 upgrade from HTTP/1, set `alpn_protocols: h2,http/1.1` in the configuration.

#### HTTP/2 Support

The `alpn_protocols` setting is also required for HTTP/2 support.

```yaml
apiVersion: getambassador.io/v1
kind:  TLSContext
metadata:
  name:  tls
spec:
secret: ambassador-certs
hosts: ["*"]
alpn_protocols: h2[, http/1.1]
```
Without setting setting alpn_protocols as shown above, HTTP2 will not be available via negotiation and will have to be explicitly requested by the client.

If you leave off http/1.1, only HTTP2 connections will be supported.

### TLS Parameters

The `min_tls_version` setting configures the minimum TLS protocol version that Ambassador Edge Stack will use to establish a secure connection. When a client using a lower version attempts to connect to the server, the handshake will result in the following error: `tls: protocol version not supported`.

The `max_tls_version` setting configures the maximum TLS protocol version that Ambassador Edge Stack will use to establish a secure connection. When a client using a higher version attempts to connect to the server, the handshake will result in the following error: `tls: server selected unsupported protocol version`.

The `cipher_suites` setting configures the supported [cipher list](https://commondatastorage.googleapis.com/chromium-boringssl-docs/ssl.h.html#Cipher-suite-configuration) when negotiating a TLS 1.0-1.2 connection. This setting has no effect when negotiating a TLS 1.3 connection.  When a client does not support a matching cipher a handshake error will result.

The `ecdh_curves` setting configures the supported ECDH curves when negotiating a TLS connection.  When a client does not support a matching ECDH a handshake error will result.

```yaml
---
apiVersion: getambassador.io/v1
kind:  TLSContext
metadata:
  name:  tls
spec:
  hosts: ["*"]
  secret: ambassador-certs
  min_tls_version: v1.0
  max_tls_version: v1.3
  cipher_suites:
  - "[ECDHE-ECDSA-AES128-GCM-SHA256|ECDHE-ECDSA-CHACHA20-POLY1305]"
  - "[ECDHE-RSA-AES128-GCM-SHA256|ECDHE-RSA-CHACHA20-POLY1305]"
  ecdh_curves:
  - X25519
  - P-256
```

## TLS `Module` (*Deprecated*)

The TLS `Module` is deprecated. `TLSContext` should be used when using Ambassador version 0.50.0 and above.

<div style="border: thick solid red"> </div>


```yaml
---
apiVersion: getambassador.io/v1
kind:  Module
<<<<<<< HEAD
name:  tls
config:
  # The 'server' block configures TLS termination. 'enabled' is the only
  # required element.
  server:
    # If 'enabled' is not True, TLS termination will not happen.
    enabled: True

    # If you set 'redirect_cleartext_from' to a port number, HTTP traffic
    # to that port will be redirected to HTTPS traffic. Make sure that the
    # port number you specify matches the port on which Ambassador is
    # listening!
    # redirect_cleartext_from: 8080

    # These are optional. They should not be present unless you are using
    # a custom Docker build to install certificates onto the container
    # filesystem, in which case YOU WILL STILL NEED TO SET enabled: True
    # above.
    #
    # cert_chain_file: /etc/certs/tls.crt   # remember to set enabled!
    # private_key_file: /etc/certs/tls.key  # remember to set enabled!

    # Enable TLS ALPN protocol, typically HTTP2 to negotiate it with
    # HTTP2 clients over TLS.
    # This must be set to be able to use grpc over TLS.
    # alpn_protocols: h2

  # The 'client' block configures TLS client-certificate authentication.
  # 'enabled' is the only required element.
  client:
    # If 'enabled' is not True, TLS client-certificate authentication will
    # not happen.
    enabled: False

    # If 'cert_required' is True, TLS client certificates will be required
    # for every connection.
    # cert_required: False

    # This is optional. It should not be present unless you are using
    # a custom Docker build to install certificates onto the container
    # filesystem, in which case YOU WILL STILL NEED TO SET enabled: True
    # above.
    #
    # cacert_chain_file: /etc/cacert/tls.crt  # remember to set enabled!
```
=======
metadata:
  name:  tls
spec:
  config:
    # The 'server' block configures TLS termination. 'enabled' is the only
    # required element.
    server:
      # If 'enabled' is not True, TLS termination will not happen.
      enabled: True

      # If you set 'redirect_cleartext_from' to a port number, HTTP traffic
      # to that port will be redirected to HTTPS traffic. Make sure that the
      # port number you specify matches the port on which Ambassador is
      # listening!
      # redirect_cleartext_from: 8080

      # These are optional. They should not be present unless you are using
      # a custom Docker build to install certificates onto the container
      # filesystem, in which case YOU WILL STILL NEED TO SET enabled: True
      # above.
      #
      # cert_chain_file: /etc/certs/tls.crt   # remember to set enabled!
      # private_key_file: /etc/certs/tls.key  # remember to set enabled!

      # Enable TLS ALPN protocol, typically HTTP2 to negotiate it with
      # HTTP2 clients over TLS.
      # This must be set to be able to use grpc over TLS.
      # alpn_protocols: h2

    # The 'client' block configures TLS client-certificate authentication.
    # 'enabled' is the only required element.
    client:
      # If 'enabled' is not True, TLS client-certificate authentication will
      # not happen.
      enabled: False

      # If 'cert_required' is True, TLS client certificates will be required
      # for every connection.
      # cert_required: False

      # This is optional. It should not be present unless you are using
      # a custom Docker build to install certificates onto the container
      # filesystem, in which case YOU WILL STILL NEED TO SET enabled: True
      # above.
      #
      # cacert_chain_file: /etc/cacert/tls.crt  # remember to set enabled!
```
### `redirect_cleatext_from` (*Deprecated*)

**Note:** Ambassador 0.84.0 now supports setting `redirect_cleartext_from` from a `TLSContext`. This should be used instead of the tls `Module` below.

To configure Ambassador to do an http -> https redirect, you need to create a `tls` `Module` that sets `redirect_cleartext_from: <http_port>`.

1. Create a `TLSContext` to handle TLS termination

    ```yaml
    apiVersion: ambassador/v1
    kind: TLSContext
    name: tls
    hosts: ["*"]
    secret: ambassador-cert
    ```

2. Configure a `TLS` `Module` to create the redirect listener in Ambassador on Ambassadors http port. By default, this is port `8080`

    ```yaml
    apiVersion: ambassador/v1
    kind: Module
    name: tls
    config:
      server:
        redirect_cleartext_from: 8080
    ```

3. Verify the port assignments on the Ambassador service are correct.

    The below service definition uses the default http and https port assignments

    ```yaml
    apiVersion: v1
    kind: Service
    metadata:
      name: ambassador
    spec:
      ports:
      - name: http
        port: 80
        targetPort: 8080
      - name: https
        port: 443
        targetPort: 8443
      selector:
        service: ambassador
    ```
>>>>>>> d0b5a3d6
<|MERGE_RESOLUTION|>--- conflicted
+++ resolved
@@ -18,66 +18,6 @@
 ---
 apiVersion: getambassador.io/v1
 kind: TLSContext
-<<<<<<< HEAD
-name: tls-context-1
-
-<div style="border: thick solid red"> </div>
-
-
-# 'hosts' defines which the hosts for which this TLSContext is relevant.
-# It ties into SNI. A TLSContext without "hosts" is useful only for 
-# originating TLS. 
-# type: array of strings
-#
-# hosts: []
-
-# 'secret' defines a Kubernetes Secret that contains the TLS certificate we
-# use for origination or termination. If not specified, Ambassador will look
-# at the value of cert_chain_file and private_key_file.
-# type: string
-#
-# secret: None
-
-# 'ca_secret' defines a Kubernetes Secret that contains the TLS certificate we
-# use for verifying incoming TLS client certificates.
-# type: string
-#
-# ca_secret: None
-
-# Tells Ambassador whether to interpret a "." in the secret name as a "." or 
-# a namespace identifier.
-# type: boolean
-#
-# secret_namespacing: true
-
-# 'cert_required' can be set to true to _require_ TLS client certificate
-# authentication.
-# type: boolean
-#
-# cert_required: false
-
-# 'alpn_protocols' is used to enable the TLS ALPN protocol. It is required
-# if you want to do GRPC over TLS; typically it will be set to "h2" for that
-# case.
-# type: string (comma-separated list)
-# 
-# alpn_protocols: None
-
-# 'min_tls_version' sets the minimum acceptable TLS version: v1.0, v1.1, 
-# v1.2, or v1.3. It defaults to v1.0.
-# min_tls_version: v1.0
-
-# 'max_tls_version' sets the maximum acceptable TLS version: v1.0, v1.1, 
-# v1.2, or v1.3. It defaults to v1.3.
-# max_tls_version: v1.3
-
-# Tells Ambassador to load TLS certificates from a file in it's container.
-# type: string
-#
-# cert_chain_file: None
-# private_key_file: None
-# cacert_chain_file: None
-=======
 metadata:
   name: tls-context-1
 spec:
@@ -141,7 +81,6 @@
   # cert_chain_file: None
   # private_key_file: None
   # cacert_chain_file: None
->>>>>>> d0b5a3d6
 ```
 
 ### `alpn_protocols`
@@ -206,53 +145,6 @@
 ---
 apiVersion: getambassador.io/v1
 kind:  Module
-<<<<<<< HEAD
-name:  tls
-config:
-  # The 'server' block configures TLS termination. 'enabled' is the only
-  # required element.
-  server:
-    # If 'enabled' is not True, TLS termination will not happen.
-    enabled: True
-
-    # If you set 'redirect_cleartext_from' to a port number, HTTP traffic
-    # to that port will be redirected to HTTPS traffic. Make sure that the
-    # port number you specify matches the port on which Ambassador is
-    # listening!
-    # redirect_cleartext_from: 8080
-
-    # These are optional. They should not be present unless you are using
-    # a custom Docker build to install certificates onto the container
-    # filesystem, in which case YOU WILL STILL NEED TO SET enabled: True
-    # above.
-    #
-    # cert_chain_file: /etc/certs/tls.crt   # remember to set enabled!
-    # private_key_file: /etc/certs/tls.key  # remember to set enabled!
-
-    # Enable TLS ALPN protocol, typically HTTP2 to negotiate it with
-    # HTTP2 clients over TLS.
-    # This must be set to be able to use grpc over TLS.
-    # alpn_protocols: h2
-
-  # The 'client' block configures TLS client-certificate authentication.
-  # 'enabled' is the only required element.
-  client:
-    # If 'enabled' is not True, TLS client-certificate authentication will
-    # not happen.
-    enabled: False
-
-    # If 'cert_required' is True, TLS client certificates will be required
-    # for every connection.
-    # cert_required: False
-
-    # This is optional. It should not be present unless you are using
-    # a custom Docker build to install certificates onto the container
-    # filesystem, in which case YOU WILL STILL NEED TO SET enabled: True
-    # above.
-    #
-    # cacert_chain_file: /etc/cacert/tls.crt  # remember to set enabled!
-```
-=======
 metadata:
   name:  tls
 spec:
@@ -346,5 +238,4 @@
         targetPort: 8443
       selector:
         service: ambassador
-    ```
->>>>>>> d0b5a3d6
+    ```