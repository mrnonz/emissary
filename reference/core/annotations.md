--- conflicted
+++ resolved
@@ -51,11 +51,8 @@
         - backend
 ```
 With CRDs above, we open up routes in Ambassador using two separate Ambassador `Mapping` resources. These objects are managed separately from the service and must be created and deleted independently.
-<<<<<<< HEAD
-=======
 
 ### Annotations
->>>>>>> fb84fed7
 
 ```yaml
 ---
@@ -92,10 +89,7 @@
   selector:
     app: quote
 ```
-<<<<<<< HEAD
-=======
 
->>>>>>> fb84fed7
 With the annotation approach above, we can expose the exact same routes my creating the `Mapping` object as part of the Kubernetes Service. There is more overhead for creating and managing the `Mapping`s but they are created and deleted when the service is.
 
 ## CRD Translation
@@ -134,10 +128,7 @@
 ```
 
 2. Remove the `metadata` section and resolve the indentation of `name` to be inline with `kind`
-<<<<<<< HEAD
-=======
 
->>>>>>> fb84fed7
 ```diff
 ---
 apiVersion: ambassador/v1
