# Automatic Retries

Sometimes requests fail. When these requests fail for transient issues, Ambassador Edge Stack can automatically retry the request.

Retry policy can be set for all Ambassador Edge Stack mappings in the [AmbassadorEdge Stack](/reference/core/ambassador) module, or set per [mapping](https://www.getambassador.io/reference/mappings#configuring-mappings). Generally speaking, you should set retry policy on a per mapping basis. Global retries can easily result in unexpected cascade failures.

## Configuring retries

The `retry_policy` attribute configures automatic retries. The following fields are supported:
```yaml
retry_policy:
  retry_on: <string>
  num_retries: <integer>
  per_try_timeout: <string>
```

### `retry_on`
(Required) Specifies the condition under which Ambassador Edge Stack retries a failed request. The list of supported values is one of: `5xx`, `gateway-error`, `connect-failure`, `retriable-4xx`, `refused-stream`, `retriable-status-codes`. For more details on each of these values, see the [Envoy documentation](https://www.envoyproxy.io/docs/envoy/v1.9.0/configuration/http_filters/router_filter#x-envoy-retry-on).

### `num_retries`
(Default: 1) Specifies the number of retries to execute for a failed request.

### `per_try_timeout`
(Default: global request timeout) Specify the timeout for each retry, e.g., `1s`, `1500ms`.

## Examples

A per mapping retry policy:

```yaml
<<<<<<< HEAD
---
apiVersion: getambassador.io/v1
=======
apiVersion: getambassador.io/v2
>>>>>>> 2d5e7497
kind:  Mapping
metadata:
  name:  tour-backend
spec:
  prefix: /backend/
  service: tour
  retry_policy:
    retry_on: "5xx"
    num_retries: 10
```

A global retry policy (not recommended):

```yaml
<<<<<<< HEAD
---
apiVersion: getambassador.io/v1
=======
apiVersion: getambassador.io/v2
>>>>>>> 2d5e7497
kind:  Module
metadata:
  name:  ambassador
spec:
  config:
    retry_policy:
      retry_on: "retriable-4xx"
      num_retries: 4
---
<<<<<<< HEAD
apiVersion: getambassador.io/v1
=======
apiVersion: getambassador.io/v2
>>>>>>> 2d5e7497
kind:  Mapping
metadata:
  name:  tour-backend
spec:
prefix: /backend/
service: tour
```

<|MERGE_RESOLUTION|>--- conflicted
+++ resolved
@@ -28,12 +28,7 @@
 A per mapping retry policy:
 
 ```yaml
-<<<<<<< HEAD
----
-apiVersion: getambassador.io/v1
-=======
 apiVersion: getambassador.io/v2
->>>>>>> 2d5e7497
 kind:  Mapping
 metadata:
   name:  tour-backend
@@ -48,12 +43,7 @@
 A global retry policy (not recommended):
 
 ```yaml
-<<<<<<< HEAD
----
-apiVersion: getambassador.io/v1
-=======
 apiVersion: getambassador.io/v2
->>>>>>> 2d5e7497
 kind:  Module
 metadata:
   name:  ambassador
@@ -63,16 +53,11 @@
       retry_on: "retriable-4xx"
       num_retries: 4
 ---
-<<<<<<< HEAD
-apiVersion: getambassador.io/v1
-=======
 apiVersion: getambassador.io/v2
->>>>>>> 2d5e7497
 kind:  Mapping
 metadata:
   name:  tour-backend
 spec:
 prefix: /backend/
 service: tour
-```
-
+```