# Diagnostics

If you're experiencing issues with the Ambassador Edge Stack, log in to your Edge Policy Console and choose from the left menu whether you want to:

* Debug issues from the Debugging tab
* Check the health status of your services from the Mappings tab

## Debugging

If Ambassador Edge Stack is not routing your services as you'd expect, your first step should be the Ambassador Edge Stack Diagnostics in the Edge Policy Console. Login to your Edge Policy Console and select the "Debugging" tab from the left menu.

Some of the most important information (your Ambassador Edge Stack version, how recently Ambassador Edge Stack's configuration was updated, and how recently Envoy last reported status to Ambassador Edge Stack) is right at the top. See [Debugging](../../reference/debugging) for more information.

## Health Status

<<<<<<< HEAD
Ambassador Edge Stack displays the health of your services on the Dashboard of your Edge Policy Console. Health is computed as successful requests / total requests and expressed as a percentage. The `total requests` comes from Envoy `upstream_rq_pending_total` stat. `Successful requests` is calculated by substracting `upstream_rq_4xx` and `upstream_rq_5xx` from the total.
=======
Ambassador Edge Stack displays the health of your services on the Dashboard of your Edge Policy Console. Health is computed as successful requests / total requests and expressed as a percentage. The total requests come from Envoy `upstream_rq_pending_total` stat. Successful requests are calculated by substracting `upstream_rq_4xx` and `upstream_rq_5xx` from the total.
>>>>>>> fcd90dec

* Red is used when the success rate ranges from 0% - 70%.
* Yellow is used when the success rate ranges from 70% - 90%.
* Green is used when the success rate is > 90%.

## Troubleshooting

If the diagnostics service does not provide sufficient information, Kubernetes and Envoy provide additional debugging information.

If Ambassador Edge Stack isn't working at all, start by looking at the data from the following:

* `kubectl describe pod <ambassador-pod>` will give you a list of all events on the Ambassador Edge Stack pod
* `kubectl logs <ambassador-pod> ambassador` will give you a log from Ambassador Edge Stack itself

If you need additional help, feel free to join our [Slack channel](https://d6e.co/slack) with the above information (along with your Kubernetes manifest).

You can also increase the debug of Envoy through the button in the diagnostics panel. Turn on debug logging, issue a request, and capture the log output from the Ambassador Edge Stack pod using `kubectl logs` as described above.<|MERGE_RESOLUTION|>--- conflicted
+++ resolved
@@ -13,11 +13,7 @@
 
 ## Health Status
 
-<<<<<<< HEAD
-Ambassador Edge Stack displays the health of your services on the Dashboard of your Edge Policy Console. Health is computed as successful requests / total requests and expressed as a percentage. The `total requests` comes from Envoy `upstream_rq_pending_total` stat. `Successful requests` is calculated by substracting `upstream_rq_4xx` and `upstream_rq_5xx` from the total.
-=======
 Ambassador Edge Stack displays the health of your services on the Dashboard of your Edge Policy Console. Health is computed as successful requests / total requests and expressed as a percentage. The total requests come from Envoy `upstream_rq_pending_total` stat. Successful requests are calculated by substracting `upstream_rq_4xx` and `upstream_rq_5xx` from the total.
->>>>>>> fcd90dec
 
 * Red is used when the success rate ranges from 0% - 70%.
 * Yellow is used when the success rate ranges from 70% - 90%.
