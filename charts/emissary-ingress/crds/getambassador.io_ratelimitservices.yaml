--- conflicted
+++ resolved
@@ -20,53 +20,6 @@
     plural: ratelimitservices
     singular: ratelimitservice
   scope: Namespaced
-<<<<<<< HEAD
-=======
-  validation:
-    openAPIV3Schema:
-      description: RateLimitService is the Schema for the ratelimitservices API
-      properties:
-        apiVersion:
-          description: 'APIVersion defines the versioned schema of this representation of an object. Servers should convert recognized schemas to the latest internal value, and may reject unrecognized values. More info: https://git.k8s.io/community/contributors/devel/sig-architecture/api-conventions.md#resources'
-          type: string
-        kind:
-          description: 'Kind is a string value representing the REST resource this object represents. Servers may infer this from the endpoint the client submits requests to. Cannot be updated. In CamelCase. More info: https://git.k8s.io/community/contributors/devel/sig-architecture/api-conventions.md#types-kinds'
-          type: string
-        metadata:
-          type: object
-        spec:
-          description: RateLimitServiceSpec defines the desired state of RateLimitService
-          properties:
-            ambassador_id:
-              description: Common to all Ambassador objects.
-              items:
-                type: string
-              oneOf:
-              - type: string
-              - type: array
-            domain:
-              type: string
-            protocol_version:
-              enum:
-              - v2
-              - v3
-              type: string
-            service:
-              type: string
-            stats_name:
-              type: string
-            timeout_ms:
-              type: integer
-            tls:
-              description: BoolOrString is a type that can hold a Boolean or a string.
-              oneOf:
-              - type: string
-              - type: boolean
-          required:
-          - service
-          type: object
-      type: object
->>>>>>> bcfe722c
   version: v2
   versions:
   - name: v2
@@ -144,6 +97,8 @@
                 type: string
               service:
                 type: string
+              stats_name:
+                type: string
               timeout_ms:
                 type: integer
               tls:
