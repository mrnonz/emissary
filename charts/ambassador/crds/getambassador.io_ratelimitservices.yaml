# GENERATED FILE: edits made by hand will not be preserved.
---
apiVersion: apiextensions.k8s.io/v1beta1
kind: CustomResourceDefinition
metadata:
  annotations:
    controller-gen.kubebuilder.io/version: v0.4.1
    helm.sh/hook: crd-install
  labels:
    app.kubernetes.io/name: ambassador
    product: aes
  name: ratelimitservices.getambassador.io
spec:
  group: getambassador.io
  names:
    categories:
    - ambassador-crds
    kind: RateLimitService
    listKind: RateLimitServiceList
    plural: ratelimitservices
    singular: ratelimitservice
  scope: Namespaced
  validation:
    openAPIV3Schema:
      description: RateLimitService is the Schema for the ratelimitservices API
      properties:
        apiVersion:
          description: 'APIVersion defines the versioned schema of this representation of an object. Servers should convert recognized schemas to the latest internal value, and may reject unrecognized values. More info: https://git.k8s.io/community/contributors/devel/sig-architecture/api-conventions.md#resources'
          type: string
        kind:
          description: 'Kind is a string value representing the REST resource this object represents. Servers may infer this from the endpoint the client submits requests to. Cannot be updated. In CamelCase. More info: https://git.k8s.io/community/contributors/devel/sig-architecture/api-conventions.md#types-kinds'
          type: string
        metadata:
          type: object
        spec:
          description: RateLimitServiceSpec defines the desired state of RateLimitService
          properties:
            ambassador_id:
              description: Common to all Ambassador objects.
              items:
                type: string
              oneOf:
              - type: string
              - type: array
            domain:
              type: string
            protocol_version:
              enum:
              - v2
              - v3
<<<<<<< HEAD
              - v2alpha
=======
>>>>>>> 807f5f9a
              type: string
            service:
              type: string
            timeout_ms:
              type: integer
            tls:
              description: BoolOrString is a type that can hold a Boolean or a string.
              oneOf:
              - type: string
              - type: boolean
          required:
          - service
          type: object
      type: object
  version: null
  versions:
  - name: v2
    served: true
    storage: true
  - name: v1
    served: true
    storage: false<|MERGE_RESOLUTION|>--- conflicted
+++ resolved
@@ -48,10 +48,6 @@
               enum:
               - v2
               - v3
-<<<<<<< HEAD
-              - v2alpha
-=======
->>>>>>> 807f5f9a
               type: string
             service:
               type: string
