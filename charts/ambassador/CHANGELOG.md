--- conflicted
+++ resolved
@@ -5,15 +5,10 @@
 
 ## Next Release
 
-<<<<<<< HEAD
-- Feature: Ambassador Agent now available for API Gateway (https://app.getambassador.io)
-- Change: Ambassador ClusterRoles are now aggregated under the label `rbac.getambassador.io/role-group`. The aggregated role has the same name as the previous role name (so no need to update ClusterRoleBindings).
-=======
 ## v6.7.0
 
 - Update Ambassador to version 1.13.0: [CHANGELOG](https://github.com/datawire/ambassador/blob/master/CHANGELOG.md)
 - Feature: Ambassador Agent now available for API Gateway (https://app.getambassador.io)
->>>>>>> 807f5f9a
 - Feature: Add support for [pod toplology spread constraints](https://kubernetes.io/docs/concepts/workloads/pods/pod-topology-spread-constraints/) via the `topologySpreadConstraints` helm value to the Ambassador deployment. (thanks, [@lawliet89](https://github.com/lawliet89)!)
 - BugFix: Add missing `ambassador_id` for resolvers.
 - Change: Ambassador ClusterRoles are now aggregated under the label `rbac.getambassador.io/role-group`. The aggregated role has the same name as the previous role name (so no need to update ClusterRoleBindings).
