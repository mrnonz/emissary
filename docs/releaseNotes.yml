# -*- fill-column: 100 -*-

# This file should be placed in the folder for the version of the
# product that's meant to be documented. A `/release-notes` page will
# be automatically generated and populated at build time.
#
# Note that an entry needs to be added to the `doc-links.yml` file in
# order to surface the release notes in the table of contents.
#
# The YAML in this file should contain:
#
# changelog: An (optional) URL to the CHANGELOG for the product.
# items: An array of releases with the following attributes:
#     - version: The (optional) version number of the release, if applicable.
#     - date: The date of the release in the format YYYY-MM-DD.
#     - notes: An array of noteworthy changes included in the release, each having the following attributes:
#         - type: The type of change, one of `bugfix`, `feature`, `security` or `change`.
#         - title: A short title of the noteworthy change.
#         - body: >-
#             Two or three sentences describing the change and why it
#             is noteworthy.  This is HTML, not plain text or
#             markdown.  It is handy to use YAML's ">-" feature to
#             allow line-wrapping.
#         - image: >-
#             The URL of an image that visually represents the
#             noteworthy change.  This path is relative to the
#             `release-notes` directory; if this file is
#             `FOO/releaseNotes.yml`, then the image paths are
#             relative to `FOO/release-notes/`.
#         - docs: The path to the documentation page where additional information can be found.

changelog: https://github.com/emissary-ingress/emissary/blob/$branch$/CHANGELOG.md
items:
  - version: 2.2.0
    date: 'TBD'
    notes:
      - title: Envoy V2 API no longer supported
        type: change
        body: >-
          Support for the Envoy V2 API and the `AMBASSADOR_ENVOY_API_VERSION` environment
          variable have been removed. Only the Envoy V3 API is supported (this has been the
          default since Emissary-ingress v1.14.0).

      - title: Support a log-level metric
        type: feature
        body: >-
          Emissary now supports the metric <code>ambassador_log_level{label="debug"}</code>
          which will be set to 1 if debug logging is enabled for the running Emissary
          instance, or to 0 if not. This can help to be sure that a running production
          instance was not actually left doing debugging logging, for example.
          (Thanks to <a href="https://github.com/jfrabaute">Fabrice</a>!)
        github:
        - title: 3906
          link: https://github.com/emissary-ingress/emissary/issues/3906
        docs: https://www.getambassador.io/docs/edge-stack/latest/topics/running/statistics/8877-metrics/

      - title: Validate certificates in TLS Secrets
        type: bugfix
        body: >-
          Kubernetes Secrets that should contain TLS certificates are now validated before being
          accepted for configuration. A Secret that contains an invalid TLS certificate will be logged
          as an invalid resource.
        github:
        - title: 3821
          link: https://github.com/emissary-ingress/emissary/issues/3821
        docs: https://github.com/emissary-ingress/emissary/issues/3821

      - title: Emissary watch for Cloud Connect Tokens
        type: change
        body: >-
          Emissary will now watch for ConfigMap or Secret resources specified by the
          `AGENT_CONFIG_RESOURCE_NAME` environment variable in order to allow all
          components (and not only the Ambassador Agent) to authenticate requests to
          Ambassador Cloud.

<<<<<<< HEAD
      - title: Support received commands to pause, continue and abort a Rollout via Agent directives
        type: feature
        body: >-
          The Emissary agent now receives commands to manipulate Rollouts (pause, continue, and abort are
          currently supported) via directives and executes them in the cluster. 
          A report is send to Ambassador's cloud including the command ID, whether it ran successfully,
          and an error message in case there was any.
        github:
          - title: 4040
            link: https://github.com/emissary-ingress/emissary/pull/4040
=======
      - title: Update to Alpine 3.15
        type: security
        body: >-
          Emissary has been upgraded from Alpine 3.12 to Alpine 3.15, which incorporates numerous
          security patches.
>>>>>>> 46c2044a

  - version: 2.1.2
    prevVersion: 2.1.0
    date: '2022-01-25'
    notes:
      - title: Fix support for for v2 Mappings with CORS
        type: bugfix
        body: >-
          Emissary-ingress 2.1.0 generated invalid Envoy configuration for
          <code>getambassador.io/v2</code> <code>Mappings</code> that set
          <code>spec.cors.origins</code> to a string rather than a list of strings; this has been
          fixed, and these <code>Mappings<code> should once again function correctly.

      - title: Correctly handle canary Mapping weights when reconfiguring
        type: bugfix
        body: >-
          Changes to the <code>weight</code> of <code>Mapping</code> in a canary group
          will now always be correctly managed during reconfiguration; such changes could
          have been missed in earlier releases.
        docs: topics/using/canary/#the-weight-attribute

      - title: Correctly handle solitary Mappings with explicit weights
        type: bugfix
        body: >-
          A <code>Mapping</code> that is not part of a canary group, but that has a
          <code>weight</code> less than 100, will be correctly configured to receive all
          traffic as if the <code>weight</code> were 100.
        docs: topics/using/canary/#the-weight-attribute

      - title: Correctly handle empty rewrite in a Mapping
        type: bugfix
        body: >-
          Using <code>rewrite: ""</code> in a <code>Mapping</code> is correctly handled
          to mean "do not rewrite the path at all".
        docs: topics/using/rewrites

      - title: Correctly handle DNS wildcards when associating Hosts and Mappings
        type: bugfix
        body: >-
          <code>Mapping</code>s with DNS wildcard <code>hostname</code> will now be correctly
          matched with <code>Host</code>s. Previously, the case where both the <code>Host</code>
          and the <code>Mapping</code> use DNS wildcards for their hostnames could sometimes
          not correctly match when they should have.
        docs: howtos/configure-communications/

      - title: Correctly use Mappings with host redirects
        type: bugfix
        body: >-
          Any <code>Mapping</code> that uses the <code>host_redirect</code> field is now properly discovered and used. Thanks
          to <a href="https://github.com/gferon">Gabriel Féron</a> for contributing this bugfix!
        github:
        - title: 3709
          link: https://github.com/emissary-ingress/emissary/issues/3709
        docs: https://github.com/emissary-ingress/emissary/issues/3709

      - title: Fix overriding global settings for adding or removing headers
        type: bugfix
        body: >-
          If the <code>ambassador</code> <code>Module</code> sets a global default for
          <code>add_request_headers</code>, <code>add_response_headers</code>,
          <code>remove_request_headers</code>, or <code>remove_response_headers</code>, it is often
          desirable to be able to turn off that setting locally for a specific <code>Mapping</code>.
          For several releases this has not been possible for <code>Mappings</code> that are native
          Kubernetes resources (as opposed to annotations), as an empty value ("mask the global
          default") was erroneously considered to be equivalent to unset ("inherit the global
          default").  This is now fixed.
        docs: topics/using/defaults/

      - title: Fix empty error_response_override bodies
        type: bugfix
        body: >-
          It is now possible to set a <code>Mapping</code>
          <code>spec.error_response_overrides</code> <code>body.text_format</code> to an empty
          string or <code>body.json_format</code> to an empty dict.  Previously, this was possible
          for annotations but not for native Kubernetes resources.
        docs: topics/running/custom-error-responses/

      - title: Annotation conversion and validation
        type: bugfix
        body: >-
          Resources that exist as <code>getambassador.io/config</code> annotations rather than as
          native Kubernetes resources are now validated and internally converted to v3alpha1 and,
          the same as native Kubernetes resources.

      - title: Validation error reporting
        type: bugfix
        body: >-
          Resource validation errors are now reported more consistently; it was the case that in
          some situations a validation error would not be reported.

      - title: Docker BuildKit always used for builds
        type: change
        body: >-
          Docker BuildKit is enabled for all Emissary builds. Additionally, the Go
          build cache is fully enabled when building images, speeding up repeated builds.
        docs: https://github.com/moby/buildkit/blob/master/frontend/dockerfile/docs/syntax.md

  - version: 2.1.1
    date: 'N/A'
    notes:
      - title: Never issued
        type: change
        isHeadline: true
        body: >-
          <i>Emissary-ingress 2.1.1 was not issued; Ambassador Edge Stack 2.1.1 uses
          Emissary-ingress 2.1.0.</i>

  - version: 2.1.0
    date: '2021-12-16'
    notes:
      - title: Not recommended; upgrade to 2.1.2 instead
        type: change
        isHeadline: true
        body: >-
          <i>Emissary-ingress 2.1.0 is not recommended; upgrade to 2.1.2 instead.</i>

      - title: CRD conversions
        type: feature
        body: >-
          It is now possible to use both the <code>getambassador.io/v2</code> and
          <code>getambassador.io/v3alpha1</code> apiVersions.  This is accomplished with the
          addition of an <code>emissary-ingress-apiext</code> Service and Deployment that handles
          converting between the two versions for the apiserver.  This allows the user to semlessly
          request and author resources in whichever API version is desired, and facilitates easier
          migration from Emissary 1.x to 2.x.  Resources authored in v3alpha1 will not be visible to
          Emissary 1.x; resources authored in v2 will be visible to both Emissary 1.x and 2.x.

      - title: Correctly handle all changing canary configurations
        type: bugfix
        body: >-
          The incremental reconfiguration cache could miss some updates when multiple
          <code>Mapping</code>s had the same <code>prefix</code> ("canary"ing multiple
          <code>Mapping</code>s together). This has been corrected, so that all such
          updates correctly take effect.
        github:
        - title: 3945
          link: https://github.com/emissary-ingress/emissary/issues/3945
        docs: https://github.com/emissary-ingress/emissary/issues/3945

      - title: Secrets used for ACME private keys will not log errors
        type: bugfix
        body: >-
          When using Kubernetes Secrets to store ACME private keys (as the Edge Stack
          ACME client does), an error would always be logged about the Secret not being
          present, even though it was present, and everything was working correctly.
          This error is no longer logged.

      - title: When using gzip, upstreams will no longer receive encoded data
        type: bugfix
        body: >-
          When using gzip compression, upstream services will no longer receive compressed
          data. This bug was introduced in 1.14.0. The fix restores the default behavior of
          not sending compressed data to upstream services.
        github:
        - title: 3818
          link: https://github.com/emissary-ingress/emissary/issues/3818
        docs: https://github.com/emissary-ingress/emissary/issues/3818

      - title: Update to busybox 1.34.1
        type: security
        body: >-
          Update to busybox 1.34.1 to resolve CVE-2021-28831, CVE-2021-42378,
          CVE-2021-42379, CVE-2021-42380, CVE-2021-42381, CVE-2021-42382, CVE-2021-42383,
          CVE-2021-42384, CVE-2021-42385, and CVE-2021-42386.

      - title: Update Python dependencies
        type: security
        body: >-
          Update Python dependencies to resolve CVE-2020-28493 (jinja2), CVE-2021-28363
          (urllib3), and CVE-2021-33503 (urllib3).

      - title: Remove test-only code from the built image
        type: security
        body: >-
          Previous built images included some Python packages used only for test. These
          have now been removed, resolving CVE-2020-29651.

  - version: 2.0.5
    date: '2021-11-08'
    notes:
      - title: AuthService circuit breakers
        type: feature
        body: >-
          It is now possible to set the <code>circuit_breakers</code> for <code>AuthServices</code>,
          exactly the same as for <code>Mappings</code> and <code>TCPMappings</code>. This makes it
          possible to configure your <code>AuthService</code> to be able to handle more than 1024
          concurrent requests.
        docs: topics/running/services/auth-service/
        image: ./v2.0.5-auth-circuit-breaker.png

      - title: Improved validity checking for error response overrides
        type: bugfix
        body: >-
          Any token delimited by '%' is now validated agains a whitelist of valid
          Envoy command operators. Any mapping containing an <code>error_response_overrides</code>
          section with invalid command operators will be discarded.
        docs: topics/running/custom-error-responses

      - title: mappingSelector is now correctly supported in the Host CRD
        type: bugfix
        body: >-
          The <code>Host</code> CRD now correctly supports the <code>mappingSelector</code>
          element, as documented. As a transition aid, <code>selector</code> is a synonym for
          <code>mappingSelector</code>; a future version of $productName$ will remove the
          <code>selector</code> element.
        github:
        - title: 3902
          link: https://github.com/emissary-ingress/emissary/issues/3902
        docs: https://github.com/emissary-ingress/emissary/issues/3902
        image: ./v2.0.5-mappingselector.png

  - version: 2.0.4
    date: '2021-10-19'
    notes:
      - title: General availability!
        type: feature
        body: >-
          We're pleased to introduce $productName$ 2.0.4 for general availability! The
          2.X family introduces a number of changes to allow $productName$ to more
          gracefully handle larger installations, reduce global configuration to better
          handle multitenant or multiorganizational installations, reduce memory footprint, and
          improve performance. We welcome feedback!! Join us on
          <a href="https://a8r.io/slack">Slack</a> and let us know what you think.
        isHeadline: true
        docs: about/changes-2.0.0
        image: ./emissary-ga.png

      - title: API version getambassador.io/v3alpha1
        type: change
        body: >-
          The <code>x.getambassador.io/v3alpha1</code> API version has become the
          <code>getambassador.io/v3alpha1</code> API version. The <code>Ambassador-</code>
          prefixes from <code>x.getambassador.io/v3alpha1</code> resources have been
          removed for ease of migration. <b>Note that <code>getambassador.io/v3alpha1</code>
          is the only supported API version for 2.0.4</b> &mdash; full support for
          <code>getambassador.io/v2</code> will arrive soon in a later 2.X version.
        docs: about/changes-2.0.0
        image: ./v2.0.4-v3alpha1.png

      - title: Support for Kubernetes 1.22
        type: feature
        body: >-
          The <code>getambassador.io/v3alpha1</code> API version and the published chart
          and manifests have been updated to support Kubernetes 1.22. Thanks to
          <a href="https://github.com/imoisharma">Mohit Sharma</a> for contributions to
          this feature!
        docs: about/changes-2.0.0
        image: ./v2.0.4-k8s-1.22.png

      - title: Mappings support configuring strict or logical DNS
        type: feature
        body: >-
          You can now set <code>dns_type</code> between <code>strict_dns</code> and
          <code>logical_dns</code> in a <code>Mapping</code> to configure the Service
          Discovery Type.
        docs: topics/using/mappings/#dns-configuration-for-mappings
        image: ./v2.0.4-mapping-dns-type.png

      - title: Mappings support controlling DNS refresh with DNS TTL
        type: feature
        body: >-
          You can now set <code>respect_dns_ttl</code> to <code>true</code> to force the
          DNS refresh rate for a <code>Mapping</code> to be set to the record's TTL
          obtained from DNS resolution.
        docs: topics/using/mappings/#dns-configuration-for-mappings

      - title: Support configuring upstream buffer sizes
        type: feature
        body: >-
          You can now set <code>buffer_limit_bytes</code> in the <code>ambassador</code>
          <code>Module</code> to to change the size of the upstream read and write buffers.
          The default is 1MiB.
        docs: topics/running/ambassador/#modify-default-buffer-size

      - title: Version number reported correctly
        type: bugfix
        body: >-
          The release now shows its actual released version number, rather than
          the internal development version number.
        github:
        - title: "#3854"
          link: https://github.com/emissary-ingress/emissary/issues/3854
        docs: https://github.com/emissary-ingress/emissary/issues/3854
        image: ./v2.0.4-version.png

      - title: Large configurations work correctly with Ambassador Cloud
        type: bugfix
        body: >-
          Large configurations no longer cause $productName$ to be unable
          to communicate with Ambassador Cloud.
        github:
        - title: "#3593"
          link: https://github.com/emissary-ingress/emissary/issues/3593
        docs: https://github.com/emissary-ingress/emissary/issues/3593

      - title: Listeners correctly support l7Depth
        type: bugfix
        body: >-
          The <code>l7Depth</code> element of the <code>Listener</code> CRD is
          properly supported.
        docs: topics/running/listener#l7depth
        image: ./v2.0.4-l7depth.png

  - version: 2.0.3-ea
    date: '2021-09-16'
    notes:
      - title: Developer Preview!
        body: We're pleased to introduce $productName$ 2.0.3 as a <b>developer preview</b>. The 2.X family introduces a number of changes to allow $productName$ to more gracefully handle larger installations, reduce global configuration to better handle multitenant or multiorganizational installations, reduce memory footprint, and improve performance. We welcome feedback!! Join us on <a href="https://a8r.io/slack">Slack</a> and let us know what you think.
        type: change
        isHeadline: true
        docs: about/changes-2.0.0

      - title: AES_LOG_LEVEL more widely effective
        body: The environment variable <code>AES_LOG_LEVEL</code> now also sets the log level for the <code>diagd</code> logger.
        type: feature
        docs: topics/running/running/
        github:
        - title: "#3686"
          link: https://github.com/emissary-ingress/emissary/issues/3686
        - title: "#3666"
          link: https://github.com/emissary-ingress/emissary/issues/3666

      - title: AmbassadorMapping supports setting the DNS type
        body: You can now set <code>dns_type</code> in the <code>AmbassadorMapping</code> to configure how Envoy will use the DNS for the service.
        type: feature
        docs: topics/using/mappings/#using-dns_type

      - title: Building Emissary no longer requires setting DOCKER_BUILDKIT
        body: It is no longer necessary to set <code>DOCKER_BUILDKIT=0</code> when building Emissary. A future change will fully support BuildKit.
        type: bugfix
        docs: https://github.com/emissary-ingress/emissary/issues/3707
        github:
        - title: "#3707"
          link: https://github.com/emissary-ingress/emissary/issues/3707

  - version: 2.0.2-ea
    date: '2021-08-24'
    notes:
      - title: Developer Preview!
        body: We're pleased to introduce $productName$ 2.0.2 as a <b>developer preview</b>. The 2.X family introduces a number of changes to allow $productName$ to more gracefully handle larger installations, reduce global configuration to better handle multitenant or multiorganizational installations, reduce memory footprint, and improve performance. We welcome feedback!! Join us on <a href="https://a8r.io/slack">Slack</a> and let us know what you think.
        type: change
        isHeadline: true
        docs: about/changes-2.0.0

      - title: Envoy security updates
        type: bugfix
        body: "Upgraded envoy to 1.17.4 to address security vulnerabilities CVE-2021-32777, CVE-2021-32778, CVE-2021-32779, and CVE-2021-32781."
        docs: https://groups.google.com/g/envoy-announce/c/5xBpsEZZDfE?pli=1

      - title: Expose Envoy's allow_chunked_length HTTPProtocolOption
        type: feature
        body: "You can now set <code>allow_chunked_length</code> in the Ambassador Module to configure the same value in Envoy."
        docs: topics/running/ambassador/#content-length-headers

      - title: Envoy-configuration snapshots saved
        type: change
        body: Envoy-configuration snapshots get saved (as <code>ambex-#.json</code>) in <code>/ambassador/snapshots</code>. The number of snapshots is controlled by the <code>AMBASSADOR_AMBEX_SNAPSHOT_COUNT</code> environment variable; set it to 0 to disable. The default is 30.
        docs: topics/running/running/

  - version: 2.0.1-ea
    date: "2021-08-12"
    notes:
      - title: Developer Preview!
        body: We're pleased to introduce $productName$ 2.0.1 as a <b>developer preview</b>. The 2.X family introduces a number of changes to allow $productName$ to more gracefully handle larger installations, reduce global configuration to better handle multitenant or multiorganizational installations, reduce memory footprint, and improve performance. We welcome feedback!! Join us on <a href="https://a8r.io/slack">Slack</a> and let us know what you think.
        type: change
        isHeadline: true
        docs: about/changes-2.0.0

      - title: Improved Ambassador Cloud visibility
        type: feature
        body: Ambassador Agent reports sidecar process information and <code>AmbassadorMapping</code> OpenAPI documentation to Ambassador Cloud to provide more visibility into services and clusters.
        docs: ../../cloud/latest/service-catalog/quick-start/

      - title: Configurable per-AmbassadorListener statistics prefix
        body: The optional <code>stats_prefix</code> element of the <code>AmbassadorListener</code> CRD now determines the prefix of HTTP statistics emitted for a specific <code>AmbassadorListener</code>.
        type: feature
        docs: topics/running/listener

      - title: Configurable statistics names
        body: The optional <code>stats_name</code> element of <code>AmbassadorMapping</code>, <code>AmbassadorTCPMapping</code>, <code>AuthService</code>, <code>LogService</code>, <code>RateLimitService</code>, and <code>TracingService</code> now sets the name under which cluster statistics will be logged. The default is the <code>service</code>, with non-alphanumeric characters replaced by underscores.
        type: feature
        docs: topics/running/statistics

      - title: Updated klog to reduce log noise
        type: bugfix
        body: We have updated to <code>k8s.io/klog/v2</code> to track upstream and to quiet unnecessary log output.
        docs: https://github.com/emissary-ingress/emissary/issues/3603

      - title: Subsecond time resolution in logs
        type: change
        body: Logs now include subsecond time resolutions, rather than just seconds.
        docs: https://github.com/emissary-ingress/emissary/pull/3650

      - title: Configurable Envoy-configuration rate limiting
        type: change
        body: Set <code>AMBASSADOR_AMBEX_NO_RATELIMIT</code> to <code>true</code> to completely disable ratelimiting Envoy reconfiguration under memory pressure. This can help performance with the endpoint or Consul resolvers, but could make OOMkills more likely with large configurations. The default is <code>false</code>, meaning that the rate limiter is active.
        docs: topics/concepts/rate-limiting-at-the-edge/

  - version: 2.0.0-ea
    date: "2021-06-24"
    notes:
      - title: Developer Preview!
        body: We're pleased to introduce $productName$ 2.0.0 as a <b>developer preview</b>. The 2.X family introduces a number of changes to allow $productName$ to more gracefully handle larger installations, reduce global configuration to better handle multitenant or multiorganizational installations, reduce memory footprint, and improve performance. We welcome feedback!! Join us on <a href="https://a8r.io/slack">Slack</a> and let us know what you think.
        type: change
        docs: about/changes-2.0.0
        isHeadline: true

      - title: Configuration API v3alpha1
        body: >-
          $productName$ 2.0.0 introduces API version <code>x.getambassador.io/v3alpha1</code> for
          configuration changes that are not backwards compatible with the 1.X family.  API versions
          <code>getambassador.io/v0</code>, <code>getambassador.io/v1</code>, and
          <code>getambassador.io/v2</code> are deprecated.  Further details are available in the <a
          href="../about/changes-2.0.0/#1-configuration-api-version-xgetambassadoriov3alpha1">2.0.0
          Changes</a> document.
        type: feature
        docs: about/changes-2.0.0/#1-configuration-api-version-getambassadoriov3alpha1
        image: ./edge-stack-2.0.0-v3alpha1.png

      - title: The AmbassadorListener Resource
        body: The new <code>AmbassadorListener</code> CRD defines where and how to listen for requests from the network, and which <code>AmbassadorHost</code> definitions should be used to process those requests. Note that the <code>AmbassadorListener</code> CRD is <b>mandatory</b> and consolidates <i>all</i> port configuration; see the <a href="../topics/running/listener"><code>AmbassadorListener</code> documentation</a> for more details.
        type: feature
        docs: topics/running/listener
        image: ./edge-stack-2.0.0-listener.png

      - title: AmbassadorMapping hostname DNS glob support
        body: >-
          Where <code>AmbassadorMapping</code>'s <code>host</code> field is either an exact match or (with <code>host_regex</code> set) a regex,
          the new <code>hostname</code> element is always a DNS glob. Use <code>hostname</code> instead of <code>host</code> for best results.
        docs: about/changes-2.0.0/#ambassadorhost-and-ambassadormapping-association
        type: feature

      - title: Memory usage improvements for installations with many AmbassadorHosts
        body: The behavior of the Ambassador module <code>prune_unreachable_routes</code> field is now automatic, which should reduce Envoy memory requirements for installations with many <code>AmbassadorHost</code>s
        docs: topics/running/ambassador/#prune-unreachable-routes
        image: ./edge-stack-2.0.0-prune_routes.png
        type: feature

      - title: Independent Host actions supported
        body: Each <code>AmbassadorHost</code> can specify its <code>requestPolicy.insecure.action</code> independently of any other <code>AmbassadorHost</code>, allowing for HTTP routing as flexible as HTTPS routing.
        docs: topics/running/host-crd/#secure-and-insecure-requests
        github:
        - title: "#2888"
          link: https://github.com/datawire/ambassador/issues/2888
        image: ./edge-stack-2.0.0-insecure_action_hosts.png
        type: bugfix

      - title: Correctly set Ingress resource status in all cases
        body: $productName$ 2.0.0 fixes a regression in detecting the Ambassador Kubernetes service that could cause the wrong IP or hostname to be used in Ingress statuses -- thanks, <a href="https://github.com/impl">Noah Fontes</a>!
        docs: topics/running/ingress-controller
        type: bugfix
        image: ./edge-stack-2.0.0-ingressstatus.png

      - title: Stricter mTLS enforcement
        body: $productName$ 2.0.0 fixes a bug where mTLS could use the wrong configuration when SNI and the <code>:authority</code> header didn't match
        type: bugfix

      - title: Port configuration outside AmbassadorListener has been moved to AmbassadorListener
        body: The <code>TLSContext</code> <code>redirect_cleartext_from</code> and <code>AmbassadorHost</code> <code>requestPolicy.insecure.additionalPort</code> elements are no longer supported. Use a <code>AmbassadorListener</code> for this functionality instead.
        type: change
        docs: about/changes-2.0.0/#tlscontext-redirect_cleartext_from-and-host-insecureadditionalport

      - title: PROXY protocol configuration has been moved to AmbassadorListener
        body: The <code>use_proxy_protocol</code> element of the Ambassador <code>Module</code> is no longer supported, as it is now part of the <code>AmbassadorListener</code> resource (and can be set per-<code>AmbassadorListener</code> rather than globally).
        type: change
        docs: about/changes-2.0.0/#proxy-protocol-configuration

      - title: Stricter rules for AmbassadorHost/AmbassadorMapping association
        body: An <code>AmbassadorMapping</code> will only be matched with an <code>AmbassadorHost</code> if the <code>AmbassadorMapping</code>'s <code>host</code> or the <code>AmbassadorHost</code>'s <code>selector</code> (or both) are explicitly set, and match. This change can significantly improve $productName$'s memory footprint when many <code>AmbassadorHost</code>s are involved. Further details are available in the <a href="../about/changes-2.0.0/#host-and-mapping-association">2.0.0 Changes</a> document.
        docs: about/changes-2.0.0/#host-and-mapping-association
        type: change

      - title: AmbassadorHost or Ingress now required for TLS termination
        body: An <code>AmbassadorHost</code> or <code>Ingress</code> resource is now required when terminating TLS -- simply creating a <code>TLSContext</code> is not sufficient. Further details are available in the <a href="../about/changes-2.0.0/#host-tlscontext-and-tls-termination"><code>AmbassadorHost</code> CRD documentation.</a>
        docs: about/changes-2.0.0/#host-tlscontext-and-tls-termination
        type: change
        image: ./edge-stack-2.0.0-host_crd.png

      - title: Envoy V3 APIs
        body: By default, $productName$ will configure Envoy using the V3 Envoy API. This change is mostly transparent to users, but note that Envoy V3 does not support unsafe regular expressions or, e.g., Zipkin's V1 collector protocol. Further details are available in the <a href="../about/changes-2.0.0">2.0.0 Changes</a> document.
        type: change
        docs: about/changes-2.0.0/#envoy-v3-api-by-default

      - title: Module-based TLS no longer supported
        body: The <code>tls</code> module and the <code>tls</code> field in the Ambassador module are no longer supported. Please use <code>TLSContext</code> resources instead.
        docs: about/changes-2.0.0/#tls-the-ambassador-module-and-the-tls-module
        image: ./edge-stack-2.0.0-tlscontext.png
        type: change

      - title: Higher performance while generating Envoy configuration now enabled by default
        body: The environment variable <code>AMBASSADOR_FAST_RECONFIGURE</code> is now set by default, enabling the higher-performance implementation of the code that $productName$ uses to generate and validate Envoy configurations.
        docs: topics/running/scaling/#ambassador_fast_reconfigure-and-ambassador_legacy_mode-flags
        type: change

      - title: Service Preview no longer supported
        body: >-
          Service Preview and the <code>AGENT_SERVICE</code> environment variable are no longer supported.
          The Telepresence product replaces this functionality.
        docs: https://www.getambassador.io/docs/telepresence/
        type: change

      - title: edgectl no longer supported
        body: The <code>edgectl</code> CLI tool has been deprecated; please use the <code>emissary-ingress</code> helm chart instead.
        docs: topics/install/helm/
        type: change

  - version: 1.14.2
    date: '2021-09-29'
    notes:
      - title: Mappings support controlling DNS refresh with DNS TTL
        type: feature
        body: >-
          You can now set <code>respect_dns_ttl</code> in Ambassador Mappings. When true it
          configures that upstream's refresh rate to be set to resource record’s TTL
        docs: topics/using/mappings/#dns-configuration-for-mappings

      - title: Mappings support configuring strict or logical DNS
        type: feature
        body: >-
          You can now set <code>dns_type</code> in Ambassador Mappings to use Envoy's
          <code>logical_dns</code> resolution instead of the default <code>strict_dns</code>.
        docs: topics/using/mappings/#dns-configuration-for-mappings

      - title: Support configuring upstream buffer size
        type: feature
        body: >-
          You can now set <code>buffer_limit_bytes</code> in the <code>ambassador</code>
          <code>Module</code> to to change the size of the upstream read and write buffers.
          The default is 1MiB.
        docs: topics/running/ambassador/#modify-default-buffer-size

    edgeStackNotes:
      - type: feature
        body: >-
          You can now set <code>preserve_servers</code> in Ambassador Edge Stack's
          <code>DevPortal</code> resource to configure the DevPortal to use server definitions from
          the OpenAPI document when displaying connection information for services in the DevPortal.

  - version: 1.14.1
    date: '2021-08-24'
    notes:
      - title: Envoy security updates
        type: change
        body: >-
          Upgraded Envoy to 1.17.4 to address security vulnerabilities CVE-2021-32777,
          CVE-2021-32778, CVE-2021-32779, and CVE-2021-32781.
        docs: https://groups.google.com/g/envoy-announce/c/5xBpsEZZDfE

  - version: 1.14.0
    date: "2021-08-19"
    notes:
      - title: Envoy upgraded to 1.17.3!
        type: change
        body: >-
          Update from Envoy 1.15 to 1.17.3
        docs: https://www.envoyproxy.io/docs/envoy/latest/version_history/version_history

      - title: Expose Envoy's allow_chunked_length HTTPProtocolOption
        type: feature
        body: >-
          You can now set <code>allow_chunked_length</code> in the Ambassador Module to configure
          the same value in Envoy.
        docs: topics/running/ambassador/#content-length-headers

      - title: Default Envoy API version is now V3
        type: change
        body: >-
          <code>AMBASSADOR_ENVOY_API_VERSION</code> now defaults to <code>V3</code>
        docs: https://www.getambassador.io/docs/edge-stack/latest/topics/running/running/#ambassador_envoy_api_version

      - title: Subsecond time resolution in logs
        type: change
        body: Logs now include subsecond time resolutions, rather than just seconds.
        docs: https://github.com/emissary-ingress/emissary/pull/3650

  - version: 1.13.10
    date: '2021-07-28'
    notes:
      - title: Fix for CORS origins configuration on the Mapping resource
        type: bugfix
        body: >-
          Fixed a regression when specifying a comma separated string for <code>cors.origins</code>
          on the <code>Mapping</code> resource.
          ([#3609](https://github.com/emissary-ingress/emissary/issues/3609))
        docs: topics/using/cors
        image: ../images/emissary-1.13.10-cors-origin.png

      - title: New Envoy-configuration snapshots for debugging
        body: "Envoy-configuration snapshots get saved (as <code>ambex-#.json</code>) in <code>/ambassador/snapshots</code>. The number of snapshots is controlled by the <code>AMBASSADOR_AMBEX_SNAPSHOT_COUNT</code> environment variable; set it to 0 to disable. The default is 30."
        type: change
        docs: topics/running/environment/

      - title: Optionally remove ratelimiting for Envoy reconfiguration
        body: >-
          Set <code>AMBASSADOR_AMBEX_NO_RATELIMIT</code> to <code>true</code> to completely disable
          ratelimiting Envoy reconfiguration under memory pressure. This can help performance with
          the endpoint or Consul resolvers, but could make OOMkills more likely with large
          configurations. The default is <code>false</code>, meaning that the rate limiter is
          active.
        type: change
        docs: topics/running/environment/

    edgeStackNotes:
      - type: bugfix
        body: >-
          The <code>Mapping</code> resource can now specify <code>docs.timeout_ms</code> to set the
          timeout when the Dev Portal is fetching API specifications.
      - type: bugfix
        body: >-
          The Dev Portal will now strip HTML tags when displaying search results, showing just the
          actual content of the search result.
      - type: change
        body: >-
          Consul certificate-rotation logging now includes the fingerprints and validity timestamps
          of certificates being rotated.

  - version: 1.13.9
    date: '2021-06-30'
    notes:
      - title: Fix for TCPMappings
        body: >-
          Configuring multiple TCPMappings with the same ports (but different hosts) no longer
          generates invalid Envoy configuration.
        type: bugfix
        docs: topics/using/tcpmappings/

  - version: 1.13.8
    date: '2021-06-08'
    notes:
      - title: Fix Ambassador Cloud Service Details
        body: >-
          Ambassador Agent now accurately reports up-to-date Endpoint information to Ambassador
          Cloud
        type: bugfix
        docs: tutorials/getting-started/#3-connect-your-cluster-to-ambassador-cloud
        image: ../images/edge-stack-1.13.8-cloud-bugfix.png

      - title: Improved Argo Rollouts Experience with Ambassador Cloud
        body: >-
          Ambassador Agent reports ConfigMaps and Deployments to Ambassador Cloud to provide a
          better Argo Rollouts experience. See [Argo+Ambassador
          documentation](https://www.getambassador.io/docs/argo) for more info.
        type: feature
        docs: https://www.getambassador.io/docs/argo

  - version: 1.13.7
    date: '2021-06-03'
    notes:
      - title: JSON logging support
        body: >-
          Add AMBASSADOR_JSON_LOGGING to enable JSON for most of the Ambassador control plane. Some
          (but few) logs from gunicorn and the Kubernetes client-go package still log text.
        image: ../images/edge-stack-1.13.7-json-logging.png
        docs: topics/running/running/#log-format
        type: feature

      - title: Consul resolver bugfix with TCPMappings
        body: >-
          Fixed a bug where the Consul resolver would not actually use Consul endpoints with
          TCPMappings.
        image: ../images/edge-stack-1.13.7-tcpmapping-consul.png
        docs: topics/running/resolvers/#the-consul-resolver
        type: bugfix

      - title: Memory usage calculation improvements
        body: >-
          Ambassador now calculates its own memory usage in a way that is more similar to how the
          kernel OOMKiller tracks memory.
        image: ../images/edge-stack-1.13.7-memory.png
        docs: topics/running/scaling/#inspecting-ambassador-performance
        type: change

  - version: 1.13.6
    date: '2021-05-24'
    notes:
      - title: Quieter logs in legacy mode
        type: bugfix
        body: >-
          Fixed a regression where Ambassador snapshot data was logged at the INFO label
          when using <code>AMBASSADOR_LEGACY_MODE=true</code>.

  - version: 1.13.5
    date: '2021-05-13'
    notes:
      - title: Correctly support proper_case and preserve_external_request_id
        type: bugfix
        body: >-
          Fix a regression from 1.8.0 that prevented <code>ambassador</code> <code>Module</code>
          config keys <code>proper_case</code> and <code>preserve_external_request_id</code>
          from working correctly.
        docs: topics/running/ambassador/#header-case

      - title: Correctly support Ingress statuses in all cases
        type: bugfix
        body: >-
          Fixed a regression in detecting the Ambassador Kubernetes service that could cause the
          wrong IP or hostname to be used in Ingress statuses (thanks, [Noah
          Fontes](https://github.com/impl)!
        docs: topics/running/ingress-controller

  - version: 1.13.4
    date: '2021-05-11'
    notes:
      - title: Envoy 1.15.5
        body: >-
          Incorporate the Envoy 1.15.5 security update by adding the
          <code>reject_requests_with_escaped_slashes</code> option to the Ambassador module.
        image: ../images/edge-stack-1.13.4.png
        docs: topics/running/ambassador/#rejecting-client-requests-with-escaped-slashes
        type: security

# Don't go any further back than 1.13.4.<|MERGE_RESOLUTION|>--- conflicted
+++ resolved
@@ -73,7 +73,6 @@
           components (and not only the Ambassador Agent) to authenticate requests to
           Ambassador Cloud.
 
-<<<<<<< HEAD
       - title: Support received commands to pause, continue and abort a Rollout via Agent directives
         type: feature
         body: >-
@@ -84,13 +83,12 @@
         github:
           - title: 4040
             link: https://github.com/emissary-ingress/emissary/pull/4040
-=======
+
       - title: Update to Alpine 3.15
         type: security
         body: >-
           Emissary has been upgraded from Alpine 3.12 to Alpine 3.15, which incorporates numerous
           security patches.
->>>>>>> 46c2044a
 
   - version: 2.1.2
     prevVersion: 2.1.0
