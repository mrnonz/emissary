--- conflicted
+++ resolved
@@ -142,9 +142,7 @@
           Using <code>rewrite: ""</code> in a <code>Mapping</code> is correctly handled
           to mean "do not rewrite the path at all".
         docs: topics/using/rewrites
-<<<<<<< HEAD
         image: ./v2.1.2-mapping-no-rewrite.png
-=======
 
       - title: Correctly handle DNS wildcards when associating Hosts and Mappings
         type: bugfix
@@ -154,7 +152,6 @@
           and the <code>Mapping</code> use DNS wildcards for their hostnames could sometimes
           not correctly match when they should have.
         docs: howtos/configure-communications/
->>>>>>> 7023e922
 
       - title: Correctly use Mappings with host redirects
         type: bugfix
@@ -165,16 +162,6 @@
         - title: 3709
           link: https://github.com/emissary-ingress/emissary/issues/3709
         docs: https://github.com/emissary-ingress/emissary/issues/3709
-
-      - title: Correctly handle DNS wildcards when associating Hosts and Mappings
-        type: bugfix
-        body: >-
-          <code>Mapping</code>s with DNS wildcard <code>hostname</code> will now be correctly
-          matched with <code>Host</code>s. Previously, the case where both the <code>Host</code>
-          and the <code>Mapping</code> use DNS wildcards for their hostnames could sometimes
-          not correctly match when they should have.
-        docs: howtos/configure-communications/
-        image: ./v2.1.2-host-mapping-matching.png
 
       - title: Fix overriding global settings for adding or removing headers
         type: bugfix
@@ -212,6 +199,13 @@
           Resource validation errors are now reported more consistently; it was the case that in
           some situations a validation error would not be reported.
 
+      - title: Docker BuildKit always used for builds
+        type: change
+        body: >-
+          Docker BuildKit is enabled for all Emissary builds. Additionally, the Go
+          build cache is fully enabled when building images, speeding up repeated builds.
+        docs: https://github.com/moby/buildkit/blob/master/frontend/dockerfile/docs/syntax.md
+
   - version: 2.1.1
     date: 'N/A'
     notes:
