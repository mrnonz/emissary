# -*- fill-column: 100 -*-

# This file should be placed in the folder for the version of the
# product that's meant to be documented. A `/release-notes` page will
# be automatically generated and populated at build time.
#
# Note that an entry needs to be added to the `doc-links.yml` file in
# order to surface the release notes in the table of contents.
#
# The YAML in this file should contain:
#
# changelog: An (optional) URL to the CHANGELOG for the product.
# items: An array of releases with the following attributes:
#     - version: The (optional) version number of the release, if applicable.
#     - date: The date of the release in the format YYYY-MM-DD.
#     - notes: An array of noteworthy changes included in the release, each having the following attributes:
#         - type: The type of change, one of `bugfix`, `feature`, `security` or `change`.
#         - title: A short title of the noteworthy change.
#         - body: >-
#             Two or three sentences describing the change and why it
#             is noteworthy.  This is HTML, not plain text or
#             markdown.  It is handy to use YAML's ">-" feature to
#             allow line-wrapping.
#         - image: >-
#             The URL of an image that visually represents the
#             noteworthy change.  This path is relative to the
#             `release-notes` directory; if this file is
#             `FOO/releaseNotes.yml`, then the image paths are
#             relative to `FOO/release-notes/`.
#         - docs: The path to the documentation page where additional information can be found.

changelog: https://github.com/emissary-ingress/emissary/blob/$branch$/CHANGELOG.md
items:
  - version: 2.2.0
    date: 'TBD'
    notes:
      - title: Support a log-level metric
        type: feature
        body: >-
          Emissary now supports the metric <code>ambassador_log_level{label="debug"}</code>
          which will be set to 1 if debug logging is enabled for the running Emissary
          instance, or to 0 if not. This can help to be sure that a running production
          instance was not actually left doing debugging logging, for example.
          (Thanks to <a href="https://github.com/jfrabaute">Fabrice</a>!)
        github:
        - title: 3906
          link: https://github.com/emissary-ingress/emissary/issues/3906
        docs: https://www.getambassador.io/docs/edge-stack/latest/topics/running/statistics/8877-metrics/

      - title: Envoy V2 API no longer supported
        type: change
        body: >-
          Support for the Envoy V2 API and the `AMBASSADOR_ENVOY_API_VERSION` environment
          variable have been removed. Only the Envoy V3 API is supported (this has been the
          default since Emissary-ingress v1.14.0).

<<<<<<< HEAD
      - title: Support received commands to pause, continue and abort a Rollout via Agent directives
        type: feature
        body: >-
          The Emissary agent now receive commands to manipulate Rollouts (pause, continue, and abort are
          currently supported) via directives and executes them in the cluster.
        github:
          - title: 4040
            link: https://github.com/emissary-ingress/emissary/pull/4040
=======
  - version: 2.1.2
    prevVersion: 2.1.0
    date: '2022-01-25'
    notes:
      - title: Fix support for for v2 Mappings with CORS
        type: bugfix
        body: >-
          Emissary-ingress 2.1.0 generated invalid Envoy configuration for
          <code>getambassador.io/v2</code> <code>Mappings</code> that set
          <code>spec.cors.origins</code> to a string rather than a list of strings; this has been
          fixed, and these <code>Mappings<code> should once again function correctly.

      - title: Correctly handle canary Mapping weights when reconfiguring
        type: bugfix
        body: >-
          Changes to the <code>weight</code> of <code>Mapping</code> in a canary group
          will now always be correctly managed during reconfiguration; such changes could
          have been missed in earlier releases.
        docs: topics/using/canary/#the-weight-attribute

      - title: Correctly handle solitary Mappings with explicit weights
        type: bugfix
        body: >-
          A <code>Mapping</code> that is not part of a canary group, but that has a
          <code>weight</code> less than 100, will be correctly configured to receive all
          traffic as if the <code>weight</code> were 100.
        docs: topics/using/canary/#the-weight-attribute

      - title: Correctly handle empty rewrite in a Mapping
        type: bugfix
        body: >-
          Using <code>rewrite: ""</code> in a <code>Mapping</code> is correctly handled
          to mean "do not rewrite the path at all".
        docs: topics/using/rewrites

      - title: Correctly handle DNS wildcards when associating Hosts and Mappings
        type: bugfix
        body: >-
          <code>Mapping</code>s with DNS wildcard <code>hostname</code> will now be correctly
          matched with <code>Host</code>s. Previously, the case where both the <code>Host</code>
          and the <code>Mapping</code> use DNS wildcards for their hostnames could sometimes
          not correctly match when they should have.
        docs: howtos/configure-communications/

      - title: Correctly use Mappings with host redirects
        type: bugfix
        body: >-
          Any <code>Mapping</code> that uses the <code>host_redirect</code> field is now properly discovered and used. Thanks
          to <a href="https://github.com/gferon">Gabriel Féron</a> for contributing this bugfix!
        github:
        - title: 3709
          link: https://github.com/emissary-ingress/emissary/issues/3709
        docs: https://github.com/emissary-ingress/emissary/issues/3709

      - title: Fix overriding global settings for adding or removing headers
        type: bugfix
        body: >-
          If the <code>ambassador</code> <code>Module</code> sets a global default for
          <code>add_request_headers</code>, <code>add_response_headers</code>,
          <code>remove_request_headers</code>, or <code>remove_response_headers</code>, it is often
          desirable to be able to turn off that setting locally for a specific <code>Mapping</code>.
          For several releases this has not been possible for <code>Mappings</code> that are native
          Kubernetes resources (as opposed to annotations), as an empty value ("mask the global
          default") was erroneously considered to be equivalent to unset ("inherit the global
          default").  This is now fixed.
        docs: topics/using/defaults/

      - title: Fix empty error_response_override bodies
        type: bugfix
        body: >-
          It is now possible to set a <code>Mapping</code>
          <code>spec.error_response_overrides</code> <code>body.text_format</code> to an empty
          string or <code>body.json_format</code> to an empty dict.  Previously, this was possible
          for annotations but not for native Kubernetes resources.
        docs: topics/running/custom-error-responses/

      - title: Annotation conversion and validation
        type: bugfix
        body: >-
          Resources that exist as <code>getambassador.io/config</code> annotations rather than as
          native Kubernetes resources are now validated and internally converted to v3alpha1 and,
          the same as native Kubernetes resources.

      - title: Validation error reporting
        type: bugfix
        body: >-
          Resource validation errors are now reported more consistently; it was the case that in
          some situations a validation error would not be reported.

      - title: Docker BuildKit always used for builds
        type: change
        body: >-
          Docker BuildKit is enabled for all Emissary builds. Additionally, the Go
          build cache is fully enabled when building images, speeding up repeated builds.
        docs: https://github.com/moby/buildkit/blob/master/frontend/dockerfile/docs/syntax.md

  - version: 2.1.1
    date: 'N/A'
    notes:
      - title: Never issued
        type: change
        isHeadline: true
        body: >-
          <i>Emissary-ingress 2.1.1 was not issued; Ambassador Edge Stack 2.1.1 uses
          Emissary-ingress 2.1.0.</i>
>>>>>>> e5d83b1b

  - version: 2.1.0
    date: '2021-12-16'
    notes:
      - title: Not recommended; upgrade to 2.1.2 instead
        type: change
        isHeadline: true
        body: >-
          <i>Emissary-ingress 2.1.0 is not recommended; upgrade to 2.1.2 instead.</i>

      - title: CRD conversions
        type: feature
        body: >-
          It is now possible to use both the <code>getambassador.io/v2</code> and
          <code>getambassador.io/v3alpha1</code> apiVersions.  This is accomplished with the
          addition of an <code>emissary-ingress-apiext</code> Service and Deployment that handles
          converting between the two versions for the apiserver.  This allows the user to semlessly
          request and author resources in whichever API version is desired, and facilitates easier
          migration from Emissary 1.x to 2.x.  Resources authored in v3alpha1 will not be visible to
          Emissary 1.x; resources authored in v2 will be visible to both Emissary 1.x and 2.x.

      - title: Correctly handle all changing canary configurations
        type: bugfix
        body: >-
          The incremental reconfiguration cache could miss some updates when multiple
          <code>Mapping</code>s had the same <code>prefix</code> ("canary"ing multiple
          <code>Mapping</code>s together). This has been corrected, so that all such
          updates correctly take effect.
        github:
        - title: 3945
          link: https://github.com/emissary-ingress/emissary/issues/3945
        docs: https://github.com/emissary-ingress/emissary/issues/3945

      - title: Secrets used for ACME private keys will not log errors
        type: bugfix
        body: >-
          When using Kubernetes Secrets to store ACME private keys (as the Edge Stack
          ACME client does), an error would always be logged about the Secret not being
          present, even though it was present, and everything was working correctly.
          This error is no longer logged.

      - title: When using gzip, upstreams will no longer receive encoded data
        type: bugfix
        body: >-
          When using gzip compression, upstream services will no longer receive compressed
          data. This bug was introduced in 1.14.0. The fix restores the default behavior of
          not sending compressed data to upstream services.
        github:
        - title: 3818
          link: https://github.com/emissary-ingress/emissary/issues/3818
        docs: https://github.com/emissary-ingress/emissary/issues/3818

      - title: Update to busybox 1.34.1
        type: security
        body: >-
          Update to busybox 1.34.1 to resolve CVE-2021-28831, CVE-2021-42378,
          CVE-2021-42379, CVE-2021-42380, CVE-2021-42381, CVE-2021-42382, CVE-2021-42383,
          CVE-2021-42384, CVE-2021-42385, and CVE-2021-42386.

      - title: Update Python dependencies
        type: security
        body: >-
          Update Python dependencies to resolve CVE-2020-28493 (jinja2), CVE-2021-28363
          (urllib3), and CVE-2021-33503 (urllib3).

      - title: Remove test-only code from the built image
        type: security
        body: >-
          Previous built images included some Python packages used only for test. These
          have now been removed, resolving CVE-2020-29651.

  - version: 2.0.5
    date: '2021-11-08'
    notes:
      - title: AuthService circuit breakers
        type: feature
        body: >-
          It is now possible to set the <code>circuit_breakers</code> for <code>AuthServices</code>,
          exactly the same as for <code>Mappings</code> and <code>TCPMappings</code>. This makes it
          possible to configure your <code>AuthService</code> to be able to handle more than 1024
          concurrent requests.
        docs: topics/running/services/auth-service/
        image: ./v2.0.5-auth-circuit-breaker.png

      - title: Improved validity checking for error response overrides
        type: bugfix
        body: >-
          Any token delimited by '%' is now validated agains a whitelist of valid
          Envoy command operators. Any mapping containing an <code>error_response_overrides</code>
          section with invalid command operators will be discarded.
        docs: topics/running/custom-error-responses

      - title: mappingSelector is now correctly supported in the Host CRD
        type: bugfix
        body: >-
          The <code>Host</code> CRD now correctly supports the <code>mappingSelector</code>
          element, as documented. As a transition aid, <code>selector</code> is a synonym for
          <code>mappingSelector</code>; a future version of $productName$ will remove the
          <code>selector</code> element.
        github:
        - title: 3902
          link: https://github.com/emissary-ingress/emissary/issues/3902
        docs: https://github.com/emissary-ingress/emissary/issues/3902
        image: ./v2.0.5-mappingselector.png

  - version: 2.0.4
    date: '2021-10-19'
    notes:
      - title: General availability!
        type: feature
        body: >-
          We're pleased to introduce $productName$ 2.0.4 for general availability! The
          2.X family introduces a number of changes to allow $productName$ to more
          gracefully handle larger installations, reduce global configuration to better
          handle multitenant or multiorganizational installations, reduce memory footprint, and
          improve performance. We welcome feedback!! Join us on
          <a href="https://a8r.io/slack">Slack</a> and let us know what you think.
        isHeadline: true
        docs: about/changes-2.0.0
        image: ./emissary-ga.png

      - title: API version getambassador.io/v3alpha1
        type: change
        body: >-
          The <code>x.getambassador.io/v3alpha1</code> API version has become the
          <code>getambassador.io/v3alpha1</code> API version. The <code>Ambassador-</code>
          prefixes from <code>x.getambassador.io/v3alpha1</code> resources have been
          removed for ease of migration. <b>Note that <code>getambassador.io/v3alpha1</code>
          is the only supported API version for 2.0.4</b> &mdash; full support for
          <code>getambassador.io/v2</code> will arrive soon in a later 2.X version.
        docs: about/changes-2.0.0
        image: ./v2.0.4-v3alpha1.png

      - title: Support for Kubernetes 1.22
        type: feature
        body: >-
          The <code>getambassador.io/v3alpha1</code> API version and the published chart
          and manifests have been updated to support Kubernetes 1.22. Thanks to
          <a href="https://github.com/imoisharma">Mohit Sharma</a> for contributions to
          this feature!
        docs: about/changes-2.0.0
        image: ./v2.0.4-k8s-1.22.png

      - title: Mappings support configuring strict or logical DNS
        type: feature
        body: >-
          You can now set <code>dns_type</code> between <code>strict_dns</code> and
          <code>logical_dns</code> in a <code>Mapping</code> to configure the Service
          Discovery Type.
        docs: topics/using/mappings/#dns-configuration-for-mappings
        image: ./v2.0.4-mapping-dns-type.png

      - title: Mappings support controlling DNS refresh with DNS TTL
        type: feature
        body: >-
          You can now set <code>respect_dns_ttl</code> to <code>true</code> to force the
          DNS refresh rate for a <code>Mapping</code> to be set to the record's TTL
          obtained from DNS resolution.
        docs: topics/using/mappings/#dns-configuration-for-mappings

      - title: Support configuring upstream buffer sizes
        type: feature
        body: >-
          You can now set <code>buffer_limit_bytes</code> in the <code>ambassador</code>
          <code>Module</code> to to change the size of the upstream read and write buffers.
          The default is 1MiB.
        docs: topics/running/ambassador/#modify-default-buffer-size

      - title: Version number reported correctly
        type: bugfix
        body: >-
          The release now shows its actual released version number, rather than
          the internal development version number.
        github:
        - title: "#3854"
          link: https://github.com/emissary-ingress/emissary/issues/3854
        docs: https://github.com/emissary-ingress/emissary/issues/3854
        image: ./v2.0.4-version.png

      - title: Large configurations work correctly with Ambassador Cloud
        type: bugfix
        body: >-
          Large configurations no longer cause $productName$ to be unable
          to communicate with Ambassador Cloud.
        github:
        - title: "#3593"
          link: https://github.com/emissary-ingress/emissary/issues/3593
        docs: https://github.com/emissary-ingress/emissary/issues/3593

      - title: Listeners correctly support l7Depth
        type: bugfix
        body: >-
          The <code>l7Depth</code> element of the <code>Listener</code> CRD is
          properly supported.
        docs: topics/running/listener#l7depth
        image: ./v2.0.4-l7depth.png

  - version: 2.0.3-ea
    date: '2021-09-16'
    notes:
      - title: Developer Preview!
        body: We're pleased to introduce $productName$ 2.0.3 as a <b>developer preview</b>. The 2.X family introduces a number of changes to allow $productName$ to more gracefully handle larger installations, reduce global configuration to better handle multitenant or multiorganizational installations, reduce memory footprint, and improve performance. We welcome feedback!! Join us on <a href="https://a8r.io/slack">Slack</a> and let us know what you think.
        type: change
        isHeadline: true
        docs: about/changes-2.0.0

      - title: AES_LOG_LEVEL more widely effective
        body: The environment variable <code>AES_LOG_LEVEL</code> now also sets the log level for the <code>diagd</code> logger.
        type: feature
        docs: topics/running/running/
        github:
        - title: "#3686"
          link: https://github.com/emissary-ingress/emissary/issues/3686
        - title: "#3666"
          link: https://github.com/emissary-ingress/emissary/issues/3666

      - title: AmbassadorMapping supports setting the DNS type
        body: You can now set <code>dns_type</code> in the <code>AmbassadorMapping</code> to configure how Envoy will use the DNS for the service.
        type: feature
        docs: topics/using/mappings/#using-dns_type

      - title: Building Emissary no longer requires setting DOCKER_BUILDKIT
        body: It is no longer necessary to set <code>DOCKER_BUILDKIT=0</code> when building Emissary. A future change will fully support BuildKit.
        type: bugfix
        docs: https://github.com/emissary-ingress/emissary/issues/3707
        github:
        - title: "#3707"
          link: https://github.com/emissary-ingress/emissary/issues/3707

  - version: 2.0.2-ea
    date: '2021-08-24'
    notes:
      - title: Developer Preview!
        body: We're pleased to introduce $productName$ 2.0.2 as a <b>developer preview</b>. The 2.X family introduces a number of changes to allow $productName$ to more gracefully handle larger installations, reduce global configuration to better handle multitenant or multiorganizational installations, reduce memory footprint, and improve performance. We welcome feedback!! Join us on <a href="https://a8r.io/slack">Slack</a> and let us know what you think.
        type: change
        isHeadline: true
        docs: about/changes-2.0.0

      - title: Envoy security updates
        type: bugfix
        body: "Upgraded envoy to 1.17.4 to address security vulnerabilities CVE-2021-32777, CVE-2021-32778, CVE-2021-32779, and CVE-2021-32781."
        docs: https://groups.google.com/g/envoy-announce/c/5xBpsEZZDfE?pli=1

      - title: Expose Envoy's allow_chunked_length HTTPProtocolOption
        type: feature
        body: "You can now set <code>allow_chunked_length</code> in the Ambassador Module to configure the same value in Envoy."
        docs: topics/running/ambassador/#content-length-headers

      - title: Envoy-configuration snapshots saved
        type: change
        body: Envoy-configuration snapshots get saved (as <code>ambex-#.json</code>) in <code>/ambassador/snapshots</code>. The number of snapshots is controlled by the <code>AMBASSADOR_AMBEX_SNAPSHOT_COUNT</code> environment variable; set it to 0 to disable. The default is 30.
        docs: topics/running/running/

  - version: 2.0.1-ea
    date: "2021-08-12"
    notes:
      - title: Developer Preview!
        body: We're pleased to introduce $productName$ 2.0.1 as a <b>developer preview</b>. The 2.X family introduces a number of changes to allow $productName$ to more gracefully handle larger installations, reduce global configuration to better handle multitenant or multiorganizational installations, reduce memory footprint, and improve performance. We welcome feedback!! Join us on <a href="https://a8r.io/slack">Slack</a> and let us know what you think.
        type: change
        isHeadline: true
        docs: about/changes-2.0.0

      - title: Improved Ambassador Cloud visibility
        type: feature
        body: Ambassador Agent reports sidecar process information and <code>AmbassadorMapping</code> OpenAPI documentation to Ambassador Cloud to provide more visibility into services and clusters.
        docs: ../../cloud/latest/service-catalog/quick-start/

      - title: Configurable per-AmbassadorListener statistics prefix
        body: The optional <code>stats_prefix</code> element of the <code>AmbassadorListener</code> CRD now determines the prefix of HTTP statistics emitted for a specific <code>AmbassadorListener</code>.
        type: feature
        docs: topics/running/listener

      - title: Configurable statistics names
        body: The optional <code>stats_name</code> element of <code>AmbassadorMapping</code>, <code>AmbassadorTCPMapping</code>, <code>AuthService</code>, <code>LogService</code>, <code>RateLimitService</code>, and <code>TracingService</code> now sets the name under which cluster statistics will be logged. The default is the <code>service</code>, with non-alphanumeric characters replaced by underscores.
        type: feature
        docs: topics/running/statistics

      - title: Updated klog to reduce log noise
        type: bugfix
        body: We have updated to <code>k8s.io/klog/v2</code> to track upstream and to quiet unnecessary log output.
        docs: https://github.com/emissary-ingress/emissary/issues/3603

      - title: Subsecond time resolution in logs
        type: change
        body: Logs now include subsecond time resolutions, rather than just seconds.
        docs: https://github.com/emissary-ingress/emissary/pull/3650

      - title: Configurable Envoy-configuration rate limiting
        type: change
        body: Set <code>AMBASSADOR_AMBEX_NO_RATELIMIT</code> to <code>true</code> to completely disable ratelimiting Envoy reconfiguration under memory pressure. This can help performance with the endpoint or Consul resolvers, but could make OOMkills more likely with large configurations. The default is <code>false</code>, meaning that the rate limiter is active.
        docs: topics/concepts/rate-limiting-at-the-edge/

  - version: 2.0.0-ea
    date: "2021-06-24"
    notes:
      - title: Developer Preview!
        body: We're pleased to introduce $productName$ 2.0.0 as a <b>developer preview</b>. The 2.X family introduces a number of changes to allow $productName$ to more gracefully handle larger installations, reduce global configuration to better handle multitenant or multiorganizational installations, reduce memory footprint, and improve performance. We welcome feedback!! Join us on <a href="https://a8r.io/slack">Slack</a> and let us know what you think.
        type: change
        docs: about/changes-2.0.0
        isHeadline: true

      - title: Configuration API v3alpha1
        body: >-
          $productName$ 2.0.0 introduces API version <code>x.getambassador.io/v3alpha1</code> for
          configuration changes that are not backwards compatible with the 1.X family.  API versions
          <code>getambassador.io/v0</code>, <code>getambassador.io/v1</code>, and
          <code>getambassador.io/v2</code> are deprecated.  Further details are available in the <a
          href="../about/changes-2.0.0/#1-configuration-api-version-xgetambassadoriov3alpha1">2.0.0
          Changes</a> document.
        type: feature
        docs: about/changes-2.0.0/#1-configuration-api-version-getambassadoriov3alpha1
        image: ./edge-stack-2.0.0-v3alpha1.png

      - title: The AmbassadorListener Resource
        body: The new <code>AmbassadorListener</code> CRD defines where and how to listen for requests from the network, and which <code>AmbassadorHost</code> definitions should be used to process those requests. Note that the <code>AmbassadorListener</code> CRD is <b>mandatory</b> and consolidates <i>all</i> port configuration; see the <a href="../topics/running/listener"><code>AmbassadorListener</code> documentation</a> for more details.
        type: feature
        docs: topics/running/listener
        image: ./edge-stack-2.0.0-listener.png

      - title: AmbassadorMapping hostname DNS glob support
        body: >-
          Where <code>AmbassadorMapping</code>'s <code>host</code> field is either an exact match or (with <code>host_regex</code> set) a regex,
          the new <code>hostname</code> element is always a DNS glob. Use <code>hostname</code> instead of <code>host</code> for best results.
        docs: about/changes-2.0.0/#ambassadorhost-and-ambassadormapping-association
        type: feature

      - title: Memory usage improvements for installations with many AmbassadorHosts
        body: The behavior of the Ambassador module <code>prune_unreachable_routes</code> field is now automatic, which should reduce Envoy memory requirements for installations with many <code>AmbassadorHost</code>s
        docs: topics/running/ambassador/#prune-unreachable-routes
        image: ./edge-stack-2.0.0-prune_routes.png
        type: feature

      - title: Independent Host actions supported
        body: Each <code>AmbassadorHost</code> can specify its <code>requestPolicy.insecure.action</code> independently of any other <code>AmbassadorHost</code>, allowing for HTTP routing as flexible as HTTPS routing.
        docs: topics/running/host-crd/#secure-and-insecure-requests
        github:
        - title: "#2888"
          link: https://github.com/datawire/ambassador/issues/2888
        image: ./edge-stack-2.0.0-insecure_action_hosts.png
        type: bugfix

      - title: Correctly set Ingress resource status in all cases
        body: $productName$ 2.0.0 fixes a regression in detecting the Ambassador Kubernetes service that could cause the wrong IP or hostname to be used in Ingress statuses -- thanks, <a href="https://github.com/impl">Noah Fontes</a>!
        docs: topics/running/ingress-controller
        type: bugfix
        image: ./edge-stack-2.0.0-ingressstatus.png

      - title: Stricter mTLS enforcement
        body: $productName$ 2.0.0 fixes a bug where mTLS could use the wrong configuration when SNI and the <code>:authority</code> header didn't match
        type: bugfix

      - title: Port configuration outside AmbassadorListener has been moved to AmbassadorListener
        body: The <code>TLSContext</code> <code>redirect_cleartext_from</code> and <code>AmbassadorHost</code> <code>requestPolicy.insecure.additionalPort</code> elements are no longer supported. Use a <code>AmbassadorListener</code> for this functionality instead.
        type: change
        docs: about/changes-2.0.0/#tlscontext-redirect_cleartext_from-and-host-insecureadditionalport

      - title: PROXY protocol configuration has been moved to AmbassadorListener
        body: The <code>use_proxy_protocol</code> element of the Ambassador <code>Module</code> is no longer supported, as it is now part of the <code>AmbassadorListener</code> resource (and can be set per-<code>AmbassadorListener</code> rather than globally).
        type: change
        docs: about/changes-2.0.0/#proxy-protocol-configuration

      - title: Stricter rules for AmbassadorHost/AmbassadorMapping association
        body: An <code>AmbassadorMapping</code> will only be matched with an <code>AmbassadorHost</code> if the <code>AmbassadorMapping</code>'s <code>host</code> or the <code>AmbassadorHost</code>'s <code>selector</code> (or both) are explicitly set, and match. This change can significantly improve $productName$'s memory footprint when many <code>AmbassadorHost</code>s are involved. Further details are available in the <a href="../about/changes-2.0.0/#host-and-mapping-association">2.0.0 Changes</a> document.
        docs: about/changes-2.0.0/#host-and-mapping-association
        type: change

      - title: AmbassadorHost or Ingress now required for TLS termination
        body: An <code>AmbassadorHost</code> or <code>Ingress</code> resource is now required when terminating TLS -- simply creating a <code>TLSContext</code> is not sufficient. Further details are available in the <a href="../about/changes-2.0.0/#host-tlscontext-and-tls-termination"><code>AmbassadorHost</code> CRD documentation.</a>
        docs: about/changes-2.0.0/#host-tlscontext-and-tls-termination
        type: change
        image: ./edge-stack-2.0.0-host_crd.png

      - title: Envoy V3 APIs
        body: By default, $productName$ will configure Envoy using the V3 Envoy API. This change is mostly transparent to users, but note that Envoy V3 does not support unsafe regular expressions or, e.g., Zipkin's V1 collector protocol. Further details are available in the <a href="../about/changes-2.0.0">2.0.0 Changes</a> document.
        type: change
        docs: about/changes-2.0.0/#envoy-v3-api-by-default

      - title: Module-based TLS no longer supported
        body: The <code>tls</code> module and the <code>tls</code> field in the Ambassador module are no longer supported. Please use <code>TLSContext</code> resources instead.
        docs: about/changes-2.0.0/#tls-the-ambassador-module-and-the-tls-module
        image: ./edge-stack-2.0.0-tlscontext.png
        type: change

      - title: Higher performance while generating Envoy configuration now enabled by default
        body: The environment variable <code>AMBASSADOR_FAST_RECONFIGURE</code> is now set by default, enabling the higher-performance implementation of the code that $productName$ uses to generate and validate Envoy configurations.
        docs: topics/running/scaling/#ambassador_fast_reconfigure-and-ambassador_legacy_mode-flags
        type: change

      - title: Service Preview no longer supported
        body: >-
          Service Preview and the <code>AGENT_SERVICE</code> environment variable are no longer supported.
          The Telepresence product replaces this functionality.
        docs: https://www.getambassador.io/docs/telepresence/
        type: change

      - title: edgectl no longer supported
        body: The <code>edgectl</code> CLI tool has been deprecated; please use the <code>emissary-ingress</code> helm chart instead.
        docs: topics/install/helm/
        type: change

  - version: 1.14.2
    date: '2021-09-29'
    notes:
      - title: Mappings support controlling DNS refresh with DNS TTL
        type: feature
        body: >-
          You can now set <code>respect_dns_ttl</code> in Ambassador Mappings. When true it
          configures that upstream's refresh rate to be set to resource record’s TTL
        docs: topics/using/mappings/#dns-configuration-for-mappings

      - title: Mappings support configuring strict or logical DNS
        type: feature
        body: >-
          You can now set <code>dns_type</code> in Ambassador Mappings to use Envoy's
          <code>logical_dns</code> resolution instead of the default <code>strict_dns</code>.
        docs: topics/using/mappings/#dns-configuration-for-mappings

      - title: Support configuring upstream buffer size
        type: feature
        body: >-
          You can now set <code>buffer_limit_bytes</code> in the <code>ambassador</code>
          <code>Module</code> to to change the size of the upstream read and write buffers.
          The default is 1MiB.
        docs: topics/running/ambassador/#modify-default-buffer-size

    edgeStackNotes:
      - type: feature
        body: >-
          You can now set <code>preserve_servers</code> in Ambassador Edge Stack's
          <code>DevPortal</code> resource to configure the DevPortal to use server definitions from
          the OpenAPI document when displaying connection information for services in the DevPortal.

  - version: 1.14.1
    date: '2021-08-24'
    notes:
      - title: Envoy security updates
        type: change
        body: >-
          Upgraded Envoy to 1.17.4 to address security vulnerabilities CVE-2021-32777,
          CVE-2021-32778, CVE-2021-32779, and CVE-2021-32781.
        docs: https://groups.google.com/g/envoy-announce/c/5xBpsEZZDfE

  - version: 1.14.0
    date: "2021-08-19"
    notes:
      - title: Envoy upgraded to 1.17.3!
        type: change
        body: >-
          Update from Envoy 1.15 to 1.17.3
        docs: https://www.envoyproxy.io/docs/envoy/latest/version_history/version_history

      - title: Expose Envoy's allow_chunked_length HTTPProtocolOption
        type: feature
        body: >-
          You can now set <code>allow_chunked_length</code> in the Ambassador Module to configure
          the same value in Envoy.
        docs: topics/running/ambassador/#content-length-headers

      - title: Default Envoy API version is now V3
        type: change
        body: >-
          <code>AMBASSADOR_ENVOY_API_VERSION</code> now defaults to <code>V3</code>
        docs: https://www.getambassador.io/docs/edge-stack/latest/topics/running/running/#ambassador_envoy_api_version

      - title: Subsecond time resolution in logs
        type: change
        body: Logs now include subsecond time resolutions, rather than just seconds.
        docs: https://github.com/emissary-ingress/emissary/pull/3650

  - version: 1.13.10
    date: '2021-07-28'
    notes:
      - title: Fix for CORS origins configuration on the Mapping resource
        type: bugfix
        body: >-
          Fixed a regression when specifying a comma separated string for <code>cors.origins</code>
          on the <code>Mapping</code> resource.
          ([#3609](https://github.com/emissary-ingress/emissary/issues/3609))
        docs: topics/using/cors
        image: ../images/emissary-1.13.10-cors-origin.png

      - title: New Envoy-configuration snapshots for debugging
        body: "Envoy-configuration snapshots get saved (as <code>ambex-#.json</code>) in <code>/ambassador/snapshots</code>. The number of snapshots is controlled by the <code>AMBASSADOR_AMBEX_SNAPSHOT_COUNT</code> environment variable; set it to 0 to disable. The default is 30."
        type: change
        docs: topics/running/environment/

      - title: Optionally remove ratelimiting for Envoy reconfiguration
        body: >-
          Set <code>AMBASSADOR_AMBEX_NO_RATELIMIT</code> to <code>true</code> to completely disable
          ratelimiting Envoy reconfiguration under memory pressure. This can help performance with
          the endpoint or Consul resolvers, but could make OOMkills more likely with large
          configurations. The default is <code>false</code>, meaning that the rate limiter is
          active.
        type: change
        docs: topics/running/environment/

    edgeStackNotes:
      - type: bugfix
        body: >-
          The <code>Mapping</code> resource can now specify <code>docs.timeout_ms</code> to set the
          timeout when the Dev Portal is fetching API specifications.
      - type: bugfix
        body: >-
          The Dev Portal will now strip HTML tags when displaying search results, showing just the
          actual content of the search result.
      - type: change
        body: >-
          Consul certificate-rotation logging now includes the fingerprints and validity timestamps
          of certificates being rotated.

  - version: 1.13.9
    date: '2021-06-30'
    notes:
      - title: Fix for TCPMappings
        body: >-
          Configuring multiple TCPMappings with the same ports (but different hosts) no longer
          generates invalid Envoy configuration.
        type: bugfix
        docs: topics/using/tcpmappings/

  - version: 1.13.8
    date: '2021-06-08'
    notes:
      - title: Fix Ambassador Cloud Service Details
        body: >-
          Ambassador Agent now accurately reports up-to-date Endpoint information to Ambassador
          Cloud
        type: bugfix
        docs: tutorials/getting-started/#3-connect-your-cluster-to-ambassador-cloud
        image: ../images/edge-stack-1.13.8-cloud-bugfix.png

      - title: Improved Argo Rollouts Experience with Ambassador Cloud
        body: >-
          Ambassador Agent reports ConfigMaps and Deployments to Ambassador Cloud to provide a
          better Argo Rollouts experience. See [Argo+Ambassador
          documentation](https://www.getambassador.io/docs/argo) for more info.
        type: feature
        docs: https://www.getambassador.io/docs/argo

  - version: 1.13.7
    date: '2021-06-03'
    notes:
      - title: JSON logging support
        body: >-
          Add AMBASSADOR_JSON_LOGGING to enable JSON for most of the Ambassador control plane. Some
          (but few) logs from gunicorn and the Kubernetes client-go package still log text.
        image: ../images/edge-stack-1.13.7-json-logging.png
        docs: topics/running/running/#log-format
        type: feature

      - title: Consul resolver bugfix with TCPMappings
        body: >-
          Fixed a bug where the Consul resolver would not actually use Consul endpoints with
          TCPMappings.
        image: ../images/edge-stack-1.13.7-tcpmapping-consul.png
        docs: topics/running/resolvers/#the-consul-resolver
        type: bugfix

      - title: Memory usage calculation improvements
        body: >-
          Ambassador now calculates its own memory usage in a way that is more similar to how the
          kernel OOMKiller tracks memory.
        image: ../images/edge-stack-1.13.7-memory.png
        docs: topics/running/scaling/#inspecting-ambassador-performance
        type: change

  - version: 1.13.6
    date: '2021-05-24'
    notes:
      - title: Quieter logs in legacy mode
        type: bugfix
        body: >-
          Fixed a regression where Ambassador snapshot data was logged at the INFO label
          when using <code>AMBASSADOR_LEGACY_MODE=true</code>.

  - version: 1.13.5
    date: '2021-05-13'
    notes:
      - title: Correctly support proper_case and preserve_external_request_id
        type: bugfix
        body: >-
          Fix a regression from 1.8.0 that prevented <code>ambassador</code> <code>Module</code>
          config keys <code>proper_case</code> and <code>preserve_external_request_id</code>
          from working correctly.
        docs: topics/running/ambassador/#header-case

      - title: Correctly support Ingress statuses in all cases
        type: bugfix
        body: >-
          Fixed a regression in detecting the Ambassador Kubernetes service that could cause the
          wrong IP or hostname to be used in Ingress statuses (thanks, [Noah
          Fontes](https://github.com/impl)!
        docs: topics/running/ingress-controller

  - version: 1.13.4
    date: '2021-05-11'
    notes:
      - title: Envoy 1.15.5
        body: >-
          Incorporate the Envoy 1.15.5 security update by adding the
          <code>reject_requests_with_escaped_slashes</code> option to the Ambassador module.
        image: ../images/edge-stack-1.13.4.png
        docs: topics/running/ambassador/#rejecting-client-requests-with-escaped-slashes
        type: security

# Don't go any further back than 1.13.4.<|MERGE_RESOLUTION|>--- conflicted
+++ resolved
@@ -54,7 +54,6 @@
           variable have been removed. Only the Envoy V3 API is supported (this has been the
           default since Emissary-ingress v1.14.0).
 
-<<<<<<< HEAD
       - title: Support received commands to pause, continue and abort a Rollout via Agent directives
         type: feature
         body: >-
@@ -63,7 +62,7 @@
         github:
           - title: 4040
             link: https://github.com/emissary-ingress/emissary/pull/4040
-=======
+
   - version: 2.1.2
     prevVersion: 2.1.0
     date: '2022-01-25'
@@ -169,7 +168,6 @@
         body: >-
           <i>Emissary-ingress 2.1.1 was not issued; Ambassador Edge Stack 2.1.1 uses
           Emissary-ingress 2.1.0.</i>
->>>>>>> e5d83b1b
 
   - version: 2.1.0
     date: '2021-12-16'
