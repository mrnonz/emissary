# -*- fill-column: 100 -*-

# This file should be placed in the folder for the version of the
# product that's meant to be documented. A `/release-notes` page will
# be automatically generated and populated at build time.
#
# Note that an entry needs to be added to the `doc-links.yml` file in
# order to surface the release notes in the table of contents.
#
# The YAML in this file should contain:
#
# changelog: An (optional) URL to the CHANGELOG for the product.
# items: An array of releases with the following attributes:
#     - version: The (optional) version number of the release, if applicable.
#     - date: The date of the release in the format YYYY-MM-DD.
#     - notes: An array of noteworthy changes included in the release, each having the following attributes:
#         - type: The type of change, one of `bugfix`, `feature`, `security` or `change`.
#         - title: A short title of the noteworthy change.
#         - body: >-
#             Two or three sentences describing the change and why it
#             is noteworthy.  This is HTML, not plain text or
#             markdown.  It is handy to use YAML's ">-" feature to
#             allow line-wrapping.
#         - image: >-
#             The URL of an image that visually represents the
#             noteworthy change.  This path is relative to the
#             `release-notes` directory; if this file is
#             `FOO/releaseNotes.yml`, then the image paths are
#             relative to `FOO/release-notes/`.
#         - docs: The path to the documentation page where additional information can be found.
#         - href: A path from the root to a resource on the getambassador website, takes precedence over a docs link.

changelog: https://github.com/emissary-ingress/emissary/blob/$branch$/CHANGELOG.md
items:
  - version: 2.4.0
    date: 'TBD'
<<<<<<< HEAD
    prevVersion: 2.3.2
    notes: []
=======
    notes:
      - title: Add support for Host resources using secrets from different namespaces
        type: feature
        body: >-
          Previously the <code>Host</code> resource could only use secrets that are in the namespace as the
          Host. The <code>tlsSecret</code> field in the Host has a new subfield <code>namespace</code> that will allow
          the use of secrets from different namespaces.

      - title: Allow bypassing of EDS for manual endpoint insertion
        type: change
        body: >-
          Set `AMBASSADOR_EDS_BY_PASS` to `true` to bypass EDS handling of endpoints and have endpoints be
          inserted to clusters manually. This can help resolve with `503 UH` caused by certification rotation relating to
          a delay between EDS + CDS. The default is `false`.
>>>>>>> 6f67d46e

  - version: 1.14.5
    date: 'TBD'
    notes:
      - title: When using gzip, upstreams will no longer receive encoded data
        type: bugfix
        body: >-
          When using gzip compression, upstream services will no longer receive compressed
          data. This bug was introduced in 1.14.0. The fix restores the default behavior of
          not sending compressed data to upstream services.
        github:
        - title: 3818
          link: https://github.com/emissary-ingress/emissary/issues/3818
        docs: https://github.com/emissary-ingress/emissary/issues/3818

  - version: 2.3.2
    date: '2022-08-01'
    prevVersion: 2.3.1
    notes:
      - title: Fix regression in the agent for the metrics transfer.
        type: bugfix
        body: >-
          A regression was introduced in 2.3.0 causing the agent to miss some of the metrics coming from
          emissary ingress before sending them to Ambassador cloud. This issue has been resolved to ensure
          that all the nodes composing the emissary ingress cluster are reporting properly.
      - title: Update Golang to 1.17.12
        type: security
        body: >-
          Updated Golang to 1.17.12 to address the CVEs: CVE-2022-23806, CVE-2022-28327, CVE-2022-24675,
          CVE-2022-24921, CVE-2022-23772.
      - title: Update Curl to 7.80.0-r2
        type: security
        body: >-
          Updated Curl to 7.80.0-r2 to address the CVEs: CVE-2022-32207, CVE-2022-27782, CVE-2022-27781,
          CVE-2022-27780.
      - title: Update openSSL-dev to 1.1.1q-r0
        type: security
        body: >-
          Updated openSSL-dev to 1.1.1q-r0 to address CVE-2022-2097.
      - title: Update ncurses to 1.1.1q-r0
        type: security
        body: >-
          Updated ncurses to 1.1.1q-r0 to address CVE-2022-29458

  - version: 1.14.4
    date: '2022-06-13'
    notes:
      - title: Envoy security updates
        type: security
        body: >-
          We have backported patches from the Envoy 1.19.5 security update to $productName$'s
          1.17-based Envoy, addressing CVE-2022-29224 and CVE-2022-29225.  $productName$ is not
          affected by CVE-2022-29226, CVE-2022-29227, or CVE-2022-29228; as it <a
          href="https://github.com/emissary-ingress/emissary/issues/2846">does not support internal
          redirects</a>, and does not use Envoy's built-in OAuth2 filter.
        docs: https://groups.google.com/g/envoy-announce/c/8nP3Kn4jV7k

  - version: 2.3.1
    date: '2022-06-09'
    notes:
      - title: fix regression in tracing service config
        type: bugfix
        body: >-
          A regression was introduced in 2.3.0 that leaked zipkin default config fields into the configuration
          for the other drivers (lightstep, etc...). This caused $productName$ to crash on startup. This issue has been resolved
          to ensure that the defaults are only applied when driver is <code>zipkin</code>
        github:
          - title: "#4267"
            link: https://github.com/emissary-ingress/emissary/issues/4267
      - title: Envoy security updates
        type: security
        body: >-
          We have backported patches from the Envoy 1.19.5 security update to $productName$'s
          1.17-based Envoy, addressing CVE-2022-29224 and CVE-2022-29225.  $productName$ is not
          affected by CVE-2022-29226, CVE-2022-29227, or CVE-2022-29228; as it <a
          href="https://github.com/emissary-ingress/emissary/issues/2846">does not support internal
          redirects</a>, and does not use Envoy's built-in OAuth2 filter.
        docs: https://groups.google.com/g/envoy-announce/c/8nP3Kn4jV7k
  - version: 2.3.0
    date: '2022-06-06'
    notes:
      - title: Remove unused packages
        type: security
        body: >-
          Completely remove gdbm, pip, smtplib, and sqlite packages, as they are unused.
      - title: Allow setting propagation modes for Lightstep tracing
        type: feature
        body: >-
          It is now possible to set <code>propagation_modes</code> in the
          <code>TracingService</code> config when using lightstep as the driver.
          (Thanks to <a href="https://github.com/psalaberria002">Paul</a>!)
        github:
          - title: "#4179"
            link: https://github.com/emissary-ingress/emissary/pull/4179
      - title: Added support for TLS certificate revocation list
        type: feature
        body: >-
          It is now possible to set `crl_secret` in `Host` and `TLSContext` resources
          to check peer certificates against a certificate revocation list.
        github:
          - title: "#1743"
            link: https://github.com/emissary-ingress/emissary/issues/1743
      - title: Added support for the LogService v3 transport protocol
        type: feature
        body: >-
          Previously, a <code>LogService</code> would always have $productName$ communicate with the
          external log service using the <code>envoy.service.accesslog.v2.AccessLogService</code>
          API. It is now possible for the <code>LogService</code> to specify
          <code>protocol_version: v3</code> to use the newer
          <code>envoy.service.accesslog.v3.AccessLogService</code> API instead.  This functionality
          is not available if you set the <code>AMBASSADOR_ENVOY_API_VERSION=V2</code> environment
          variable.
      - title: CORS now happens before auth
        type: bugfix
        body: >-
          When CORS is specified (either in a <code>Mapping</code> or in the <code>Ambassador</code>
          <code>Module</code>), CORS processing will happen before authentication. This corrects a
          problem where XHR to authenticated endpoints would fail.
      - title: Correctly handle caching of Mappings with the same name in different namespaces
        type: bugfix
        body: >-
          In 2.x releases of $productName$ when there are multiple <code>Mapping</code>s that have the same
          <code>metadata.name</code> across multiple namespaces, their old config would not properly be removed
          from the cache when their config was updated. This resulted in an inability to update configuration
          for groups of <code>Mapping</code>s that share the same name until the $productName$ pods restarted.
      - title: Fix support for Zipkin API-v1 with Envoy xDS-v3
        type: bugfix
        body: >-
          It is now possible for a <code>TracingService</code> to specify
          <code>collector_endpoint_version: HTTP_JSON_V1</code> when using xDS v3 to configure Envoy
          (which has been the default since $productName$ 1.14.0).  The <code>HTTP_JSON_V1</code>
          value configures Envoy to speak to Zipkin using Zipkin's old API-v1, while the
          <code>HTTP_JSON</code> value configures Envoy to speak to Zipkin using Zipkin's new
          API-v2. In previous versions of $productName$ it was only possible to use
          <code>HTTP_JSON_V1</code> when explicitly setting the
          <code>AMBASSADOR_ENVOY_API_VERSION=V2</code> environment variable to force use of xDS v2
          to configure Envoy.

  - version: 2.2.2
    date: '2022-02-25'
    prevVersion: 2.2.1
    notes:
      - title: TLS Secret validation is now opt-in
        type: change
        body: >-
          You may now choose to enable TLS Secret validation by setting the
          <code>AMBASSADOR_FORCE_SECRET_VALIDATION=true</code> environment variable. The default configuration does not
          enforce secret validation.

      - title: Correctly validate EC (Elliptic Curve) Private Keys
        type: bugfix
        body: >-
          Kubernetes Secrets that should contain an EC (Elliptic Curve) TLS Private Key are now properly validated.
        github:
          - title: 4134
            link: https://github.com/emissary-ingress/emissary/issues/4134
        docs: https://github.com/emissary-ingress/emissary/issues/4134

      - title: Decrease metric sync frequency
        type: change
        body: >-
          The new delay between two metrics syncs is now 30s.
        github:
          - title: "#4122"
            link: https://github.com/emissary-ingress/emissary/pull/4122

  - version: 1.14.3
    date: '2022-02-25'
    notes:
      - title: Envoy security updates
        type: security
        body: >-
          Upgraded Envoy to address security vulnerabilities CVE-2021-43824, CVE-2021-43825, CVE-2021-43826,
          CVE-2022-21654, and CVE-2022-21655.
        docs: https://groups.google.com/g/envoy-announce/c/bIUgEDKHl4g

  - version: 2.2.1
    date: '2022-02-22'
    notes:
      - title: Envoy V2 API deprecation
        type: change
        body: >-
          Support for the Envoy V2 API is deprecated as of $productName$ v2.1, and will be removed in $productName$
          v3.0. The <code>AMBASSADOR_ENVOY_API_VERSION</code> environment variable will be removed at the same
          time. Only the Envoy V3 API will be supported (this has been the default since $productName$ v1.14.0).

      - title: Correctly support canceling rollouts
        type: bugfix
        body: >-
          The Ambassador Agent now correctly supports requests to cancel a rollout.
        docs: ../../../argo/latest/howtos/manage-rollouts-using-cloud

  - version: 2.2.0
    date: '2022-02-10'
    notes:
      - title: Envoy V2 API deprecation
        type: change
        body: >-
          Support for the Envoy V2 API is deprecated as of $productName$ v2.1, and will be removed in $productName$
          v3.0. The <code>AMBASSADOR_ENVOY_API_VERSION</code> environment variable will be removed at the same
          time. Only the Envoy V3 API will be supported (this has been the default since $productName$ v1.14.0).

      - title: Emissary-ingress will watch for Cloud Connect Tokens
        type: change
        body: >-
          $productName$ will now watch for ConfigMap or Secret resources specified by the
          <code>AGENT_CONFIG_RESOURCE_NAME</code> environment variable in order to allow all
          components (and not only the Ambassador Agent) to authenticate requests to
          Ambassador Cloud.
        image: ./v2.2.0-cloud.png

      - title: Update Alpine and libraries
        type: security
        body: >-
          $productName$ has updated Alpine to 3.15, and Python and Go dependencies
          to their latest compatible versions, to incorporate numerous security patches.

      - title: Support a log-level metric
        type: feature
        body: >-
          $productName$ now supports the metric <code>ambassador_log_level{label="debug"}</code>
          which will be set to 1 if debug logging is enabled for the running Emissary
          instance, or to 0 if not. This can help to be sure that a running production
          instance was not actually left doing debugging logging, for example.
          (Thanks to <a href="https://github.com/jfrabaute">Fabrice</a>!)
        github:
        - title: "#3906"
          link: https://github.com/emissary-ingress/emissary/issues/3906
        docs: topics/running/statistics/8877-metrics/

      - title: Envoy configuration % escaping
        type: feature
        body: >-
          $productName$ is now leveraging a new Envoy Proxy patch that allows Envoy to accept escaped
          '%' characters in its configuration. This means that error_response_overrides and other
          custom user content can now contain '%' symbols escaped as '%%'.
        docs: topics/running/custom-error-responses
        github:
        - title: "DW Envoy: 74"
          link: https://github.com/datawire/envoy/pull/74
        - title: "Upstream Envoy: 19383"
          link: https://github.com/envoyproxy/envoy/pull/19383
        image: ./v2.2.0-percent-escape.png

      - title: Stream metrics from Envoy to Ambassador Cloud
        type: feature
        body: >-
          Support for streaming Envoy metrics about the clusters to Ambassador Cloud.
        github:
        - title: "#4053"
          link: https://github.com/emissary-ingress/emissary/pull/4053
        docs: https://github.com/emissary-ingress/emissary/pull/4053

      - title: Support received commands to pause, continue and abort a Rollout via Agent directives
        type: feature
        body: >-
          The Ambassador agent now receives commands to manipulate Rollouts (pause, continue, and
          abort are currently supported) via directives and executes them in the cluster. A report
          is sent to Ambassador Cloud including the command ID, whether it ran successfully, and
          an error message in case there was any.
        github:
          - title: "#4040"
            link: https://github.com/emissary-ingress/emissary/pull/4040
        docs: https://github.com/emissary-ingress/emissary/pull/4040

      - title: Validate certificates in TLS Secrets
        type: bugfix
        body: >-
          Kubernetes Secrets that should contain TLS certificates are now validated before being
          accepted for configuration. A Secret that contains an invalid TLS certificate will be logged
          as an invalid resource.
        github:
        - title: "#3821"
          link: https://github.com/emissary-ingress/emissary/issues/3821
        docs: ../topics/running/tls
        image: ./v2.2.0-tls-cert-validation.png

    edgeStackNotes:
      - title: Devportal support for using API server definitions from OpenAPI docs
        type: feature
        body: >-
          You can now set <code>preserve_servers</code> in Ambassador Edge Stack's
          <code>DevPortal</code> resource to configure the DevPortal to use server definitions from
          the OpenAPI document when displaying connection information for services in the DevPortal.

  - version: 2.1.2
    prevVersion: 2.1.0
    date: '2022-01-25'
    notes:
      - title: Envoy V2 API deprecation
        type: change
        body: >-
          Support for the Envoy V2 API is deprecated as of $productName$ v2.1, and will be removed in $productName$
          v3.0. The <code>AMBASSADOR_ENVOY_API_VERSION</code> environment variable will be removed at the same
          time. Only the Envoy V3 API will be supported (this has been the default since $productName$ v1.14.0).

      - title: Docker BuildKit always used for builds
        type: change
        body: >-
          Docker BuildKit is enabled for all Emissary builds. Additionally, the Go
          build cache is fully enabled when building images, speeding up repeated builds.
        docs: https://github.com/moby/buildkit/blob/master/frontend/dockerfile/docs/syntax.md

      - title: Fix support for for v2 Mappings with CORS
        type: bugfix
        body: >-
          Emissary-ingress 2.1.0 generated invalid Envoy configuration for
          <code>getambassador.io/v2</code> <code>Mappings</code> that set
          <code>spec.cors.origins</code> to a string rather than a list of strings; this has been
          fixed, and these <code>Mappings</code> should once again function correctly.
        docs: topics/using/cors/#the-cors-attribute
        image: ./v2.1.2-mapping-cors.png

      - title: Correctly handle canary Mapping weights when reconfiguring
        type: bugfix
        body: >-
          Changes to the <code>weight</code> of <code>Mapping</code> in a canary group
          will now always be correctly managed during reconfiguration; such changes could
          have been missed in earlier releases.
        docs: topics/using/canary/#the-weight-attribute

      - title: Correctly handle solitary Mappings with explicit weights
        type: bugfix
        body: >-
          A <code>Mapping</code> that is not part of a canary group, but that has a
          <code>weight</code> less than 100, will be correctly configured to receive all
          traffic as if the <code>weight</code> were 100.
        docs: topics/using/canary/#the-weight-attribute
        image: ./v2.1.2-mapping-less-weighted.png

      - title: Correctly handle empty rewrite in a Mapping
        type: bugfix
        body: >-
          Using <code>rewrite: ""</code> in a <code>Mapping</code> is correctly handled
          to mean "do not rewrite the path at all".
        docs: topics/using/rewrites
        image: ./v2.1.2-mapping-no-rewrite.png

      - title: Correctly use Mappings with host redirects
        type: bugfix
        body: >-
          Any <code>Mapping</code> that uses the <code>host_redirect</code> field is now properly discovered and used. Thanks
          to <a href="https://github.com/gferon">Gabriel Féron</a> for contributing this bugfix!
        github:
        - title: "#3709"
          link: https://github.com/emissary-ingress/emissary/issues/3709
        docs: https://github.com/emissary-ingress/emissary/issues/3709

      - title: Correctly handle DNS wildcards when associating Hosts and Mappings
        type: bugfix
        body: >-
          <code>Mapping</code>s with DNS wildcard <code>hostname</code> will now be correctly
          matched with <code>Host</code>s. Previously, the case where both the <code>Host</code>
          and the <code>Mapping</code> use DNS wildcards for their hostnames could sometimes
          not correctly match when they should have.
        docs: howtos/configure-communications/
        image: ./v2.1.2-host-mapping-matching.png

      - title: Fix overriding global settings for adding or removing headers
        type: bugfix
        body: >-
          If the <code>ambassador</code> <code>Module</code> sets a global default for
          <code>add_request_headers</code>, <code>add_response_headers</code>,
          <code>remove_request_headers</code>, or <code>remove_response_headers</code>, it is often
          desirable to be able to turn off that setting locally for a specific <code>Mapping</code>.
          For several releases this has not been possible for <code>Mappings</code> that are native
          Kubernetes resources (as opposed to annotations), as an empty value ("mask the global
          default") was erroneously considered to be equivalent to unset ("inherit the global
          default").  This is now fixed.
        docs: topics/using/defaults/

      - title: Fix empty error_response_override bodies
        type: bugfix
        body: >-
          It is now possible to set a <code>Mapping</code>
          <code>spec.error_response_overrides</code> <code>body.text_format</code> to an empty
          string or <code>body.json_format</code> to an empty dict.  Previously, this was possible
          for annotations but not for native Kubernetes resources.
        docs: topics/running/custom-error-responses/

      - title: Annotation conversion and validation
        type: bugfix
        body: >-
          Resources that exist as <code>getambassador.io/config</code> annotations rather than as
          native Kubernetes resources are now validated and internally converted to v3alpha1 and,
          the same as native Kubernetes resources.
        image: ./v2.1.2-annotations.png

      - title: Validation error reporting
        type: bugfix
        body: >-
          Resource validation errors are now reported more consistently; it was the case that in
          some situations a validation error would not be reported.

  - version: 2.1.1
    date: 'N/A'
    notes:
      - title: Never issued
        type: change
        isHeadline: true
        body: >-
          <i>Emissary-ingress 2.1.1 was not issued; Ambassador Edge Stack 2.1.1 uses
          Emissary-ingress 2.1.0.</i>

  - version: 2.1.0
    date: '2021-12-16'
    notes:
      - title: Not recommended; upgrade to 2.1.2 instead
        type: change
        isHeadline: true
        body: >-
          <i>Emissary-ingress 2.1.0 is not recommended; upgrade to 2.1.2 instead.</i>

      - title: Envoy V2 API deprecation
        type: change
        body: >-
          Support for the Envoy V2 API is deprecated as of $productName$ v2.1, and will be removed in $productName$
          v3.0. The <code>AMBASSADOR_ENVOY_API_VERSION</code> environment variable will be removed at the same
          time. Only the Envoy V3 API will be supported (this has been the default since $productName$ v1.14.0).

      - title: Smoother migrations with support for getambassador.io/v2 CRDs
        type: feature
        body: >-
          $productName$ supports <code>getambassador.io/v2</code> CRDs, to simplify migration from $productName$
          1.X. <b>Note:</b> it is important to read the <a href="../topics/install/migration-matrix">migration
          documentation</a> before starting migration.
        docs: topics/install/migration-matrix
        image: ./v2.1.0-smoother-migration.png

      - title: Correctly handle all changing canary configurations
        type: bugfix
        body: >-
          The incremental reconfiguration cache could miss some updates when multiple
          <code>Mapping</code>s had the same <code>prefix</code> ("canary"ing multiple
          <code>Mapping</code>s together). This has been corrected, so that all such
          updates correctly take effect.
        github:
        - title: "#3945"
          link: https://github.com/emissary-ingress/emissary/issues/3945
        docs: https://github.com/emissary-ingress/emissary/issues/3945
        image: ./v2.1.0-canary.png

      - title: Secrets used for ACME private keys will not log errors
        type: bugfix
        body: >-
          When using Kubernetes Secrets to store ACME private keys (as the Edge Stack
          ACME client does), an error would always be logged about the Secret not being
          present, even though it was present, and everything was working correctly.
          This error is no longer logged.

      - title: When using gzip, upstreams will no longer receive encoded data
        type: bugfix
        body: >-
          When using gzip compression, upstream services will no longer receive compressed
          data. This bug was introduced in 1.14.0. The fix restores the default behavior of
          not sending compressed data to upstream services.
        github:
        - title: "#3818"
          link: https://github.com/emissary-ingress/emissary/issues/3818
        docs: https://github.com/emissary-ingress/emissary/issues/3818
        image: ./v2.1.0-gzip-enabled.png

      - title: Update to busybox 1.34.1
        type: security
        body: >-
          Update to busybox 1.34.1 to resolve CVE-2021-28831, CVE-2021-42378,
          CVE-2021-42379, CVE-2021-42380, CVE-2021-42381, CVE-2021-42382, CVE-2021-42383,
          CVE-2021-42384, CVE-2021-42385, and CVE-2021-42386.

      - title: Update Python dependencies
        type: security
        body: >-
          Update Python dependencies to resolve CVE-2020-28493 (jinja2), CVE-2021-28363
          (urllib3), and CVE-2021-33503 (urllib3).

      - title: Remove test-only code from the built image
        type: security
        body: >-
          Previous built images included some Python packages used only for test. These
          have now been removed, resolving CVE-2020-29651.

  - version: 2.0.5
    date: '2021-11-08'
    notes:
      - title: AuthService circuit breakers
        type: feature
        body: >-
          It is now possible to set the <code>circuit_breakers</code> for <code>AuthServices</code>,
          exactly the same as for <code>Mappings</code> and <code>TCPMappings</code>. This makes it
          possible to configure your <code>AuthService</code> to be able to handle more than 1024
          concurrent requests.
        docs: topics/running/services/auth-service/
        image: ./v2.0.5-auth-circuit-breaker.png

      - title: Improved validity checking for error response overrides
        type: bugfix
        body: >-
          Any token delimited by '%' is now validated agains a whitelist of valid
          Envoy command operators. Any mapping containing an <code>error_response_overrides</code>
          section with invalid command operators will be discarded.
        docs: topics/running/custom-error-responses

      - title: mappingSelector is now correctly supported in the Host CRD
        type: bugfix
        body: >-
          The <code>Host</code> CRD now correctly supports the <code>mappingSelector</code>
          element, as documented. As a transition aid, <code>selector</code> is a synonym for
          <code>mappingSelector</code>; a future version of $productName$ will remove the
          <code>selector</code> element.
        github:
        - title: "#3902"
          link: https://github.com/emissary-ingress/emissary/issues/3902
        docs: https://github.com/emissary-ingress/emissary/issues/3902
        image: ./v2.0.5-mappingselector.png

  - version: 2.0.4
    date: '2021-10-19'
    notes:
      - title: General availability!
        type: feature
        body: >-
          We're pleased to introduce $productName$ 2.0.4 for general availability! The
          2.X family introduces a number of changes to allow $productName$ to more
          gracefully handle larger installations, reduce global configuration to better
          handle multitenant or multiorganizational installations, reduce memory footprint, and
          improve performance. We welcome feedback!! Join us on
          <a href="https://a8r.io/slack">Slack</a> and let us know what you think.
        isHeadline: true
        docs: about/changes-2.x
        image: ./emissary-ga.png

      - title: API version getambassador.io/v3alpha1
        type: change
        body: >-
          The <code>x.getambassador.io/v3alpha1</code> API version has become the
          <code>getambassador.io/v3alpha1</code> API version.  The <code>Ambassador-</code> prefixes
          from <code>x.getambassador.io/v3alpha1</code> resource kind names
          (e.g. <code>AmbassadorHost</code>) have been removed for ease of migration from
          $productName$ 1.x.  As with previous 2.0.x releases, you <b>must</b> supply a
          <code>Host</code> (<code>AmbassadorHost</code> in previous 2.0.x releases) resource to
          terminate TLS: unlike in 1.x it is no longer sufficient to define a
          <code>TLSContext</code> (although <code>TLSContext</code>s are still the best way to
          define TLS configuration information to be shared across multiple <code>Host</code>s).
          <b>Note that <code>getambassador.io/v3alpha1</code> is the only supported API version for
          2.0.4</b> &mdash; full support for <code>getambassador.io/v2</code> will arrive soon in a
          later 2.X version.
        docs: about/changes-2.x
        image: ./v2.0.4-v3alpha1.png

      - title: Support for Kubernetes 1.22
        type: feature
        body: >-
          The <code>getambassador.io/v3alpha1</code> API version and the published chart
          and manifests have been updated to support Kubernetes 1.22. Thanks to
          <a href="https://github.com/imoisharma">Mohit Sharma</a> for contributions to
          this feature!
        docs: about/changes-2.x
        image: ./v2.0.4-k8s-1.22.png

      - title: Mappings support configuring strict or logical DNS
        type: feature
        body: >-
          You can now set <code>dns_type</code> between <code>strict_dns</code> and
          <code>logical_dns</code> in a <code>Mapping</code> to configure the Service
          Discovery Type.
        docs: topics/using/mappings/#dns-configuration-for-mappings
        image: ./v2.0.4-mapping-dns-type.png

      - title: Mappings support controlling DNS refresh with DNS TTL
        type: feature
        body: >-
          You can now set <code>respect_dns_ttl</code> to <code>true</code> to force the
          DNS refresh rate for a <code>Mapping</code> to be set to the record's TTL
          obtained from DNS resolution.
        docs: topics/using/mappings/#dns-configuration-for-mappings

      - title: Support configuring upstream buffer sizes
        type: feature
        body: >-
          You can now set <code>buffer_limit_bytes</code> in the <code>ambassador</code>
          <code>Module</code> to to change the size of the upstream read and write buffers.
          The default is 1MiB.
        docs: topics/running/ambassador/#modify-default-buffer-size

      - title: Version number reported correctly
        type: bugfix
        body: >-
          The release now shows its actual released version number, rather than
          the internal development version number.
        github:
        - title: "#3854"
          link: https://github.com/emissary-ingress/emissary/issues/3854
        docs: https://github.com/emissary-ingress/emissary/issues/3854
        image: ./v2.0.4-version.png

      - title: Large configurations work correctly with Ambassador Cloud
        type: bugfix
        body: >-
          Large configurations no longer cause $productName$ to be unable
          to communicate with Ambassador Cloud.
        github:
        - title: "#3593"
          link: https://github.com/emissary-ingress/emissary/issues/3593
        docs: https://github.com/emissary-ingress/emissary/issues/3593

      - title: Listeners correctly support l7Depth
        type: bugfix
        body: >-
          The <code>l7Depth</code> element of the <code>Listener</code> CRD is
          properly supported.
        docs: topics/running/listener#l7depth
        image: ./v2.0.4-l7depth.png

  - version: 2.0.3-ea
    date: '2021-09-16'
    notes:
      - title: Developer Preview!
        body: We're pleased to introduce $productName$ 2.0.3 as a <b>developer preview</b>. The 2.X family introduces a number of changes to allow $productName$ to more gracefully handle larger installations, reduce global configuration to better handle multitenant or multiorganizational installations, reduce memory footprint, and improve performance. We welcome feedback!! Join us on <a href="https://a8r.io/slack">Slack</a> and let us know what you think.
        type: change
        isHeadline: true
        docs: about/changes-2.x

      - title: AES_LOG_LEVEL more widely effective
        body: The environment variable <code>AES_LOG_LEVEL</code> now also sets the log level for the <code>diagd</code> logger.
        type: feature
        docs: topics/running/running/
        github:
        - title: "#3686"
          link: https://github.com/emissary-ingress/emissary/issues/3686
        - title: "#3666"
          link: https://github.com/emissary-ingress/emissary/issues/3666

      - title: AmbassadorMapping supports setting the DNS type
        body: You can now set <code>dns_type</code> in the <code>AmbassadorMapping</code> to configure how Envoy will use the DNS for the service.
        type: feature
        docs: topics/using/mappings/#using-dns_type

      - title: Building Emissary no longer requires setting DOCKER_BUILDKIT
        body: It is no longer necessary to set <code>DOCKER_BUILDKIT=0</code> when building Emissary. A future change will fully support BuildKit.
        type: bugfix
        docs: https://github.com/emissary-ingress/emissary/issues/3707
        github:
        - title: "#3707"
          link: https://github.com/emissary-ingress/emissary/issues/3707

  - version: 2.0.2-ea
    date: '2021-08-24'
    notes:
      - title: Developer Preview!
        body: We're pleased to introduce $productName$ 2.0.2 as a <b>developer preview</b>. The 2.X family introduces a number of changes to allow $productName$ to more gracefully handle larger installations, reduce global configuration to better handle multitenant or multiorganizational installations, reduce memory footprint, and improve performance. We welcome feedback!! Join us on <a href="https://a8r.io/slack">Slack</a> and let us know what you think.
        type: change
        isHeadline: true
        docs: about/changes-2.x

      - title: Envoy security updates
        type: bugfix
        body: "Upgraded envoy to 1.17.4 to address security vulnerabilities CVE-2021-32777, CVE-2021-32778, CVE-2021-32779, and CVE-2021-32781."
        docs: https://groups.google.com/g/envoy-announce/c/5xBpsEZZDfE?pli=1

      - title: Expose Envoy's allow_chunked_length HTTPProtocolOption
        type: feature
        body: "You can now set <code>allow_chunked_length</code> in the Ambassador Module to configure the same value in Envoy."
        docs: topics/running/ambassador/#content-length-headers

      - title: Envoy-configuration snapshots saved
        type: change
        body: Envoy-configuration snapshots get saved (as <code>ambex-#.json</code>) in <code>/ambassador/snapshots</code>. The number of snapshots is controlled by the <code>AMBASSADOR_AMBEX_SNAPSHOT_COUNT</code> environment variable; set it to 0 to disable. The default is 30.
        docs: topics/running/running/

  - version: 2.0.1-ea
    date: "2021-08-12"
    notes:
      - title: Developer Preview!
        body: We're pleased to introduce $productName$ 2.0.1 as a <b>developer preview</b>. The 2.X family introduces a number of changes to allow $productName$ to more gracefully handle larger installations, reduce global configuration to better handle multitenant or multiorganizational installations, reduce memory footprint, and improve performance. We welcome feedback!! Join us on <a href="https://a8r.io/slack">Slack</a> and let us know what you think.
        type: change
        isHeadline: true
        docs: about/changes-2.x

      - title: Improved Ambassador Cloud visibility
        type: feature
        body: Ambassador Agent reports sidecar process information and <code>AmbassadorMapping</code> OpenAPI documentation to Ambassador Cloud to provide more visibility into services and clusters.
        docs: /docs/cloud/latest/service-catalog/quick-start/

      - title: Configurable per-AmbassadorListener statistics prefix
        body: The optional <code>stats_prefix</code> element of the <code>AmbassadorListener</code> CRD now determines the prefix of HTTP statistics emitted for a specific <code>AmbassadorListener</code>.
        type: feature
        docs: topics/running/listener

      - title: Configurable statistics names
        body: The optional <code>stats_name</code> element of <code>AmbassadorMapping</code>, <code>AmbassadorTCPMapping</code>, <code>AuthService</code>, <code>LogService</code>, <code>RateLimitService</code>, and <code>TracingService</code> now sets the name under which cluster statistics will be logged. The default is the <code>service</code>, with non-alphanumeric characters replaced by underscores.
        type: feature
        docs: topics/running/statistics

      - title: Updated klog to reduce log noise
        type: bugfix
        body: We have updated to <code>k8s.io/klog/v2</code> to track upstream and to quiet unnecessary log output.
        docs: https://github.com/emissary-ingress/emissary/issues/3603

      - title: Subsecond time resolution in logs
        type: change
        body: Logs now include subsecond time resolutions, rather than just seconds.
        docs: https://github.com/emissary-ingress/emissary/pull/3650

      - title: Configurable Envoy-configuration rate limiting
        type: change
        body: Set <code>AMBASSADOR_AMBEX_NO_RATELIMIT</code> to <code>true</code> to completely disable ratelimiting Envoy reconfiguration under memory pressure. This can help performance with the endpoint or Consul resolvers, but could make OOMkills more likely with large configurations. The default is <code>false</code>, meaning that the rate limiter is active.
        docs: topics/concepts/rate-limiting-at-the-edge/

  - version: 2.0.0-ea
    date: "2021-06-24"
    notes:
      - title: Developer Preview!
        body: We're pleased to introduce $productName$ 2.0.0 as a <b>developer preview</b>. The 2.X family introduces a number of changes to allow $productName$ to more gracefully handle larger installations, reduce global configuration to better handle multitenant or multiorganizational installations, reduce memory footprint, and improve performance. We welcome feedback!! Join us on <a href="https://a8r.io/slack">Slack</a> and let us know what you think.
        type: change
        docs: about/changes-2.x
        isHeadline: true

      - title: Configuration API v3alpha1
        body: >-
          $productName$ 2.0.0 introduces API version <code>x.getambassador.io/v3alpha1</code> for
          configuration changes that are not backwards compatible with the 1.X family.  API versions
          <code>getambassador.io/v0</code>, <code>getambassador.io/v1</code>, and
          <code>getambassador.io/v2</code> are deprecated.  Further details are available in the <a
          href="../about/changes-2.x/#1-configuration-api-version-getambassadoriov3alpha1">Major Changes
          in 2.X</a> document.
        type: feature
        docs: about/changes-2.x/#1-configuration-api-version-getambassadoriov3alpha1
        image: ./edge-stack-2.0.0-v3alpha1.png

      - title: The AmbassadorListener Resource
        body: The new <code>AmbassadorListener</code> CRD defines where and how to listen for requests from the network, and which <code>AmbassadorHost</code> definitions should be used to process those requests. Note that the <code>AmbassadorListener</code> CRD is <b>mandatory</b> and consolidates <i>all</i> port configuration; see the <a href="../topics/running/listener"><code>AmbassadorListener</code> documentation</a> for more details.
        type: feature
        docs: topics/running/listener
        image: ./edge-stack-2.0.0-listener.png

      - title: AmbassadorMapping hostname DNS glob support
        body: >-
          Where <code>AmbassadorMapping</code>'s <code>host</code> field is either an exact match or (with <code>host_regex</code> set) a regex,
          the new <code>hostname</code> element is always a DNS glob. Use <code>hostname</code> instead of <code>host</code> for best results.
        docs: about/changes-2.x/#ambassadorhost-and-ambassadormapping-association
        type: feature

      - title: Memory usage improvements for installations with many AmbassadorHosts
        body: The behavior of the Ambassador module <code>prune_unreachable_routes</code> field is now automatic, which should reduce Envoy memory requirements for installations with many <code>AmbassadorHost</code>s
        docs: topics/running/ambassador/#prune-unreachable-routes
        image: ./edge-stack-2.0.0-prune_routes.png
        type: feature

      - title: Independent Host actions supported
        body: Each <code>AmbassadorHost</code> can specify its <code>requestPolicy.insecure.action</code> independently of any other <code>AmbassadorHost</code>, allowing for HTTP routing as flexible as HTTPS routing.
        docs: topics/running/host-crd/#secure-and-insecure-requests
        github:
        - title: "#2888"
          link: https://github.com/datawire/ambassador/issues/2888
        image: ./edge-stack-2.0.0-insecure_action_hosts.png
        type: bugfix

      - title: Correctly set Ingress resource status in all cases
        body: $productName$ 2.0.0 fixes a regression in detecting the Ambassador Kubernetes service that could cause the wrong IP or hostname to be used in Ingress statuses -- thanks, <a href="https://github.com/impl">Noah Fontes</a>!
        docs: topics/running/ingress-controller
        type: bugfix
        image: ./edge-stack-2.0.0-ingressstatus.png

      - title: Stricter mTLS enforcement
        body: $productName$ 2.0.0 fixes a bug where mTLS could use the wrong configuration when SNI and the <code>:authority</code> header didn't match
        type: bugfix

      - title: Port configuration outside AmbassadorListener has been moved to AmbassadorListener
        body: The <code>TLSContext</code> <code>redirect_cleartext_from</code> and <code>AmbassadorHost</code> <code>requestPolicy.insecure.additionalPort</code> elements are no longer supported. Use a <code>AmbassadorListener</code> for this functionality instead.
        type: change
        docs: about/changes-2.x/#tlscontext-redirect_cleartext_from-and-host-insecureadditionalport

      - title: PROXY protocol configuration has been moved to AmbassadorListener
        body: The <code>use_proxy_protocol</code> element of the Ambassador <code>Module</code> is no longer supported, as it is now part of the <code>AmbassadorListener</code> resource (and can be set per-<code>AmbassadorListener</code> rather than globally).
        type: change
        docs: about/changes-2.x/#proxy-protocol-configuration

      - title: Stricter rules for AmbassadorHost/AmbassadorMapping association
        body: An <code>AmbassadorMapping</code> will only be matched with an <code>AmbassadorHost</code> if the <code>AmbassadorMapping</code>'s <code>host</code> or the <code>AmbassadorHost</code>'s <code>selector</code> (or both) are explicitly set, and match. This change can significantly improve $productName$'s memory footprint when many <code>AmbassadorHost</code>s are involved. Further details are available in the <a href="../about/changes-2.x/#host-and-mapping-association">Major Changes in 2.X</a> document.
        docs: about/changes-2.x/#host-and-mapping-association
        type: change

      - title: AmbassadorHost or Ingress now required for TLS termination
        body: An <code>AmbassadorHost</code> or <code>Ingress</code> resource is now required when terminating TLS -- simply creating a <code>TLSContext</code> is not sufficient. Further details are available in the <a href="../about/changes-2.x/#host-tlscontext-and-tls-termination"><code>AmbassadorHost</code> CRD documentation.</a>
        docs: about/changes-2.x/#host-tlscontext-and-tls-termination
        type: change
        image: ./edge-stack-2.0.0-host_crd.png

      - title: Envoy V3 APIs
        body: By default, $productName$ will configure Envoy using the V3 Envoy API. This change is mostly transparent to users, but note that Envoy V3 does not support unsafe regular expressions or, e.g., Zipkin's V1 collector protocol. Further details are available in the <a href="../about/changes-2.x">Major Changes in 2.X</a> document.
        type: change
        docs: about/changes-2.x/#envoy-v3-api-by-default

      - title: Module-based TLS no longer supported
        body: The <code>tls</code> module and the <code>tls</code> field in the Ambassador module are no longer supported. Please use <code>TLSContext</code> resources instead.
        docs: about/changes-2.x/#tls-the-ambassador-module-and-the-tls-module
        image: ./edge-stack-2.0.0-tlscontext.png
        type: change

      - title: Higher performance while generating Envoy configuration now enabled by default
        body: The environment variable <code>AMBASSADOR_FAST_RECONFIGURE</code> is now set by default, enabling the higher-performance implementation of the code that $productName$ uses to generate and validate Envoy configurations.
        docs: topics/running/scaling/#ambassador_fast_reconfigure-and-ambassador_legacy_mode-flags
        type: change

      - title: Service Preview no longer supported
        body: >-
          Service Preview and the <code>AGENT_SERVICE</code> environment variable are no longer supported.
          The Telepresence product replaces this functionality.
        docs: https://www.getambassador.io/docs/telepresence/
        type: change

      - title: edgectl no longer supported
        body: The <code>edgectl</code> CLI tool has been deprecated; please use the <code>emissary-ingress</code> helm chart instead.
        docs: topics/install/helm/
        type: change

  - version: 1.14.2
    date: '2021-09-29'
    notes:
      - title: Mappings support controlling DNS refresh with DNS TTL
        type: feature
        body: >-
          You can now set <code>respect_dns_ttl</code> in Ambassador Mappings. When true it
          configures that upstream's refresh rate to be set to resource record’s TTL
        docs: topics/using/mappings/#dns-configuration-for-mappings

      - title: Mappings support configuring strict or logical DNS
        type: feature
        body: >-
          You can now set <code>dns_type</code> in Ambassador Mappings to use Envoy's
          <code>logical_dns</code> resolution instead of the default <code>strict_dns</code>.
        docs: topics/using/mappings/#dns-configuration-for-mappings

      - title: Support configuring upstream buffer size
        type: feature
        body: >-
          You can now set <code>buffer_limit_bytes</code> in the <code>ambassador</code>
          <code>Module</code> to to change the size of the upstream read and write buffers.
          The default is 1MiB.
        docs: topics/running/ambassador/#modify-default-buffer-size

  - version: 1.14.1
    date: '2021-08-24'
    notes:
      - title: Envoy security updates
        type: change
        body: >-
          Upgraded Envoy to 1.17.4 to address security vulnerabilities CVE-2021-32777,
          CVE-2021-32778, CVE-2021-32779, and CVE-2021-32781.
        docs: https://groups.google.com/g/envoy-announce/c/5xBpsEZZDfE

  - version: 1.14.0
    date: "2021-08-19"
    notes:
      - title: Envoy upgraded to 1.17.3!
        type: change
        body: >-
          Update from Envoy 1.15 to 1.17.3
        docs: https://www.envoyproxy.io/docs/envoy/latest/version_history/version_history

      - title: Expose Envoy's allow_chunked_length HTTPProtocolOption
        type: feature
        body: >-
          You can now set <code>allow_chunked_length</code> in the Ambassador Module to configure
          the same value in Envoy.
        docs: topics/running/ambassador/#content-length-headers

      - title: Default Envoy API version is now V3
        type: change
        body: >-
          <code>AMBASSADOR_ENVOY_API_VERSION</code> now defaults to <code>V3</code>
        docs: topics/running/running/#ambassador_envoy_api_version

      - title: Subsecond time resolution in logs
        type: change
        body: Logs now include subsecond time resolutions, rather than just seconds.
        docs: https://github.com/emissary-ingress/emissary/pull/3650

  - version: 1.13.10
    date: '2021-07-28'
    notes:
      - title: Fix for CORS origins configuration on the Mapping resource
        type: bugfix
        body: >-
          Fixed a regression when specifying a comma separated string for <code>cors.origins</code>
          on the <code>Mapping</code> resource.
          ([#3609](https://github.com/emissary-ingress/emissary/issues/3609))
        docs: topics/using/cors
        image: ../images/emissary-1.13.10-cors-origin.png

      - title: New Envoy-configuration snapshots for debugging
        body: "Envoy-configuration snapshots get saved (as <code>ambex-#.json</code>) in <code>/ambassador/snapshots</code>. The number of snapshots is controlled by the <code>AMBASSADOR_AMBEX_SNAPSHOT_COUNT</code> environment variable; set it to 0 to disable. The default is 30."
        type: change
        docs: topics/running/environment/

      - title: Optionally remove ratelimiting for Envoy reconfiguration
        body: >-
          Set <code>AMBASSADOR_AMBEX_NO_RATELIMIT</code> to <code>true</code> to completely disable
          ratelimiting Envoy reconfiguration under memory pressure. This can help performance with
          the endpoint or Consul resolvers, but could make OOMkills more likely with large
          configurations. The default is <code>false</code>, meaning that the rate limiter is
          active.
        type: change
        docs: topics/running/environment/

    edgeStackNotes:
      - title: Mappings support configuring the DevPortal fetch timeout
        type: bugfix
        body: >-
          The <code>Mapping</code> resource can now specify <code>docs.timeout_ms</code> to set the
          timeout when the Dev Portal is fetching API specifications.
        docs: topics/using/dev-portal
        image: ../images/edge-stack-1.13.10-docs-timeout.png

      - title: Dev Portal will strip HTML tags when displaying results
        type: bugfix
        body: >-
          The Dev Portal will now strip HTML tags when displaying search results, showing just the
          actual content of the search result.
        docs: topics/using/dev-portal

      - title: Consul certificate rotation logs more information
        type: change
        body: >-
          Consul certificate-rotation logging now includes the fingerprints and validity timestamps
          of certificates being rotated.
        docs: howtos/consul/
        image: ../images/edge-stack-1.13.10-consul-cert-log.png

  - version: 1.13.9
    date: '2021-06-30'
    notes:
      - title: Fix for TCPMappings
        body: >-
          Configuring multiple TCPMappings with the same ports (but different hosts) no longer
          generates invalid Envoy configuration.
        type: bugfix
        docs: topics/using/tcpmappings/

  - version: 1.13.8
    date: '2021-06-08'
    notes:
      - title: Fix Ambassador Cloud Service Details
        body: >-
          Ambassador Agent now accurately reports up-to-date Endpoint information to Ambassador
          Cloud
        type: bugfix
        docs: tutorials/getting-started/#3-connect-your-cluster-to-ambassador-cloud
        image: ../images/edge-stack-1.13.8-cloud-bugfix.png

      - title: Improved Argo Rollouts Experience with Ambassador Cloud
        body: >-
          Ambassador Agent reports ConfigMaps and Deployments to Ambassador Cloud to provide a
          better Argo Rollouts experience. See [Argo+Ambassador
          documentation](https://www.getambassador.io/docs/argo) for more info.
        type: feature
        docs: https://www.getambassador.io/docs/argo

  - version: 1.13.7
    date: '2021-06-03'
    notes:
      - title: JSON logging support
        body: >-
          Add AMBASSADOR_JSON_LOGGING to enable JSON for most of the Ambassador control plane. Some
          (but few) logs from gunicorn and the Kubernetes client-go package still log text.
        image: ../images/edge-stack-1.13.7-json-logging.png
        docs: topics/running/running/#log-format
        type: feature

      - title: Consul resolver bugfix with TCPMappings
        body: >-
          Fixed a bug where the Consul resolver would not actually use Consul endpoints with
          TCPMappings.
        image: ../images/edge-stack-1.13.7-tcpmapping-consul.png
        docs: topics/running/resolvers/#the-consul-resolver
        type: bugfix

      - title: Memory usage calculation improvements
        body: >-
          Ambassador now calculates its own memory usage in a way that is more similar to how the
          kernel OOMKiller tracks memory.
        image: ../images/edge-stack-1.13.7-memory.png
        docs: topics/running/scaling/#inspecting-ambassador-performance
        type: change

  - version: 1.13.6
    date: '2021-05-24'
    notes:
      - title: Quieter logs in legacy mode
        type: bugfix
        body: >-
          Fixed a regression where Ambassador snapshot data was logged at the INFO label
          when using <code>AMBASSADOR_LEGACY_MODE=true</code>.

  - version: 1.13.5
    date: '2021-05-13'
    notes:
      - title: Correctly support proper_case and preserve_external_request_id
        type: bugfix
        body: >-
          Fix a regression from 1.8.0 that prevented <code>ambassador</code> <code>Module</code>
          config keys <code>proper_case</code> and <code>preserve_external_request_id</code>
          from working correctly.
        docs: topics/running/ambassador/#header-case

      - title: Correctly support Ingress statuses in all cases
        type: bugfix
        body: >-
          Fixed a regression in detecting the Ambassador Kubernetes service that could cause the
          wrong IP or hostname to be used in Ingress statuses (thanks, [Noah
          Fontes](https://github.com/impl)!
        docs: topics/running/ingress-controller

  - version: 1.13.4
    date: '2021-05-11'
    notes:
      - title: Envoy 1.15.5
        body: >-
          Incorporate the Envoy 1.15.5 security update by adding the
          <code>reject_requests_with_escaped_slashes</code> option to the Ambassador module.
        image: ../images/edge-stack-1.13.4.png
        docs: topics/running/ambassador/#rejecting-client-requests-with-escaped-slashes
        type: security

# Don't go any further back than 1.13.4.<|MERGE_RESOLUTION|>--- conflicted
+++ resolved
@@ -34,10 +34,7 @@
 items:
   - version: 2.4.0
     date: 'TBD'
-<<<<<<< HEAD
     prevVersion: 2.3.2
-    notes: []
-=======
     notes:
       - title: Add support for Host resources using secrets from different namespaces
         type: feature
@@ -52,7 +49,6 @@
           Set `AMBASSADOR_EDS_BY_PASS` to `true` to bypass EDS handling of endpoints and have endpoints be
           inserted to clusters manually. This can help resolve with `503 UH` caused by certification rotation relating to
           a delay between EDS + CDS. The default is `false`.
->>>>>>> 6f67d46e
 
   - version: 1.14.5
     date: 'TBD'
