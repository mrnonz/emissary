<!-- -*- fill-column: 100 -*- -->
# CHANGELOG -- this is {{/* NOT */}}a GENERATED FILE, edit docs/releaseNotes.yml and "make generate" to change.

## EMISSARY-INGRESS and AMBASSADOR EDGE STACK

Emissary-ingress is a Kubernatives-native, self-service, open-source API gateway
and ingress controller. It is a CNCF Incubation project, formerly known as the
Ambassador API Gateway.

Ambassador Edge Stack is a comprehensive, self-service solution for exposing,
securing, and managing the boundary between end users and your Kubernetes services.
The core of Ambassador Edge Stack is Emissary-ingress.

**Note well:**

- Ambassador Edge Stack provides all the capabilities of Emissary-ingress,
  as well as additional capabilities including:

  - Security features such as automatic TLS setup via ACME integration, OAuth/OpenID Connect
    integration, rate limiting, and fine-grained access control; and
  - Developer onboarding assistance, including an API catalog, Swagger/OpenAPI documentation
    support, and a fully customizable developer portal.

- Emissary-ingress can do everything that Ambassador Edge Stack can do, but you'll need to
  write your own code to take advantage of the capabilities above.

- Ambassador Edge Stack is free for all users: due to popular demand, Ambassador Edge Stack
  offers a free usage tier of its core features, designed for startups.

In general, references to "Ambassador" in documentation (including this CHANGELOG)
refer both to Emissary-ingress and to the Ambassador Edge Stack.

## UPCOMING BREAKING CHANGES

### Emissary 3.0.0

 - **No `protocol_version: v2`**: Support for specifying `protocol_version: v2` in `AuthService`,
   `RateLimitService`, and `LogService` resources will be removed.  These resources each have a
   `protocol_version` field that controls whether Envoy speaks the `v2` transport API or the `v3`
   transport API when speaking to that service.  Due to Envoy's removal of all v2 Envoy APIs, the
   `v2` value will no longer be supported.  Note that `protocol_version: v2` is the default in
   current versions of Emissary.

   Users who use these resource types but don't explicitly say `protocol_version: v3` will need to
   adjust their service implementations to understand the v3 protocols, and then update Emissary
   resources to say `protocol_version` before upgrading to Emissary-ingress 3.0.0.

 - **No `regex_type: unsafe`**: The `regex_type` field will be removed from the `ambassador`
   `Module`, meaning that it will not be possible to instruct Envoy to use the [ECMAScript Regex][]
   engine rather than the default [RE2][] engine.

   Users who rely on the specific ECMAScript Regex syntax will need to rewrite their regular
   expressions with RE2 syntax before upgrading to Emissary-ingress 3.0.0.

 - **No Zipkin `collector_endpoint_version: HTTP_JSON_V1`**: Support for specifying
   `collector_endpoint_version: HTTP_JSON_V1` for a Zipkin `TracingService` will be removed.  The
   `HTTP_JSON_V1` value corresponds to Zipkin's old API-v1, while the `HTTP_JSON` value corresponds
   to the Zipkin's new API-v2.

   For current versions of Emissary-ingress (>=1.14.0 and <3.0.0), the behavior is that if the
   `TracingService` does not specify which Zipkin API to use, it will normally default to using
   `HTTP_JSON`, but can be made to default to `HTTP_JSON_V1` by setting the
   `AMBASSADOR_ENVOY_API_VERSION=V2` environment variable.  In Emissary-ingress 3.0.0 this
   environment variable will no longer have any impact on what the default Zipkin API is, and
   explicitly setting the API in the `TracingService` will no longer support the `HTTP_JSON_V1`
   value.

   Users who rely on `HTTP_JSON_V1` will need to migrate their Emissary-ingress 2.3 install to use
   either `HTTP_JSON` or `HTTP_PROTO` before upgrading to Emissary-ingress 3.0.0.

With the removal of `regex_type: unsafe` and `collector_endpoint_version: HTTP_JSON_V1`, there will
be no more user-visible effects of the `AMBASSADOR_ENVOY_API_VERSION` environment variable, and so
it will be removed; but as it won't be user-visible this isn't considered a breaking change.

[ECMASCript Regex]: https://en.cppreference.com/w/cpp/regex/ecmascript
[RE2]: https://github.com/google/re2

### Emissary 3.0.0 or later

 - In a future version of Emissary-ingress, **no sooner than Emissary-ingress v3.0.0**, TLS secrets
   in `Ingress` resources will not be able to use `.namespace` suffixes to cross namespaces.

## RELEASE NOTES
{{ $relnotes := (datasource "relnotes") -}}
{{ $ghName := "emissary-ingress/emissary" -}}

{{ range $i, $release := $relnotes.items -}}
{{ $prevVersion := "1.13.3" -}}
{{- if index $release "prevVersion" -}}
  {{- $prevVersion = $release.prevVersion -}}
{{ else -}}
  {{- if lt (add $i 1) (len $relnotes.items) -}}
  {{-   $prevVersion = (index $relnotes.items (add $i 1)).version -}}
  {{- end -}}
{{ end -}}
{{ if eq $release.version "1.13.7" -}}
{{   $ghName = "datawire/ambassador" -}}
{{ end }}
<<<<<<< HEAD
## [{{ $release.version }}] {{ if eq $release.date "TBD" }}TBD{{ else }}{{ (time.Parse "2006-01-02" $release.date).Format "January 02, 2006" }}{{ end }}
=======
## {{ if ne $release.date "N/A" }}[{{ end }}{{ $release.version }}{{ if ne $release.date "N/A" }}]{{ end }} {{ if eq $release.date "N/A" }}not issued{{ else if eq $release.date "TBD" }}TBD{{ else }}{{ (time.Parse "2006-01-02" $release.date).Format "January 02, 2006" }}{{ end }}{{ if ne $release.date "N/A" }}
>>>>>>> 933baf8e
[{{ $release.version }}]: https://github.com/{{ $ghName }}/compare/v{{ $prevVersion }}...v{{ $release.version }}
{{- end }}{{ range $release.notes }}{{ if index . "isHeadline" }}{{ if .isHeadline }}

{{ .body |
    strings.ReplaceAll "$productName$" "Emissary-ingress" |
    strings.ReplaceAll "<b>" "**" |
    strings.ReplaceAll "</b>" "**" |
    strings.ReplaceAll "<i>" "*" |
    strings.ReplaceAll "</i>" "*" |
    strings.ReplaceAll "<code>" "`" |
    strings.ReplaceAll "</code>" "`" |
    strings.ReplaceAll "href=\"../" "href=\"https://www.getambassador.io/docs/emissary/latest/" |
    strings.WordWrap 100 }}
{{- end }}{{ end }}{{ end }}
{{ if ne $release.date "N/A" }}
### Emissary-ingress and Ambassador Edge Stack
{{ range $release.notes }}{{ if not (index . "isHeadline") }}
- {{ printf "%s: %s" (.type | strings.Title) .body |
    strings.ReplaceAll "$productName$" "Emissary-ingress" |
    strings.ReplaceAll "<b>" "**" |
    strings.ReplaceAll "</b>" "**" |
    strings.ReplaceAll "<i>" "*" |
    strings.ReplaceAll "</i>" "*" |
    strings.ReplaceAll "<code>" "`" |
    strings.ReplaceAll "</code>" "`" |
    strings.ReplaceAll "href=\"../" "href=\"https://www.getambassador.io/docs/emissary/latest/" |
    strings.WordWrap 98 |
    strings.Indent 2 |
    strings.TrimPrefix "  " }}{{ if index . "github" }}{{ range .github }} ([{{.title}}]){{ end }}{{ end }}
{{ end }}{{ end }}{{ $anyGitLinks := false }}{{ range $release.notes -}}{{- if index . "github" -}}{{- range .github }}{{ $anyGitLinks = true }}
[{{.title}}]: {{.link}}{{ end -}}{{- end -}}{{- end -}}{{ if $anyGitLinks }}
{{ end }}{{ if index $release "edgeStackNotes" }}
### Ambassador Edge Stack only
{{ range $release.edgeStackNotes }}
- {{ printf "%s: %s" (.type | strings.Title) .body |
    strings.ReplaceAll "$productName$" "Emissary-ingress" |
    strings.ReplaceAll "<b>" "**" |
    strings.ReplaceAll "</b>" "**" |
    strings.ReplaceAll "<i>" "*" |
    strings.ReplaceAll "</i>" "*" |
    strings.ReplaceAll "<code>" "`" |
    strings.ReplaceAll "</code>" "`" |
    strings.ReplaceAll "href=\"../" "href=\"https://www.getambassador.io/docs/edge-stack/latest/" |
    strings.WordWrap 98 |
    strings.Indent 2 |
    strings.TrimPrefix "  " }}{{ if index . "github" }}{{ range .github }} ([{{.title}}]){{ end }}{{ end }}
{{ end }}{{ $anyGitLinks := false }}{{ range $release.edgeStackNotes -}}{{- if index . "github" -}}{{- range .github }}{{ $anyGitLinks = true }}
[{{.title}}]: {{.link}}{{ end -}}{{- end -}}{{- end -}}{{ if $anyGitLinks }}
{{ end }}{{ end }}{{ end }}{{ end }}
## [1.13.3] May 03, 2021
[1.13.3]: https://github.com/datawire/ambassador/compare/v1.13.2...v1.13.3

### Emissary Ingress and Ambassador Edge Stack

- Bugfix: Fixed a regression that caused Ambassador to crash when loading the Edge Policy Console when any RateLimit resources exist ([#3348])

## [1.13.2] April 29, 2021
[1.13.2]: https://github.com/datawire/ambassador/compare/v1.13.1...v1.13.2

### Emissary Ingress and Ambassador Edge Stack

- Bugfix: Fixed a regression that caused endpoint routing to not work when defining mappings in service annotations ([#3369])

[#3369]: https://github.com/datawire/ambassador/issues/3369

## [1.13.1] April 22, 2021
[1.13.1]: https://github.com/datawire/ambassador/compare/v1.13.0...v1.13.1

### Emissary Ingress and Ambassador Edge Stack

- Bugfix: Potentially increased CPU Usage for deployments with large numbers of Hosts ([#3358])

[#3358]: https://github.com/datawire/ambassador/issues/3358

## [1.13.0] April 20, 2021
[1.13.0]: https://github.com/datawire/ambassador/compare/v1.12.4...v1.13.0

### Emissary Ingress and Ambassador Edge Stack

**Note**: Support for the deprecated `v2alpha` `protocol_version` has been removed from the `AuthService` and `RateLimitService`.

- Feature: Added support for the [Mapping AuthService setting] `auth_context_extensions`, allowing supplying custom per-mapping information to external auth services (thanks, [Giridhar Pathak](https://github.com/gpathak)!).
- Feature: Added support in ambassador-agent for reporting [Argo Rollouts] and [Argo Applications] to Ambassador Cloud
- Feature: The [Ambassador Module configuration] now supports the `diagnostics.allow_non_local` flag to expose admin UI internally only ([#3074] -- thanks, [Fabrice](https://github.com/jfrabaute)!)
- Feature: Ambassador will now use the Envoy v3 API internally when the AMBASSADOR_ENVOY_API_VERSION environment variable is set to "V3". By default, Ambassador will continue to use the v2 API.
- Feature: The [Ambassador Agent] is now available (and deployed by default) for the API Gateway (https://app.getambassador.io).
- Feature: The [Ambassador Module configuration] now supports `merge_slashes` which tells Ambassador to merge adjacent slashes when performing route matching. For example, when true, a request with URL '//foo/' would match a Mapping with prefix '/foo/'.
- Feature: Basic support for a subset of the [Kubernetes Gateway API] has been added.
- Feature: Ambassador now supports the `DD_ENTITY_ID` environment variable to set the `dd.internal.entity_id` statistics tag on metrics generated when using DogStatsD.
- Bugfix: Make Knative paths match on prefix instead of the entire path to better align to the Knative specification ([#3224]).
- Bugfix: The endpoint routing resolver will now properly watch services that include a scheme.
- Bugfix: Environment variable interpolation works again for `ConsulResolver.Spec.Address` without setting `AMBASSADOR_LEGACY_MODE` ([#3182], [#3317])
- Bugfix: Endpoint routing will now detect endpoint changes when your service field includes `.svc.cluster.local`. ([#3324])
- Bugfix: Upgrade PyYAML to 5.4.1 ([#3349])
- Change: The Helm chart has been moved into this repo, in the `charts/ambassador` directory.
- Change: The `Mapping` CRD has been modified so that `kubectl get mappings` now has a column for not just the source path-prefix (`.spec.prefix`), but the source host (`.spec.host`) too.
- Change: The yaml in yaml/docs is now generated from the contents of the helm chart in the `charts/ambassador` directory.
- Change: Support for the deprecated `v2alpha` `protocol_version` has been removed from the `AuthService` and `RateLimitService`.

[Ambassador Agent]: https://www.getambassador.io/docs/cloud/latest/service-catalog/quick-start/
[Ambassador Module configuration]: https://getambassador.io/docs/edge-stack/latest/topics/running/ambassador/
[Argo Applications]: https://www.getambassador.io/docs/argo/latest/quick-start/
[Argo Rollouts]: https://www.getambassador.io/docs/argo/latest/quick-start/
[Kubernetes Gateway API]: https://getambassador.io/docs/edge-stack/latest/topics/using/gateway-api/
[Mapping AuthService setting]: https://getambassador.io/docs/edge-stack/latest/topics/using/authservice

[#3074]: https://github.com/datawire/ambassador/issues/3074
[#3182]: https://github.com/datawire/ambassador/issues/3182
[#3224]: https://github.com/datawire/ambassador/issues/3224
[#3317]: https://github.com/datawire/ambassador/issues/3317
[#3324]: https://github.com/datawire/ambassador/issues/3324
[#3349]: https://github.com/datawire/ambassador/issues/3349

### Ambassador Edge Stack only

- Feature: DevPortal: Added doc.display_name attribute to the Mapping CRD. This value allows for a custom name and documentation URL path of the service in the DevPortal.
- Feature: DevPortal: Added `naming_scheme` enum to the DevPortal CRD. This enum controls the way services are displayed in the DevPortal. Supported values are `namespace.name` (current behavior) and `name.prefix`, which will use the Mapping name and Mapping prefix to display the services.
- Feature: DevPortal: `DEVPORTAL_DOCS_BASE_PATH` environment variable makes the base path of service API documentation configurable.
- Feature: DevPortal: DevPortal will now reload content on changes to Mapping and DevPortal resources.
- Feature: DevPortal: DevPortal now supports a search endpoint at `/docs/api/search`
- Feature: DevPortal search can be configured to only search over titles (with search.type=`title-only`in the DevPortal CRD) or to search over all content (search.type=`all-content`)
- Feature: DevPortal search supports deep linking to openapi spec entries (must set `search.type=all-content` and `search.enabled=true` on the DevPortal CRD)
- Feature: DevPortal: Trigger content refresh by hitting `/docs/api/refreshContent`
- Feature: The AES ratelimit preview service now supports [burst ratelimiting] (aka token bucket ratelimiting).
- Bugfix: The AES ratelimit preview no longer ignores LOCAL_CACHE_SIZE_IN_BYTES.
- Bugfix: The AES ratelimit preview no longer ignores NEAR_LIMIT_RATIO.
- Bugfix: The AES ratelimit preview no longer ignores EXPIRATION_JITTER_MAX_SECONDS.
- Change: Silence DevPortal warnings when DevPortal cannot parse a hostname from a Mapping. (#3341)

[burst ratelimiting]: https://getambassador.io/docs/edge-stack/latest/topics/using/rate-limits/rate-limits/

[#3341]: https://github.com/datawire/ambassador/issues/3341

## [1.12.4] April 19, 2021
[1.12.4]: https://github.com/datawire/ambassador/compare/v1.12.3...v1.12.4

Bugfix: Fix the Envoy base image build step and, as a result, correctly ship the Envoy 1.15.4 security updates.

## [1.12.3] April 15, 2021
[1.12.3]: https://github.com/datawire/ambassador/compare/v1.12.2...v1.12.3

Bugfix: Incorporate the Envoy 1.15.4 security update.

## [1.12.2] March 29, 2021
[1.12.2]: https://github.com/datawire/ambassador/compare/v1.12.1...v1.12.2

- Bugfix: Update OpenSSL to 1.1.1k to address CVE-2021-23840), CVE-2021-3450), CVE-2021-23841), CVE-2021-3449), CVE-2021-23839), CVE-2021-23840), CVE-2021-3450), CVE-2021-23841), CVE-2021-3449), and CVE-2021-23839)

## [1.12.1] March 12, 2021
[1.12.1]: https://github.com/datawire/ambassador/compare/v1.12.0...v1.12.1

- Bugfix: The endpoint routing resolver will now properly watch services with mappings that define the service field with an explicit port.
- Bugfix: Correctly manage cluster load assignments with very long cluster names and `AMBASSADOR_FAST_RECONFIGURE`

## [1.12.0] March 08, 2021
[1.12.0]: https://github.com/datawire/ambassador/compare/v1.11.2...v1.12.0

### Ambasssador API Gateway + Ambassador Edge Stack

- Feature: Endpoint routing is now much more performant, especially in situations where reconfigurations are frequent.
- Feature: A scrubbed ambassador snapshot is now accessible outside the pod at `:8005/snapshot-external`. This port is exposed on the ambassador-admin Kubernetes service.
- Feature: Ambassador now supports configuring the maximum lifetime of an upstream connection using `cluster_max_connection_lifetime_ms`. After the configured time, upstream connections are drained and closed, allowing an operator to set an upper bound on how long any upstream connection will remain open. This is useful when using Kubernetes Service resolvers (the default) and modifying label selectors for traffic shifting.
- Feature: The Ambassador Module configuration now supports `cluster_request_timeout_ms` to set a default request `timeout_ms` for Mappings. This allows an operator to update the default request timeout (currently 3000ms) without needing to update every Mapping.
- Feature: The Ambassador Module configuration now supports `suppress_envoy_headers` to prevent Ambassador from setting additional headers on requests and responses. These headers are typically used for diagnostic purposes and are safe to omit when they are not desired.
- Feature: All Kubernetes services managed by Ambassador are automatically instrumented with service catalog discovery annotations.
- Feature: [`headers_with_underscores_action`](https://www.envoyproxy.io/docs/envoy/latest/api-v2/api/v2/core/protocol.proto#enum-core-httpprotocoloptions-headerswithunderscoresaction) is now configurable in the Ambassador `Module`.
- Feature: The Ambassador Module configuration now supports `strip_matching_host_port` to control whether the port should be removed from the host/Authority header before any processing by request filters / routing. This behavior only applies if the port matches the associated Envoy listener port.
- Bugfix: Ambassador now does a better job of cleaning up gRPC connections when shutting down.
- Bugfix: Prevent potential reconcile loop when updating the status of an Ingress.
- Bugfix: Update Python requirements, including addressing CVE-2020-36242 ([#3233])
- Bugfix: Remove unnecessary logs about Kubernetes Secrets ([#3229])

[#3229]: https://github.com/datawire/ambassador/issues/3229
[#3233]: https://github.com/datawire/ambassador/issues/3233

### Ambassador Edge Stack only

- Feature: Added support for ambassador-agent deployment, reporting to Ambassador Cloud Service Catalog (https://app.getambassador.io)
- Feature: `edgectl login` will automatically open your browser, allowing you to login into Service Catalog (https://app.getambassador.io)
- Feature: `edgectl install` command allows you to install a new Ambassador Edge Stack automatically connected to Ambassador Cloud by passing a `--cloud-connect-token` argument.
- Feature: `AES_AUTH_TIMEOUT` now allows you to configure the timeout of the AES authentication service. Defaults to 4s.
- Bugfix: Prevent Dev Portal from sporadically responding with upstream connect timeout when loading content

## [1.11.2] March 01, 2021
[1.11.2]: https://github.com/datawire/ambassador/compare/v1.11.1...v1.11.2

### Ambasssador API Gateway + Ambassador Edge Stack

- Bugfix: Changes to endpoints when endpoint routing is not active will no longer cause reconfiguration
- Bugfix: Correctly differentiate int values of 0 and Boolean values of `false` from non-existent attributes in CRDs ([#3212])
- Bugfix: Correctly support Consul datacenters other than "dc1" without legacy mode.

[#3212]: https://github.com/datawire/ambassador/issues/3212

## [1.11.1] February 04, 2021
[1.11.1]: https://github.com/datawire/ambassador/compare/v1.11.0...v1.11.1

- Bugfix: Fix an issue that caused Dev Portal to sporadically respond with upstream connect timeout when loading content

## [1.11.0] January 26, 2021
[1.11.0]: https://github.com/datawire/ambassador/compare/v1.10.0...v1.11.0

### Ambasssador API Gateway + Ambassador Edge Stack

- Feature: Ambassador now reads the ENVOY_CONCURRENCY environment variable to optionally set the [--concurrency](https://www.envoyproxy.io/docs/envoy/latest/operations/cli#cmdoption-concurrency) command line option when launching Envoy. This controls the number of worker threads used to serve requests and can be used to fine-tune system resource usage.
- Feature: The %DOWNSTREAM_PEER_CERT_V_START% and %DOWNSTREAM_PEER_CERT_V_END% command operators now support custom date formatting, similar to %START_TIME%. This can be used for both header formatting and access log formatting.
- Feature: Eliminate the need to drain and recreate listeners when routing configuration is changed. This reduces both memory usage and disruption of in-flight requests.
- Bugfix: Make sure that `labels` specifying headers with extra attributes are correctly supported again ([#3137]).
- Bugfix: Support Consul services when the `ConsulResolver` and the `Mapping` aren't in the same namespace, and legacy mode is not enabled.
- Bugfix: Fix failure to start when one or more IngressClasses are present in a cluster ([#3142]).
- Bugfix: Properly handle Kubernetes 1.18 and greater when RBAC prohibits access to IngressClass resources.
- Bugfix: Support `TLSContext` CA secrets with fast validation ([#3005]).
- Bugfix: Dev Portal correctly handles transient failures when fetching content
- Bugfix: Dev Portal sidebar pages have a stable order
- Bugfix: Dev Portal pages are now marked cacheable

### Ambassador Edge Stack only

- Feature: RateLimit CRDs now suport specifying an `action` for each limit. Possible values include "Enforce" and "LogOnly", case insensitive. LogOnly may be used to implement dry run rules that do not actually enforce.
- Feature: RateLimit CRDs now support specifying a symbolic `name` for each limit. This name can later be used in the access log to know which RateLimit, if any, applied to a request.
- Feature: RateLimit metadata is now available using the `DYNAMIC_METADATA(envoy.http.filters.ratelimit: ... )` command operator in the Envoy access logs. See [Envoy Documentation](https://www.envoyproxy.io/docs/envoy/latest/configuration/observability/access_log/usage) for more on using dynamic metadata in the access log.
- Feature: OAuth2 Filter: The SameSite cookie attribute is now configurable.

[#3005]: https://github.com/datawire/ambassador/issues/3005
[#3137]: https://github.com/datawire/ambassador/issues/3137
[#3142]: https://github.com/datawire/ambassador/issues/3142

## [1.10.0] January 04, 2021
[1.10.0]: https://github.com/datawire/ambassador/compare/v1.9.1...v1.10.0

### Ambasssador API Gateway + Ambassador Edge Stack

- Feature: The redirect response code returned by Ambassador is now configurable using `redirect_reponse_code` on `Mappings` that use `host_redirect`.
- Feature: The redirect location header returned by Ambassador now supports prefix rewrites using `prefix_redirect` on `Mappings` that use `host_redirect`.
- Feature: The redirect location header returned by Ambassador now supports regex rewrites using `regex_redirect` on `Mappings` that use `host_redirect`.
- Feature: Expose `max_request_headers_kb` in the Ambassador `Module`. This directly exposes the same value in Envoy; see [Envoy documentation](https://www.envoyproxy.io/docs/envoy/latest/api-v2/config/filter/network/http_connection_manager/v2/http_connection_manager.proto) for more information.
- Feature: Support Istio mTLS certification rotation for Istio 1.5 and higher. See the [howto](https://www.getambassador.io/docs/edge-stack/latest/howtos/istio/) for details.
- Feature: The Ambassador Module's `error_response_overrides` now support configuring an empty response body using `text_format`. Previously, empty response bodies could only be configured by specifying an empty file using `text_format_source`.
- Feature: OAuth2 Filter: Support injecting HTTP header fields in to the request before passing on to the upstream service. Enables passing along `id_token` information to the upstream if it was returned by the IDP.
- Bugfix: Fix the grpc external filter to properly cache grpc clients thereby avoiding initiating a separate connection to the external filter for each filtered request.
- Bugfix: Fix a bug in the Mapping CRD where the `text_format_source` field was incorrectly defined as type `string` instead of an object, as documented.
- Bugfix: The RBAC requirements when `AMBASSADOR_FAST_RECONFIGURE` is enabled now more-closely match the requirements when it's disabled.
- Bugfix: Fix error reporting and required-field checks when fast validation is enabled. Note that fast validation is now the default; see below.
- Change: **Fast validation is now the default**, so the `AMBASSADOR_FAST_VALIDATION` variable has been removed. The Golang boot sequence is also now the default. Set `AMBASSADOR_LEGACY_MODE=true` to disable these two behaviors.
- Change: ambassador-consul-connect resources now get deployed into the `ambassador` namespace instead of the active namespace specified in the user's kubernetes context (usually `default`). Old resource cleanup is documented in the Ambassador Consul integration documentation.

### Ambassador Edge Stack only

- Default-off early access: Ratelimiting now supports redis clustering, local caching of exceeded ratelimits, and an upgraded redis client with improved scalability. Must set AES_RATELIMIT_PREVIEW=true to access these improvements.
- Bugfix: OAuth2 Filter: Fix `insufficient_scope` error when validating Azure access tokens.
- Bugfix: Filters: Fix a capitalization-related bug where sometimes existing headers are appended to when they should be overwritten.

## [1.9.1] November 19, 2020
[1.9.1]: https://github.com/datawire/ambassador/compare/v1.9.0...v1.9.1

### Ambassador Edge Stack only

- Bugfix: DevPortal: fix a crash when the `host` cannot be parsed as a valid hostname.

## [1.9.0] November 12, 2020
[1.9.0]: https://github.com/datawire/ambassador/compare/v1.8.1...v1.9.0

### Ambasssador API Gateway + Ambassador Edge Stack

- Feature: Support configuring the gRPC Statistics Envoy filter to enable telemetry of gRPC calls (see the `grpc_stats` configuration flag -- thanks, [Felipe Roveran](https://github.com/feliperoveran)!)
- Feature: The `RateLimitService` and `AuthService` configs now support switching between gRPC protocol versions `v2` and `v2alpha` (see the `protocol_version` setting)
- Feature: The `TracingService` Zipkin config now supports setting `collector_hostname` to tell Envoy which host header to set when sending spans to the collector
- Feature: Ambassador now supports custom error response mapping
- Bugfix: Ambassador will no longer mistakenly post notices regarding `regex_rewrite` and `rewrite` directive conflicts in `Mapping`s due to the latter's implicit default value of `/` (thanks, [obataku](https://github.com/obataku)!)
- Bugfix: The `/metrics` endpoint will no longer break if invoked before configuration is complete (thanks, [Markus Jevring](https://github.com/markusjevringsesame)!)
- Bugfix: Update Python requirements to address CVE-2020-25659
- Bugfix: Prevent mixing `Mapping`s with `host_redirect` set with `Mapping`s that don't in the same group
- Bugfix: `ConsulResolver` will now fallback to the `Address` of a Consul service if `Service.Address` is not set.
- Docs: Added instructions for building ambassador from source, within a docker container (thanks, [Rahul Kumar Saini](https://github.com/rahul-kumar-saini)!)
- Update: Upgrade Alpine 3.10→3.12, GNU libc 2.30→2.32, and Python 3.7→3.8
- Update: Knative serving tests were bumped from version 0.11.0 to version 0.18.0 (thanks, [Noah Fontes](https://github.com/impl)!)

### Ambassador Edge Stack only

- Change: The DevPortal no longer looks for documentation at `/.ambassador-internal/openapi-docs`.  A new field in `Mappings`, `docs`, must be used for specifying the source for documentation.  This can result in an empty Dev Portal after upgrading if `Mappings` do not include a `docs` attribute.
- Feature: How the `OAuth2` Filter authenticates itself to the identity provider is now configurable with the `clientAuthentication` setting.
- Feature: The `OAuth2` Filter can now use RFC 7523 JWT assertions to authenticate itself to the identity provider; this is usable with all grant types.
- Feature: When validating a JWT's scope, the `JWT` and `OAuth2` Filters now support not just RFC 8693 behavior, but also the behavior of various drafts leading to it, making JWT scope validation usable with more identity providers.
- Feature: The `OAuth2` Filter now has `inheritScopeArgument` and `stripInheritedScope` settings that can further customize the behavior of `accessTokenJWTFilter`.
- Feature: DevPortal: default configuration using the `ambassador` `DevPortal` resource.
- Change: The `OAuth2` Filter argument `scopes` has been renamed to `scope`, for consistency.  The name `scopes` is deprecated, but will continue to work for backward compatibility.
- Bugfix: `OAuth2` Filter: Don't have `accessTokenValidation: auto` fall back to "userinfo" validation for a client_credentials grant; it doesn't make sense there and only serves to obscure a more useful error message.

## [1.8.1] October 16, 2020
[1.8.1]: https://github.com/datawire/ambassador/compare/v1.8.0...v1.8.1

### Ambasssador API Gateway + Ambassador Edge Stack

- Bugfix: Ambassador no longer fails to configure Envoy listeners when a TracingService or LogService has a service name whose underlying cluster name has over 40 charcters.
- Bugfix: The Ambassador diagnostics page no longer returns HTTP 500 when a TracingService or LogService has a service name whose underlying cluster name has over 40 characters.

## [1.8.0] October 08, 2020
[1.8.0]: https://github.com/datawire/ambassador/compare/v1.7.4...v1.8.0

### Ambasssador API Gateway + Ambassador Edge Stack

- Feature: HTTP IP Allow/Deny ranges are supported.
- Bugfix: Ambassador's health checks don't claim that Envoy has failed when reconfiguration taking a long time (thanks, [Fabrice](https://github.com/jfrabaute), for contributions here!).
- Bugfix: The `edgectl connect` command now works properly when using zsh on a Linux platform.
- Bugfix: The container no longer exits "successfully" when the Deployment specifies an invalid `command`.

### Ambassador Edge Stack only

- Feature: `RateLimit` CRDs now support setting a response body, configurable with the `errorResponse` setting.
- Bugfix: `External` `Filter` can now properly proxy the body to the configured `auth_service`
- Bugfix: The RBAC for AES now grants permission to "patch" `Events.v1.core` (previously it granted "create" but not "patch")

## [1.7.4] October 06, 2020
[1.7.4]: https://github.com/datawire/ambassador/compare/v1.7.3...v1.7.4

### Ambasssador API Gateway + Ambassador Edge Stack

- Bugfix: Several regressions in the 1.7.x series are resolved by removing the ability to set `insecure.action` on a per-`Host`-resource basis, which was an ability added in 1.7.0.  This reverts to the pre-1.7.0 behavior of having one `Host`'s insecure action "win" and be used for all `Host`s.
- Bugfix: Ambassador will no longer generate invalid Envoy configuration with duplicate clusters in certain scenarios when `AMBASSADOR_FAST_RECONFIGURE=true`.
- Enhancement: When `AMBASSADOR_FAST_RECONFIGURE=true` is set, Ambassador now logs information about memory usage.

## [1.7.3] September 29, 2020
[1.7.3]: https://github.com/datawire/ambassador/compare/v1.7.2...v1.7.3

### Ambasssador API Gateway + Ambassador Edge Stack

- Incorporate the Envoy 1.15.1 security update.
- Bugfix: A regression introduced in 1.7.2 when `AMBASSADOR_FAST_RECONFIGURE=true` has been fixed where Host resources `tls.ca_secret` didn't work correctly.
- Bugfix: `TLSContext` resources and `spec.tls` in `Host` resources now correctly handle namespaces with `.` in them.
- Bugfix: Fix `spec.requestPolicy.insecure.action` for `Host` resources with a `*` wildcard in the hostname.
- Bugfix: Reduce lock contention while generating diagnostics.

## [1.7.2] September 16, 2020
[1.7.2]: https://github.com/datawire/ambassador/compare/v1.7.1...v1.7.2

### Ambasssador API Gateway + Ambassador Edge Stack

- Bugfix: A regression introduced in 1.7.0 with the various `Host` resource `spec.requestPolicy.insecure.action` behaviors, including handling of X-Forwarded-Proto, has been fixed.
- Bugfix: Host resources no longer perform secret namespacing when the `AMBASSADOR_FAST_RECONFIGURE` flag is enabled.

## [1.7.1] September 08, 2020
[1.7.1]: https://github.com/datawire/ambassador/compare/v1.7.0...v1.7.1

### Ambasssador API Gateway + Ambassador Edge Stack

- Bugfix: Support `envoy_validation_timeout` in the Ambassador Module to set the timeout for validating new Envoy configurations

### Ambassador Edge Stack only

- Bugfix: `consul_connect_integration` is now built correctly.
- Bugfix: The developer portal again supports requests for API documentation

## [1.7.0] August 27, 2020
[1.7.0]: https://github.com/datawire/ambassador/compare/v1.6.2...v1.7.0

### Ambassador API Gateway + Ambassador Edge Stack

- Feature: Upgrade from Envoy 1.14.4 to 1.15.0.
- Bugfix: Correctly handle a `Host` object with incompatible manually-specified `TLSContext`
- Feature: The Ambassador control-plane now publishes Prometheus metrics alongside the existing Envoy data-plane metrics under the `/metrics` endpoint on port 8877.
- Default-off early access: Experimental changes to allow Ambassador to more quickly process configuration changes (especially with larger configurations) have been added. The `AMBASSADOR_FAST_RECONFIGURE` env var must be set to enable this. `AMBASSADOR_FAST_VALIDATION` should also be set for maximum benefit.
- Bugfix: Fixed insecure route action behavior. Host security policies no longer affect other Hosts.

### Ambassador API Gateway only

- Bugfix: Fixes regression in 1.5.1 that caused it to not correctly know its own version number, leading to notifications about an available upgrade despite being on the most recent version.

### Ambassador Edge Stack only

- Feature: DevPortal can now discover openapi documentation from `Mapping`s that set `host` and `headers`
- Feature: `edgectl install` will automatically enable Service Preview with a Preview URL on the Host resource it creates.
- Feature: Service Preview will inject an `x-service-preview-path` header in filtered requests with the original request prefix to allow for context propagation.
- Feature: Service Preview can intercept gRPC requests using the `--grpc` flag on the `edgectl intercept add` command and the `getambassador.io/inject-traffic-agent-grpc: "true"` annotation when using automatic Traffic-Agent injection.
- Feature: The `TracingService` Zipkin config now supports setting `collector_endpoint_version` to tell Envoy to use Zipkin v2.
- Feature: You can now inject request and/or response headers from a `RateLimit`.
- Bugfix: Don't crash during startup if Redis is down.
- Bugfix: Service Preview correctly uses the Host default `Path` value for the `spec.previewUrl.type` field.
- Bugfix: The `JWT`, `OAuth2`, and other Filters are now better about reusing connections for outgoing HTTP requests.
- Bugfix: Fixed a potential deadlock in the HTTP cache used for fetching JWKS and such for `Filters`.
- Bugfix: Internal Ambassador data is no longer exposed to the `/.ambassador-internal/` endpoints used by the DevPortal.
- Bugfix: Problems with license key limits will no longer trigger spurious HTTP 429 errors.  Using the `RateLimit` resource beyond 5rps without any form of license key will still trigger 429 responses, but now with a `X-Ambassador-Message` header indicating that's what happned.
- Bugfix: When multiple `RateLimit`s overlap, it is supposed to enforce the strictest limit; but the strictness comparison didn't correctly handle comparing limits with different units.
- Change: The Redis settings have been adjusted to default to the pre-1.6.0 behavior, and have been adjusted to be easier to understand.
- Feature: `consul_connect_integration` is now part of the AES image.
- Bugfix: `consul_connect_integration` now correctly handles certificates from Hashicorp Vault.

## [1.6.2] July 30, 2020
[1.6.2]: https://github.com/datawire/ambassador/compare/v1.6.1...v1.6.2

### Ambassador API Gateway + Ambassador Edge Stack

- Bugfix: The (new in 1.6.0) `Host.spec.tls` and `Host.spec.tlsContext` fields now work when `AMBASSADOR_FAST_VALIDATION=fast` is not set.
- Bugfix: Setting `use_websocket: true` on a `Mapping` now only affects routes generated from that `Mapping`, instead of affecting all routes on that port.
- Feature: It is now possible to "upgrade" to non-HTTP protocols other than WebSocket; the new `allow_upgrade` is a generalization of `use_websocket`.

### Ambassador Edge Stack only

- Bugfix: The `Host.spec.requestPolicy.insecure.additionalPort` field works again.
- Bugfix: The `Host.spec.ambassadorId` is once again handled in addition to `.ambassador_id`; allowing hosts written by older versions AES prior to 1.6.0 to continue working.
- Bugfix: Fix a redirect loop that could occur when using using multiple `protectedOrigins` in a `Host`.

## [1.6.1] July 23, 2020
[1.6.1]: https://github.com/datawire/ambassador/compare/v1.6.0...v1.6.1

### Ambassador API Gateway + Ambassador Edge Stack

- Bugfix: Mapping with `https` scheme for service are correctly parsed.
- Bugfix: Mapping with both a scheme and a hostname of `localhost` is now handled correctly.
- Bugfix: ConsulResolver now works again for Mappings outside of Ambassador's namespace.

## [1.6.0] July 21, 2020
[1.6.0]: https://github.com/datawire/ambassador/compare/v1.5.5...v1.6.0

### Ambassador API Gateway + Ambassador Edge Stack

- Incorporate the Envoy 1.14.4 security update.
- API CHANGE: Turning off the Diagnostics UI via the Ambassador Module now disables access to the UI from both inside and outside the Ambassador Pod.
- API CHANGE: Default changes updating `Mapping` status from default-on to default-off; see below.
- Feature: Add support for circuit breakers in TCP mapping (thanks, [Pierre Fersing](https://github.com/PierreF)!)
- Feature: Ambassador CRDs now include schema. This enables validation by `kubectl apply`.
- Feature: Advanced TLS configuration can be specified in `Host` resource via `tlsContext` and `tls` fields.
- Feature: Implement sampling percentage in tracing service.
- Performance improvement: Diagnostics are generated on demand rather than on every reconfig.
- Performance improvement: Experimental fast validation of the contents of Ambassador resources has been added. The `AMBASSADOR_FAST_VALIDATION` env var must be set to enable this.
- Internal: Configuration endpoints used internally by Ambassador are no longer accessible from outside the Ambassador Pod.
- Bugfix: `envoy_log_format` can now be set with `envoy_log_type: json`.
- Docs: Fixed OAuth2 documentation spelling errors (thanks, [Travis Byrum](https://github.com/travisbyrum)!)

As previously announced, the default value of `AMBASSADOR_UPDATE_MAPPING_STATUS`
has now changed from `true` to `false`; Ambassador will no longer attempt to
update the `Status` of a `Mapping` unless you explicitly set
`AMBASSADOR_UPDATE_MAPPING_STATUS=true` in the environment.  If you do not have
tooling that relies on `Mapping` status updates, we do not recommend setting
`AMBASSADOR_UPDATE_MAPPING_STATUS`.

**In Ambassador 1.7**, TLS secrets in `Ingress` resources will not be able to use
`.namespace` suffixes to cross namespaces.

### Ambassador Edge Stack only

- Feature: The Edge Policy Console's Debugging page now has a "Log Out" button to terminate all EPC sessions.
- Feature: `X-Content-Type-Options: nosniff` to response headers are now set for the Edge Policy Console, to prevent MIME confusion attacks.
- Feature: The `OAuth2` Filter now has a `allowMalformedAccessToken` setting to enable use with IDPs that generate access tokens that are not compliant with RFC 6750.
- Bugfix: All JWT Filter errors are now formatted per the specified `errorResponse`.
- Feature: Options for making Redis connection pooling configurable.
- Bugfix: User is now directed to the correct URL after clicking in Microsoft Office.
- Feature: The Console's Dashboard page has speedometer gauges to visualize Rate Limited and Authenticated traffic.

## [1.5.5] June 30, 2020
[1.5.5]: https://github.com/datawire/ambassador/compare/v1.5.4...v1.5.5

### Ambassador API Gateway + Ambassador Edge Stack

- Incorporate the Envoy 1.14.3 security update.

## [1.5.4] June 23, 2020
[1.5.4]: https://github.com/datawire/ambassador/compare/v1.5.3...v1.5.4

### Ambassador API Gateway + Ambassador Edge Stack

- Bugfix: Allow disabling `Mapping`-status updates (RECOMMENDED: see below)
- Bugfix: Logging has been made _much_ quieter; the default Envoy log level has been turned down from "warning" to "error"
- Ambassador now logs timing information about reconfigures

We recommend that users set `AMBASSADOR_UPDATE_MAPPING_STATUS=false`
in the environment to tell Ambassador not to update `Mapping` statuses
unless you have some script that relies on `Mapping` status updates.
The default value of `AMBASSADOR_UPDATE_MAPPING_STATUS` will change to
`false` in Ambassador 1.6.

## [1.5.3] June 16, 2020
[1.5.3]: https://github.com/datawire/ambassador/compare/v1.5.2...v1.5.3

### Ambassador API Gateway + Ambassador Edge Stack

- Bugfix: Restore Envoy listener drain time to its pre-Ambassador 1.3.0 default of 10 minutes.
- Bugfix: Read Knative ingress generation from the correct place in the Kubernetes object

### Ambassador Edge Stack only

- Bugfix: Allow deletion of ProjectControllers.
- Bugfix: Fix regression introduced in 1.4.2 where the `OAuth2` AuthorizationCode filter no longer works when behind another gateway that rewrites the request hostname.  The behavior here is now controllable via the `internalOrigin` sub-field.

## [1.5.2] June 10, 2020
[1.5.2]: https://github.com/datawire/ambassador/compare/v1.5.1...v1.5.2

### Ambassador API Gateway + Ambassador Edge Stack

- Incorporate the [Envoy 1.14.2](https://www.envoyproxy.io/docs/envoy/v1.14.2/intro/version_history#june-8-2020) security update.
- Upgrade the base Docker images used by several tests (thanks, [Daniel Sutton](https://github.com/ducksecops)!).

### Ambassador Edge Stack only

- Feature (BETA): Added an in-cluster micro CI/CD system to enable building, staging, and publishing of GitHub projects from source.  This has been included in previous versions as an alpha, but disabled by default. It is now in BETA.
- Bugfix: The `DEVPORTAL_CONTENT_URL` environment variable now properly handles `file:///` URLs to refer to volume-mounted content.
- Bugfix: `acmeProvider.authority: none` is no longer case sensitive
- Bugfix: `edgectl connect` works again on Ubuntu and other Linux setups with old versions of nss-mdns (older than version 0.11)
- Bugfix: `edgectl` works again on Windows
- Bugfix: The Edge Policy Console now correctly creates FilterPolicy resources

## [1.5.1] June 05, 2020
[1.5.1]: https://github.com/datawire/ambassador/compare/v1.5.0...v1.5.1

### Ambassador API Gateway + Ambassador Edge Stack

- Bugfix: Logging has been made _much_ quieter
- Bugfix: A service that somehow has no hostname should no longer cause an exception

## [1.5.0] May 28, 2020
[1.5.0]: https://github.com/datawire/ambassador/compare/v1.4.3...v1.5.0

### Ambassador API Gateway + Ambassador Edge Stack

- Change: Switched from quay.io back to DockerHub as our primary publication point. **If you are using your own Kubernetes manifests, you will have to update them!** Datawire's Helm charts and published YAML have already been updated.
- Feature: switch to Envoy 1.14.1
- Feature: Allow defaults for `add_request_header`, `remove_request_header`, `add_response_header`, and `remove_response_header`
- Feature: Inform Knative of the route to the Ambassador service if available (thanks, [Noah Fontes](https://github.com/impl)!)
- Feature: Support the path and timeout options of the Knative ingress path rules (thanks, [Noah Fontes](https://github.com/impl)!)
- Feature: Allow preserving `X-Request-ID` on requests from external clients (thanks, [Prakhar Joshi](https://github.com/prakharjoshi)!)
- Feature: Mappings now support query parameters (thanks, [Phil Peble](https://github.com/ppeble)!)
- Feature: Allow setting the Envoy shared-memory base ID (thanks, [Phil Peble](https://github.com/ppeble)!)
- Feature: Additional security configurations not set on default YAMLs
- Feature: Let Ambassador configure `regex_rewrite` for advanced forwarding
- Bugfix: Only update Knative ingress CRDs when the generation changes (thanks, [Noah Fontes](https://github.com/impl)!)
- Bugfix: Now behaves properly when `AMBASSADOR_SINGLE_NAMESPACE` is set to an empty string; rather than getting in to a weird in-between state
- Bugfix: The websocket library used by the test suite has been upgraded to incorporate security fixes (thanks, [Andrew Allbright](https://github.com/aallbrig)!)
- Bugfix: Fixed evaluation of label selectors causing the wrong IP to be put in to Ingress resource statuses
- Bugfix: The `watt` (port 8002) and `ambex` (port 8003) components now bind to localhost instead of 0.0.0.0, so they are no longer erroneously available from outside the Pod

### Ambassador Edge Stack only

- Feature: `edgectl upgrade` allows upgrading API Gateway installations to AES
- Feature: `edgectl intercept` can generate preview-urls for Host resources that enabled the feature
- Feature: `edgectl install` will now automatically install the Service Preview components (ambassador-injector, telepresence-proxy) and scoped RBAC
- Feature: Rate-limited 429 responses now include the `Retry-After` header
- Feature: The `JWT` Filter now makes `hasKey` and `doNotSet` functions available to header field templates; in order to facilitate only conditionally setting a header field.
- Feature: The `OAuth2` Filter now has an `expirationSafetyMargin` setting that will cause an access token to be treated as expired sooner, in order to have a safety margin of time to send it to the upstream Resource Server that grants insufficient leeway.
- Feature: The `JWT` Filter now has `leewayFor{ExpiresAt,IssuedAt,NotBefore}` settings for configuring leeway when validating the timestamps of a token.
- Feature: The environment variables `REDIS{,_PERSECOND}_{USERNAME,PASSWORD,TLS_ENABLED,TLS_INSECURE}` may now be used to further configure how the Ambassador Edge Stack communicates with Redis.
- Bugfix: Don't start the dev portal running if `POLL_EVERY_SECS` is 0
- Bugfix: Now no longer needs cluster-wide RBAC when running with `AMBASSADOR_SINGLE_NAMESPACE`.
- Bugfix: The `OAuth2` Filter now validates the reported-to-Client scope of an Access Token even if a separate `accessTokenJWTFilter` is configured.
- Bugfix: The `OAuth2` Filter now sends the user back to the identity provider to upgrade the scope if they request an endpoint that requires broader scope than initially requested; instead of erroring.
- Bugfix: The `OAuth2` Filter will no longer send RFC 7235 challenges back to the user agent if it would not accept RFC 7235 credentials (previously it only avoided sending HTTP 401 challenges, but still sent 400 or 403 challenges).
- Bugfix: The `amb-sidecar` (port 8500) component now binds to localhost instead of 0.0.0.0, so it is no longer erroneously available from outside the Pod

## [1.4.3] May 14, 2020
[1.4.3]: https://github.com/datawire/ambassador/compare/v1.4.2...v1.4.3

### Ambassador Edge Stack only

- Bugfix: Don't generate spurious 403s in the logs when using the Edge Policy Console.

## [1.4.2] April 22, 2020
[1.4.2]: https://github.com/datawire/ambassador/compare/v1.4.1...v1.4.2

### Ambassador Edge Stack only

- Bugfix: The Traffic Agent binds to port 9900 by default. That port can be configured in the Agent's Pod spec.
   - For more about using the Traffic Agent, see the [Service Preview documentation](https://www.getambassador.io/docs/edge-stack/latest/topics/using/edgectl/#configuring-service-preview).
- Bugfix: The `OAuth2` Filter redirection-endpoint now handles various XSRF errors more consistently (the way we meant it to in 1.2.1)
- Bugfix: The `OAuth2` Filter now supports multiple authentication domains that share the same credentials.
   - For more about using multiple domains, see the [OAuth2 `Filter` documentation](https://www.getambassador.io/docs/edge-stack/1.4/topics/using/filters/oauth2/).
- Bugfix: The ACME client now obeys `AMBASSADOR_ID`
- Feature (ALPHA): Added an in-cluster micro CI/CD system to enable building, staging, and publishing of GitHub projects from source.  This is disabled by default.

## [1.4.1] April 15, 2020
[1.4.1]: https://github.com/datawire/ambassador/compare/v1.4.0...v1.4.1

### Ambassador Edge Stack only

- Internal: `edgectl install` uses Helm under the hood

## [1.4.0] April 08, 2020
[1.4.0]: https://github.com/datawire/ambassador/compare/v1.3.2...v1.4.0

### Ambassador API Gateway + Ambassador Edge Stack

- Feature: Support Ingress Path types improvements from networking.k8s.io/v1beta1 on Kubernetes 1.18+
- Feature: Support Ingress hostname wildcards
- Feature: Support for the IngressClass Resource, added to networking.k8s.io/v1beta1 on Kubernetes 1.18+
   - For more about new Ingress support, see the [Ingress Controller documentation](https://getambassador.io/docs/edge-stack/1.4/topics/running/ingress-controller).
- Feature: `Mapping`s support the `cluster_tag` attribute to control the name of the generated Envoy cluster (thanks, [Stefan Sedich](https://github.com/stefansedich)!)
   - See the [Advanced Mapping Configuration documentation](https://getambassador.io/docs/edge-stack/1.4/topics/using/mappings) for more.
- Feature: Support Envoy's ability to force response headers to canonical HTTP case (thanks, [Puneet Loya](https://github.com/puneetloya)!)
   - See the [Ambassador Module documentation](https://getambassador.io/docs/edge-stack/1.4/topics/running/ambassador) for more.
- Bugfix: Correctly ignore Kubernetes services with no metadata (thanks, [Fabrice](https://github.com/jfrabaute)!)

### Ambassador Edge Stack only

- Feature: `edgectl install` output has clearer formatting
- Feature: `edgectl install` offers help when installation does not succeed
- Feature: `edgectl install` uploads installer and AES logs to a private area upon failure so Datawire support can help
- Bugfix: The "Filters" tab in the webui no longer renders the value of OAuth client secrets that are stored in Kubernetes secrets.
- Bugfix: The ACME client of of one Ambassador install will no longer interfere with the ACME client of another Ambassador install in the same namespace with a different AMBASSADOR_ID.
- Bugfix: `edgectl intercept` supports matching headers values against regular expressions once more
- Bugfix: `edgectl install` correctly handles more local and cluster environments
   - For more about `edgectl` improvements, see the [Service Preview and Edge Control documentation](https://getambassador.io/docs/edge-stack/1.4/topics/using/edgectl).

## [1.3.2] April 01, 2020
[1.3.2]: https://github.com/datawire/ambassador/compare/v1.3.1...v1.3.2

### Ambassador Edge Stack only

- Bugfix: `edgectl install` correctly installs on Amazon EKS and other clusters that provide load balancers with fixed DNS names
- Bugfix: `edgectl install` when using Helm once again works as documented
- Bugfix: `edgectl install` console logs are improved and neatened
- Bugfix: `edgectl install --verbose` output is improved
- Bugfix: `edgectl install` automatically opens documentation pages for some errors
- Bugfix: `edgectl install` help text is improved

## [1.3.1] March 24, 2020
[1.3.1]: https://github.com/datawire/ambassador/compare/v1.3.0...v1.3.1

### Ambassador Edge Stack only

- Bugfix: `edgectl install` will not install on top of a running Ambassador
- Bugfix: `edgectl install` can detect and report if `kubectl` is missing
- Bugfix: `edgectl install` can detect and report if it cannot talk to a Kubernetes cluster
- Bugfix: When using the `Authorization Code` grant type for `OAuth2`, expired tokens are correctly handled so that the user will be prompted to renew
- Bugfix: When using the `Password` grant type for `OAuth2`, authentication sessions are properly associated with each user
- Bugfix: When using the `Password` grant type for `OAuth2`, you can set up multiple `Filter`s to allow requesting different scopes for different endpoints

## [1.3.0] March 17, 2020
[1.3.0]: https://github.com/datawire/ambassador/compare/v1.2.2...v1.3.0

### Ambassador Edge Stack only

- Feature: Support username and password as headers for OAuth2 authentication (`grantType: Password`)
- Feature: `edgectl install` provides better feedback for clusters that are unreachable from the public Internet
- Feature: `edgectl install` supports KIND clusters (thanks, [@factorypreset](https://github.com/factorypreset)!)
- Feature: `edgectl intercept` supports HTTPS
- Feature: Ambassador Edge Stack Docker image is ~150MB smaller
- Feature: The Edge Policy Console can be fully disabled with the `diagnostics.enabled` element in the `ambassador` Module
- Feature: `aes-plugin-runner` now allows passing in `docker run` flags after the main argument list.
- Bugfix: Ambassador Edge Stack doesn't crash if the Developer Portal content URL is not accessible
- Bugfix: `edgectl connect` does a better job handling clusters with many services
- Bugfix: The `Plugin` Filter now correctly sets `request.TLS` to nil/non-nil based on if the original request was encrypted or not.
- Change: There is no longer a separate traffic-proxy image; that functionality is now part of the main AES image. Set `command: ["traffic-manager"]` to use it.

## [1.2.2] March 04, 2020
[1.2.2]: https://github.com/datawire/ambassador/compare/v1.2.1...v1.2.2

### Ambassador Edge Stack only

- Internal: Fix an error in Edge Stack update checks

## [1.2.1] March 03, 2020
[1.2.1]: https://github.com/datawire/ambassador/compare/v1.2.0...v1.2.1

Edge Stack users SHOULD NOT use this release, and should instead use 1.2.2.

### Ambassador API Gateway + Ambassador Edge Stack

- Bugfix: re-support PROXY protocol when terminating TLS ([#2348])
- Bugfix: Incorporate the Envoy 1.12.3 security update

### Ambassador Edge Stack only

- Bugfix: The `aes-plugin-runner` binary for GNU/Linux is now statically linked (instead of being linked against musl libc), so it should now work on either musl libc or GNU libc systems
- Feature (ALPHA): An `aes-plugin-runner` binary for Windows is now produced.  (It is un-tested as of yet.)
- Bugfix: The `OAuth2` Filter redirection-endpoint now handles various XSRF errors more consistently
- Change: The `OAuth2` Filter redirection-endpoint now handles XSRF errors by redirecting back to the identity provider

[#2348]: https://github.com/datawire/ambassador/issues/2348

## [1.2.0] February 24, 2020
[1.2.0]: https://github.com/datawire/ambassador/compare/v1.1.1...v1.2.0

### Ambassador API Gateway + Ambassador Edge Stack

- Feature: add idle_timeout_ms support for common HTTP listener (thanks, Jordan Neufeld!) ([#2155])
- Feature: allow override of bind addresses, including for IPv6! (thanks to [Josue Diaz](https://github.com/josuesdiaz)!) ([#2293])
- Bugfix: Support Istio mTLS secrets natively (thanks, [Phil Peble](https://github.com/ppeble)!) ([#1475])
- Bugfix: TLS custom secret with period in name doesn't work (thanks, [Phil Peble](https://github.com/ppeble)!) ([#1255])
- Bugfix: Honor ingress.class when running with Knative
- Internal: Fix CRD-versioning issue in CI tests (thanks, [Ricky Taylor](https://github.com/ricky26)!)
- Bugfix: Stop using deprecated Envoy configuration elements
- Bugfix: Resume building a debuggable Envoy binary

### Ambassador Edge Stack only

- Change: The `ambassador` service now uses the default `externalTrafficPolicy` of `Cluster` rather than explicitly setting it to `Local`. This is a safer setting for GKE where the `Local` policy can cause outages when ambassador is updated. See https://stackoverflow.com/questions/60121956/are-hitless-rolling-updates-possible-on-gke-with-externaltrafficpolicy-local for details.
- Feature: `edgectl install` provides a much cleaner, quicker experience when installing Ambassador Edge Stack
- Feature: Ambassador Edge Stack supports the Ambassador operator for automated management and upgrade
- Feature: `ifRequestHeader` can now have `valueRegex` instead of `value`
- Feature: The `OAuth2` Filter now has `useSessionCookies` option to have cookies expire when the browser closes, rather than at a fixed duration
- Feature: `ifRequestHeader` now has `negate: bool` to invert the match
- Bugfix: The RBAC for `Ingress` now supports the `networking.k8s.io` `apiGroup`
- Bugfix: Quiet Dev Portal debug logs
- Bugfix: The Edge Policy Console is much less chatty when logged out
- Change: The intercept agent is now incorporated into the `aes` image
- Change: The `OAuth2` Filter no longer sets cookies when `insteadOfRedirect` triggers
- Change: The `OAuth2` Filter more frequently adjusts the cookies

[#1475]: https://github.com/datawire/ambassador/issues/1475
[#1255]: https://github.com/datawire/ambassador/issues/1255
[#2155]: https://github.com/datawire/ambassador/issues/2155
[#2293]: https://github.com/datawire/ambassador/issues/2293

## [1.1.1] February 12, 2020
[1.1.1]: https://github.com/datawire/ambassador/compare/v1.1.0...v1.1.1

### Ambassador API Gateway + Ambassador Edge Stack

- Bugfix: Load explicitly referenced secrets in another namespace, even when `AMBASSADOR_SINGLE_NAMESPACE` (thanks, [Thibault Cohen](https://github.com/titilambert)!) ([#2202])
- Bugfix: Fix Host support for choosing cleartext or TLS ([#2279])
- Bugfix: Fix intermittent error when rendering `/ambassador/v0/diag/`
- Internal: Various CLI tooling improvements

[#2202]: https://github.com/datawire/ambassador/issues/2202
[#2279]: https://github.com/datawire/ambassador/pull/2279

### Ambassador Edge Stack only

- Feature: The Policy Console can now set the log level to "trace" (in addition to "info" or "debug")
- Bugfix: Don't have the Policy Console poll for snapshots when logged out
- Bugfix: Do a better job of noticing when the license key changes
- Bugfix: `aes-plugin-runner --version` now works properly
- Bugfix: Only serve the custom CONGRATULATIONS! 404 page on `/`
- Change: The `OAuth2` Filter `stateTTL` setting is now ignored; the lifetime of state-tokens is now managed automatically

## [1.1.0] January 28, 2020
[1.1.0]: https://github.com/datawire/ambassador/compare/v1.0.0...v1.1.0

(Note that Ambassador 1.1.0 is identical to Ambassador 1.1.0-rc.0, from January 24, 2020.
 Also, we're now using "-rc.N" rather than just "-rcN", for better compliance with
 [SemVer](https://www.semver.org/).

### Ambassador API Gateway + Ambassador Edge Stack

- Feature: support resources with the same name but in different namespaces ([#2226], [#2198])
- Feature: support DNS overrides in `edgectl`
- Bugfix: Reduce log noise about "kubestatus" updates
- Bugfix: manage the diagnostics snapshot cache more aggressively to reduce memory footprint
- Bugfix: re-enable Docker demo mode (and improve the test to make sure we don't break it again!) ([#2227])
- Bugfix: correct potential issue with building edgectl on Windows
- Internal: fix an error with an undefined Python type in the TLS test (thanks, [Christian Clauss](https://github.com/cclauss)!)

### Ambassador Edge Stack only

- Feature: make the `External` filter type fully compatible with the `AuthService` type
- Docs: add instructions for what to do after downloading `edgectl`
- Bugfix: make it much faster to apply the Edge Stack License
- Bugfix: make sure the ACME terms-of-service link is always shown
- Bugfix: make the Edge Policy Console more performant

[#2198]: https://github.com/datawire/ambassador/issues/2198
[#2226]: https://github.com/datawire/ambassador/issues/2226
[#2227]: https://github.com/datawire/ambassador/issues/2227

## [1.0.0] January 15, 2020
[1.0.0]: https://github.com/datawire/ambassador/compare/v0.86.1...v1.0.0

### Caution!

All of Ambassador's CRDs have been switched to `apiVersion: getambassador.io/v2`, and
**your resources will be upgraded when you apply the new CRDs**. We recommend that you
follow the [migration instructions](https://getambassador.io/early-access/user-guide/upgrade-to-edge-stack/) and check your installation's
behavior before upgrading your CRDs.

## Ambassador API Gateway + Ambassador Edge Stack

### Breaking changes

- When a resource specifies a service or secret name without a corresponding namespace, Ambassador will now
  look for the service or secret in the namespace of the resource that mentioned it. In the past, Ambassador
  would look in the namespace in which Ambassador was running.

### Features

- The Host CR provides an easy way to tell Ambassador about domains it should expect to handle, and
  how it should handle secure and insecure requests for those domains
- Redirection from HTTP to HTTPS defaults to ON when termination contexts are present
- Mapping and Host CRs, as well as Ingress resources, get Status updates to provide better feedback
- Improve performance of processing events from Kubernetes
- Automatic HTTPS should work with any ACME clients doing the http-01 challenge

### Bugfixes

- CORS now happens before rate limiting
- The reconfiguration engine is better protected from exceptions
- Don’t try to check for upgrades on every UI snapshot update
- Reduced reconfiguration churn
- Don't force SNI routes to be lower-priority than non-SNI routes
- Knative mappings fallback to the Ambassador namespace if no namespace is specified
- Fix `ambassador_id` handling for Knative resources
- Treat `ambassadorId` as a synonym for `ambassador_id` (`ambassadorId` is the Protobuf 3 canonical form of `ambassador_id`)

### Ambassador Edge Stack

Ambassador Edge Stack incorporates the functionality of the old Ambassador Pro product.

- Authentication and ratelimiting are now available under a free community license
- Given a Host CR, Ambassador can manage TLS certificates using ACME (or you can manage them by hand)
- There is now an `edgectl` program that you can use for interacting with Ambassador from the command line
- There is a web user-interface for Ambassador
- BREAKING CHANGE: `APP_LOG_LEVEL` is now `AES_LOG_LEVEL`

See the [`CHANGELOG.old-pro.md`](./CHANGELOG.old-pro.md) file for the changelog of
the old Ambassador Pro product.

## [1.0.0-rc6] January 15, 2020
[1.0.0-rc6]: https://github.com/datawire/ambassador/compare/v1.0.0-rc4...v1.0.0-rc6

 - AES: Bugfix: Fix ACME client with multiple replicas
 - AES: Bugfix: Fix ACME client race conditions with the API server and WATT
 - AES: Bugfix: Don't crash in the ACME client if Redis is unavailable

## [1.0.0-rc4] January 13, 2020
[1.0.0-rc4]: https://github.com/datawire/ambassador/compare/v1.0.0-rc1...v1.0.0-rc4

- Change: Less verbose yet more useful Ambassador pod logs
- Bugfix: Various bugfixes for listeners and route rejection
- Bugfix: Don't append the service namespace for `localhost`
- AES: Bugfix: Fix rendering mapping labels YAML in the webui
- AES: Bugfix: Organize help output from `edgectl` so it is easier to read
- AES: Bugfix: Various bugfixes around ACME support with manually-configured TLSContexts
- AES: Change: Don't disable scout or enable extra-verbose logging when migrating from OSS
- AES: BREAKING CHANGE: `APP_LOG_LEVEL` is now `AES_LOG_LEVEL`

## [1.0.0-rc1] January 11, 2020
[1.0.0-rc1]: https://github.com/datawire/ambassador/compare/v1.0.0-rc0...v1.0.0-rc1

- Internal: Improvements to release machinery
- Internal: Fix the dev shell
- Internal: Adjust KAT tests to work with the Edge Stack

## [1.0.0-rc0] January 10, 2020
[1.0.0-rc0]: https://github.com/datawire/ambassador/compare/v1.0.0-ea13...v1.0.0-rc0

- BREAKING CHANGE: Rename Host CR status field `reason` to `errorReason`
- Feature: Host CRs now default `.spec.hostname` to `.metadata.name`
- Feature: Host CRs now have a `requestPolicy` field to control redirecting from cleartext to TLS
- Feature: Redirecting from cleartext to TLS no longer interferes with ACME http-01 challenges
- Feature: Improved `edgectl` help and informational messages
- Bugfix: Host CR status is now a sub-resource
- Bugfix: Have diagd snapshot JSON not include "serialization" keys (which could potentially leak secrets)
- Bugfix: Fix `ambassador_id` handling for Knative resources
- Bugfix: Use the correct namespace for resources found via annotations
- Bugfix: Treat `ambassadorId` as a synonym for `ambassador_id` (`ambassadorId` is the Protobuf 3 canonical form of `ambassador_id`)
- Internal: Allow passing a `DOCKER_NETWORK` variable to the build-system

## [1.0.0-ea13] January 09, 2020
[1.0.0-ea13]: https://github.com/datawire/ambassador/compare/v1.0.0-ea12...v1.0.0-ea13

- Bugfix: Knative mappings populate and fallback to the Ambassador namespace if unspecified
- Internal: Knative tests for versions 0.7.1 and 0.8.0 were removed
- Internal: Knative tests for version 0.11.0 were added
- Internal: Improved performance with Edge Stack using /ambassador/v0/diag/ with an optional `patch_client` query param to send a partial representation in JSON Patch format, reducing the memory and network traffic for large deployments
- Internal: Silencing warnings from `which` in docs preflight-check

## [1.0.0-ea12] January 08, 2020
[1.0.0-ea12]: https://github.com/datawire/ambassador/compare/v1.0.0-ea9...v1.0.0-ea12

- BREAKING CHANGE: When a resource specifies a service or secret name without a corresponding namespace, Ambassador uses the namespace of the resource. In the past, Ambassador would use its own namespace.
- Bugfix: Add the appropriate label so Ingress works with Edge Stack
- Bugfix: Remove superfluous imagePullSecret
- Bugfix: Fix various admin UI quirks, especially in Firefox
  - Bogus warnings about duplicate resources
  - Drag-and-drop reordering of rate limit configuration
  - Missing icons
- Internal: Drop duplicated resources earlier in the processing chain
- Internal: Streamline code generation from protobufs
- Internal: Automated broken-link checks in the documentation

## [1.0.0-ea9] December 23, 2019
[1.0.0-ea9]: https://github.com/datawire/ambassador/compare/v1.0.0-ea7...v1.0.0-ea9

- Bugfix: Use proper executable name for Windows edgectl
- Bugfix: Don't force SNI routes to be lower-priority than non-SNI routes
- Bugfix: Prevent the self-signed fallback context from conflicting with a manual context

## [1.0.0-ea7] December 19, 2019
[1.0.0-ea7]: https://github.com/datawire/ambassador/compare/v1.0.0-ea6...v1.0.0-ea7

- Bugfix: UI buttons can hide themselves
- Bugfix: Developer Portal API acquisition
- Bugfix: Developer Portal internal routing
- Internal: Better JS console usage
- Internal: Rationalize usage reporting for Edge Stack

## [1.0.0-ea6] December 18, 2019
[1.0.0-ea6]: https://github.com/datawire/ambassador/compare/v1.0.0-ea5...v1.0.0-ea6

- Feature: Improve performance of processing events from Kubernetes
- Feature: Automatic HTTPS should work with any ACME clients doing the http-01 challenge
- Internal: General improvements to test infrastructure
- Internal: Improved the release process

`ambassador-internal-access-control` `Filter` and `FilterPolicy` are now
created internally. Remove them from your cluster if upgrading from a
previous version.

## [1.0.0-ea5] December 17, 2019
[1.0.0-ea5]: https://github.com/datawire/ambassador/compare/v1.0.0-ea3...v1.0.0-ea5

- Internal: Improved the reliability of CI
- Internal: Improved the release process

## [1.0.0-ea3] December 16, 2019
[1.0.0-ea3]: https://github.com/datawire/ambassador/compare/v1.0.0-ea1...v1.0.0-ea3

- Feature: initial edgectl support for Windows!
- UX: be explicit that seeing the license applied can take a few minutes
- Bugfix: don’t try to check for upgrades on every UI snapshot update
- Bugfix: don’t activate the fallback TLSContext if its secret is not available
- Bugfix: first cut at reducing reconfiguration churn

## [1.0.0-ea1] December 10, 2019
[1.0.0-ea1]: https://github.com/datawire/ambassador/compare/v0.85.0...v1.0.0-ea1

### Caution!

All of Ambassador's CRDs have been switched to `apiVersion: getambassador.io/v2`, and
**your resources will be upgraded when you apply the new CRDs**. We recommend that you
follow the [migration instructions](https://getambassador.io/early-access/user-guide/upgrade-to-edge-stack/) and check your installation's
behavior before upgrading your CRDs.

### Features

- Authentication and ratelimiting are now available under a free community license
- The Host CRD provides an easy way to tell Ambassador about domains it should expect to handle
- Given a Host CRD, Ambassador can manage TLS certificates using ACME (or you can manage them by hand)
- Redirection from HTTP to HTTPS defaults to ON when termination contexts are present
- Mapping and Host CRDs, as well as Ingress resources, get Status updates to provide better feedback

### Bugfixes

- CVE-2019–18801, CVE-2019–18802, and CVE-2019–18836 are fixed by including Envoy 1.12.2
- CORS now happens before rate limiting
- The reconfiguration engine is better protected from exceptions

## [0.86.1] December 10, 2019
[0.86.1]: https://github.com/datawire/ambassador/compare/v0.84.1...v0.86.1

- Envoy updated to 1.12.2 for security fixes
- Envoy TCP keepalives are now supported (thanks, [Bartek Kowalczyk](https://github.com/KowalczykBartek)!)
- Envoy remote access logs are now supported
- Correctly handle upgrades when the `LogService` CRD is not present

(Ambassador 0.86.0 was superseded by Ambassador 0.86.1.)

## [0.85.0] October 22, 2019
[0.85.0]: https://github.com/datawire/ambassador/compare/v0.84.1...v0.85.0

### Features

- Support configuring the Envoy access log format (thanks to [John Esmet](https://github.com/esmet)!)

## [0.84.1] October 20, 2019
[0.84.1]: https://github.com/datawire/ambassador/compare/v0.84.0...v0.84.1

### Major changes:
- Bugfix: Fix /ambassador permissions to allow running as non-root - Thanks @dmayle (https://github.com/dmayle) for reporting the bug.

## [0.84.0] October 18, 2019
[0.84.0]: https://github.com/datawire/ambassador/compare/v0.83.0...v0.84.0

### Features:

- Support setting window_bits for the GZip filter (thanks to [Florent Delannoy](https://github.com/Pluies)!)
- Correctly support tuning the regex_max_size, and bump its default to 200 (thanks to [Paul Salaberria](https://github.com/psalaberria002)!)
- Support setting redirect_cleartext_from in a TLSContext

### Bugfixes:

- Correctly update loadbalancer status of Ingress resources
- Don't enable diagd debugging in the test suite unless explicitly requested (thanks to [Jonathan Suever](https://github.com/suever)!)
- Switch to an Envoy release build

### Developer Notes:

- Many many things about the build system have changed under the hood!
   - Start with `make help`, and
   - Join our [Slack channel](https://d6e.co/slack) for more help!

## [0.83.0] October 08, 2019
[0.83.0]: https://github.com/datawire/ambassador/compare/v0.82.0...v0.83.0

### Major changes:
- Update Ambassador to address CVE-2019-15225 and CVE-2019-15226.

NOTE: this switches the default regex engine! See the documentation for the `ambassador` `Module` for more.

## [0.82.0] October 02, 2019
[0.82.0]: https://github.com/datawire/ambassador/compare/v0.81.0...v0.82.0

### Major changes:
- Feature: Arrange for the Prometheus metrics endpoint to also return associated headers (thanks, [Jennifer Wu](https://github.com/jhsiaomei)!)
- Feature: Support setting a TLS origination context when doing TLS to a RateLimitService (thanks, [Phil Peble](https://github.com/ppeble)!)
- Feature: Allow configuring Envoy's access log path (thanks, [Jonathan Suever](https://github.com/suever)!)
- Update: Switch to Python 3.7 and Alpine 3.10

### Developer notes:
- Switch back to the latest mypy (currently 0.730)
- Environment variable KAT_IMAGE_PULL_POLICY can override the imagePullPolicy when running KAT tests
- Updated Generated Envoy Golang APIs

## [0.81.0] September 26, 2019
[0.81.0]: https://github.com/datawire/ambassador/compare/v0.80.0...v0.81.0

### Major changes:
- Feature: ${} environment variable interpolation is supported in all Ambassador configuration resources (thanks, [Stefan Sedich](https://github.com/stefansedich)!)
- Feature: DataDog APM tracing is now supported (thanks again, [Stefan Sedich](https://github.com/stefansedich)!)
- Bugfix: Fix an error in the TLSContext schema (thanks, [@georgekaz](https://github.com/georgekaz)!)

### Developer notes:
- Test services can now be built, deployed, and tested more easily (see BUILDING.md)
- `mypy` is temporarily pinned to version 0.720.

## [0.80.0] September 20, 2019
[0.80.0]: https://github.com/datawire/ambassador/compare/v0.78.0...v0.80.0

### Major changes:
- Feature: Basic support for the Kubernetes Ingress resource
- Feature: Basic reporting for some common configuration errors (lack of Mappings, lack of TLS contexts)
- Bugfix: Update Envoy to prevent crashing when updating AuthService under load

### Developer notes
- Golang components now use Go 1.13
- Ambassador build now _requires_ clean type hinting
- KAT client and server have been pulled back into the Ambassador repo

## [0.78.0] September 11, 2019
[0.78.0]: https://github.com/datawire/ambassador/compare/v0.77.0...v0.78.0

### Major changes:
- Feature: Support setting cipher_suites and ecdh_curves in TLSContext - #1782 (Thanks @teejaded)
- Feature: Make 128-bits traceids the default - #1794 (Thanks @Pluies)
- Feature: Set cap_net_bind_service to allow binding to low ports - #1720 (Thanks @swalberg)

### Minor changes:
- Testing: Add test that ambassador cli does not crash when called with --help - #1806 (Thanks @rokostik)

## [0.77.0] September 05, 2019
[0.77.0]: https://github.com/datawire/ambassador/compare/v0.76.0...v0.77.0

- (Feature) Support the `least_request` load balancer policy (thanks, [Steve Flanders](https://github.com/flands)!)
- (Misc) Many test and release-engineering improvements under the hood

## [0.76.0] August 26, 2019
[0.76.0]: https://github.com/datawire/ambassador/compare/v0.75.0...v0.76.0

- circuit breakers now properly handle overriding a global circuit breaker within a Mapping ([#1767])
- support for Knative 0.8.0 ([#1732])

[#1767]: https://github.com/datawire/ambassador/issues/1767
[#1732]: https://github.com/datawire/ambassador/issues/1732

## [0.75.0] August 13, 2019
[0.75.0]: https://github.com/datawire/ambassador/compare/0.74.1...0.75.0

- (Feature) Update to Envoy 1.11.1, including security fixes
- (Feature) You can use a `TLSContext` without a `secret` to set origination options ([#1708])
- (Feature) Canary deployments can now use multiple `host_rewrite` values ([#1159])
- (Bugfix) Make sure that Ambassador won't mistakenly complain about the number of RateLimit and Tracing services (thanks, [Christian Claus](https://github.com/cclauss)!)

[#1159]: https://github.com/datawire/ambassador/issues/1159
[#1708]: https://github.com/datawire/ambassador/issues/1708

## [0.74.1] August 06, 2019
[0.74.1]: https://github.com/datawire/ambassador/compare/0.74.0...0.74.1

- (bugfix) Make sure that updates properly trigger reconfigures ([#1727])
- (misc) Arrange for startup logging to have timestamps

[#1727]: https://github.com/datawire/ambassador/issues/1727

## [0.74.0] July 30, 2019
[0.74.0]: https://github.com/datawire/ambassador/compare/0.73.0...0.74.0

- Bugfix: Make sure that the pod dies if Envoy dies
- Bugfix: Correctly allow setting `timeout_ms` for `AuthService` (thanks, [John Esmet!](https://www.github.com/esmet)!)
- Feature: Permit configuring `cluster_idle_timeout_ms` for upstream services (thanks, [John Esmet!](https://www.github.com/esmet)!) ([#1542])

[#1542]: https://github.com/datawire/ambassador/issues/1542

## [0.73.0] July 11, 2019
[0.73.0]: https://github.com/datawire/ambassador/compare/0.72.0...0.73.0

- Feature: Experimental native support for Knative! ([#1579])
- Feature: Better Linkerd interoperability! ([#1578], [#1594])

- Feature: Add a legend for the colors of service names on the diagnostic overview (thanks, [Wyatt Pearsall](https://github.com/wpears)!)
- Feature: Allow switching Envoy to output JSON logs (thanks, [Pedro Tavares](https://github.com/ServerlessP)!)
- Feature: Allow setting `AMBASSADOR_LABEL_SELECTOR` and `AMBASSADOR_FIELD_SELECTOR` to let Ambassador use Kubernetes selectors to determine which things to read (thanks, [John Esmet](https://github.com/esmet)!) ([#1292])
- Feature: Allow configuring retries for `AuthService` (thanks, [Kevin Dagostino](https://github.com/TonkWorks)!) ([#1622], [#1461])

- Bugfix: Allow Ambassador to ride through Envoy-validation timeouts (thanks, [John Morrisey](https://github.com/jwm)!)
- Bugfix: Allow Ambassador to ride through parse errors on input resources (thanks, [Andrei Predoiu](https://github.com/Andrei-Predoiu)!) ([#1625])
- Bugfix: Allow '.' in a `secret` name to just be a '.' ([#1255])

- Bugfix: Allow manually defining an Ambassador `Service` resource, same as any other resource
- Bugfix: Prevent spurious duplicate-resource errors when loading config from the filesystem

[#1255]: https://github.com/datawire/ambassador/issues/1255
[#1292]: https://github.com/datawire/ambassador/issues/1292
[#1461]: https://github.com/datawire/ambassador/issues/1461
[#1578]: https://github.com/datawire/ambassador/issues/1578
[#1579]: https://github.com/datawire/ambassador/issues/1579
[#1594]: https://github.com/datawire/ambassador/issues/1594
[#1622]: https://github.com/datawire/ambassador/issues/1622
[#1625]: https://github.com/datawire/ambassador/issues/1625

## [0.72.0] June 13, 2019
[0.72.0]: https://github.com/datawire/ambassador/compare/0.71.0...0.72.0

- Envoy: Update Envoy to commit 8f57f7d765
- Bugfix: Auth spans are now properly connected to requests ([#1414])
- Bugfix: `include_body` now works correctly ([#1531], [#1595])
- Bugfix: `x_forwarded_proto_redirect` works again (thanks to [Kyle Martin](https://github.com/KyleMartin901)!) ([#1571])
- Bugfix: Ambassador works correctly with read-only filesystems (thanks, [Niko Kurtti](https://github.com/n1koo)!) ([#1614], [#1619])
- Bugfix: Correctly render groups associated with a given resolver in diagnostics JSON output
- Feature: Give the Ambassador CLI a way to specify the directory into which to write secrets.

[#1414]: https://github.com/datawire/ambassador/issues/1414
[#1531]: https://github.com/datawire/ambassador/issues/1531
[#1571]: https://github.com/datawire/ambassador/issues/1571
[#1595]: https://github.com/datawire/ambassador/issues/1595
[#1614]: https://github.com/datawire/ambassador/issues/1614
[#1619]: https://github.com/datawire/ambassador/issues/1619

## [0.71.0] June 06, 2019
[0.71.0]: https://github.com/datawire/ambassador/compare/0.70.1...0.71.0

- Feature: GZIP support [#744]
- Feature: diag UI shows active Resolvers [#1453]
- Feature: CRDs exist for Resolvers [#1563]
- Feature: Resolvers with custom names work, even as CRDs [#1497]
- Feature: The `/metrics` endpoint provides direct access to Prometheus-format stats (thanks to [Rotem Tamir](https://github.com/rotemtam)!)
- Bugfix: `statsd-exporter` now correctly defaults to port 8125 (thanks to [Jonathan Suever](https://github.com/suever)!)
- Bugfix: redirect_cleartext_from no longer strips the URL path [#1463]
- Bugfix: canary weights of 0 and 100 work correctly [#1379]
- Bugfix: `docker run` works again for the Ambassador demo, and is part of our tests now [#1569]
- Bugfix: Scout `DEBUG` messages don’t get leaked into the diag UI [#1573]
- Maintenance: warn of upcoming protocol version changes
- Maintenance: check in with Scout every 24 hours, but no more than twice per day

[#744]: https://github.com/datawire/ambassador/issues/744
[#1379]: https://github.com/datawire/ambassador/issues/1379
[#1453]: https://github.com/datawire/ambassador/issues/1453
[#1463]: https://github.com/datawire/ambassador/issues/1463
[#1497]: https://github.com/datawire/ambassador/issues/1497
[#1563]: https://github.com/datawire/ambassador/issues/1563
[#1569]: https://github.com/datawire/ambassador/issues/1569
[#1573]: https://github.com/datawire/ambassador/issues/1573

## [0.70.1] May 24, 2019
[0.70.1]: https://github.com/datawire/ambassador/compare/0.70.0...0.70.1

### Minor changes:
- Bugfix: Disable CRD support if Ambassador cannot access them
- Upgrade: Upgrade to watt 0.5.1

## [0.70.0] May 20, 2019
[0.70.0]: https://github.com/datawire/ambassador/compare/0.61.0...0.70.0

### Major changes:
- Feature: Support CRDs in the `getambassador.io` API group for configuration ([#482])
- Feature: Update to Envoy 1.10

### Minor changes:
- Feature: Support removing request headers (thanks @ysaakpr!)
- Bugfix: `watt` should better coalesce calls to the watch hook on startup
- Bugfix: Ambassador no longer uses ports 7000 or 18000 ([#1526], [#1527])

[#482]: https://github.com/datawire/ambassador/issues/482
[#1526]: https://github.com/datawire/ambassador/issues/1526
[#1527]: https://github.com/datawire/ambassador/issues/1527

## [0.61.1] May 16, 2019
[0.61.1]: https://github.com/datawire/ambassador/compare/0.61.0...0.61.1

- Bugfix: Make sure that Consul discovery properly handles the datacenter name ([#1533])
- Bugfix: Make sure that the feature-walk code is protected against clusters with no endpoints at all ([#1532])

[#1532]: https://github.com/datawire/ambassador/issues/1532
[#1533]: https://github.com/datawire/ambassador/issues/1533

## [0.61.0] May 08, 2019
[0.61.0]: https://github.com/datawire/ambassador/compare/0.60.3...0.61.0

Ambassador 0.61.0 metadata

### Changes:
- Feature: Support for minimum and maximum TLS versions (#689)
- Feature: Allow choosing whether to append or overwrite when adding request or response headers (#1481) - thanks to @ysaakpr
- Feature: Support for circuit breakers (#360)
- Feature: Support for automatic retries (#1127) - thanks to @l1v3
- Feature: Support for shadow traffic weighting - thanks to @nemo83
- Feature: Support for HTTP/1.0 (#988) - thanks to @cyrus-mc
- Bugfix: Problem with local Consul agent resolver and non-standard HTTP port (#1508)
- Bugfix: Round each mapping's weight to an integer to prevent invalid Envoy configurations when using weights (#1289) - thanks to @esmet
- Bugfix: Fix deadlock on invalid Envoy configuration (#1491) - thanks to @esmet
- Bugfix: Fixed LightStep gRPC TracingService (#1189) - thanks to @sbaum1994
## [0.60.3] May 01, 2019
[0.60.3]: https://github.com/datawire/ambassador/compare/0.60.2...0.60.3

### Changes since 0.60.2

- When scanning its configuration for secrets and endpoints that must be watched, 0.60.2 could fail with certain configurations if TLS termination but not origination was active. Those failures are fixed now.

## [0.60.2] April 29, 2019
[0.60.2]: https://github.com/datawire/ambassador/compare/0.60.1...0.60.2

### Changes since 0.60.1

- Ambassador is now much more careful about which endpoints and secrets it pays attention to. ([#1465] again -- thanks to [@flands](https://github.com/flands) and @seandon for the help here!)

[#1465]: https://github.com/datawire/ambassador/issues/1465

## [0.60.1] April 25, 2019
[0.60.1]: https://github.com/datawire/ambassador/compare/0.60.0...0.60.1

### Changes since 0.60.0

- Speed up initial parsing of WATT snapshots considerably ([#1465])
- Don't look at secrets in the kube-system namespace, or for service-account tokens.
- Make sure that secrets we do look at are correctly associated with their namespaces ([#1467] -- thanks to @flands and @derrickburns for their contributions here!)
- Allow tuning the number of input snapshots retained for debugging
- Include the grab-snapshots.py script to help with debuggability

[#1465]: https://github.com/datawire/ambassador/issues/1465
[#1467]: https://github.com/datawire/ambassador/issues/1467

## [0.60.0] April 23, 2019
[0.60.0]: https://github.com/datawire/ambassador/compare/0.53.1...0.60.0

### Changes since 0.53.1

- BREAKING CHANGE: Ambassador listens on 8080 and 8443 by default so it does not need to run as root
- Ambassador natively supports using Consul for service discovery
- `AMBASSADOR_ENABLE_ENDPOINTS` is no longer needed; configure using the `Resolver` resource instead
- Support for the Maglev load balancing algorithm
- Support `connect_timeout_ms`. Thanks to Pétur Erlingsson.
- Support for `idle_timeout_ms` Thanks to Aaron Triplett.
- Ambassador will properly reload renewed Let's Encrypt certificates (#1416). Thanks to Matthew Ceroni.
- Ambassador will now properly redirect from HTTP to HTTPS based on `x-forwarded-proto` (#1233).
- The `case_sensitive` field now works when `host_redirect` is set to true (#699). Thanks to Peter Choi and Christopher Coté.

## [0.53.1] April 05, 2019
[0.53.1]: https://github.com/datawire/ambassador/compare/0.52.1...0.53.1

(0.53.0 was immediately supplanted by 0.53.1.)

## SECURITY FIXES

Ambassador 0.53.1 addresses two security issues in Envoy Proxy, CVE-2019-9900 and CVE-2019-9901:

- CVE-2019-9900 (Score 8.3/High). When parsing HTTP/1.x header values, Envoy 1.9 and before does not reject embedded zero characters (NUL, ASCII 0x0).

- CVE-2019-9901 (Score 8.3/High). Envoy does not normalize HTTP URL paths in Envoy 1.9 and before.

Since these issues can potentially allow a remote attacker to use maliciously-crafted URLs to bypass
authentication, anyone running an Ambassador prior to 0.53.1 should upgrade.

### UPCOMING CHANGES

Ambassador 0.60 will listen on ports 8080/8443 by default. The diagnostics service in Ambassador 0.52.0
will try to warn you if your configuration will be affected by this change.

## Other changes since 0.52.1

- `AuthService` version `ambassador/v1` can now explicitly configure how much body data is sent
  to the external authentication service.

## [0.52.1] March 26, 2019
[0.52.1]: https://github.com/datawire/ambassador/compare/0.52.0...0.52.1

### Changes since 0.52.0

- You can specify the `AMBASSADOR_NO_SECRETS` environment variable to prevent Ambassador from
  watching Kubernetes secrets at all (thanks [@esmet](https://github.com/esmet)!) ([#1293])
- The services used when you do `docker run ambassador --demo` have been moved into the Docker image,
  to remove external dependencies from the Ambassador quickstart.

[#1293]: https://github.com/datawire/ambassador/issues/1293

## [0.52.0] March 21, 2019
[0.52.0]: https://github.com/datawire/ambassador/compare/0.51.2...0.52.0

### Changes since 0.51.2

- Initial support for endpoint routing, rather than relying on `kube-proxy` ([#1031])
   - set `AMBASSADOR_ENABLE_ENDPOINTS` in the environment to allow this
- Initial support for Envoy ring hashing and session affinity (requires endpoint routing!)
- Support Lua filters (thanks to [@lolletsoc](https://github.com/lolletsoc)!)
- Support gRPC-Web (thanks to [@gertvdijk](https://github.com/gertvdijk)!) ([#456])
- Support for gRPC HTTP 1.1 bridge (thanks to [@rotemtam](https://github.com/rotemtam)!)
- Allow configuring `num-trusted-hosts` for `X-Forwarded-For`
- External auth services using gRPC can now correctly add new headers ([#1313])
- External auth services correctly add trace spans
- Ambassador should respond to changes more quickly now ([#1294], [#1318])
- Ambassador startup should be faster now

[#456]: https://github.com/datawire/ambassador/issues/456
[#1031]: https://github.com/datawire/ambassador/issues/1031
[#1294]: https://github.com/datawire/ambassador/issues/1294
[#1313]: https://github.com/datawire/ambassador/issues/1313
[#1318]: https://github.com/datawire/ambassador/issues/1318

## [0.51.2] March 12, 2019
[0.51.2]: https://github.com/datawire/ambassador/compare/0.51.1...0.51.2

### Changes since 0.51.1

- Cookies are now correctly handled when using external auth services... really. ([#1211])

[#1211]: https://github.com/datawire/ambassador/issues/1211

## [0.51.1] March 11, 2019
[0.51.1]: https://github.com/datawire/ambassador/compare/0.51.0...0.51.1

### Changes since 0.51.0

- Ambassador correctly handles services in namespaces other than the one Ambassador is running in.

## [0.51.0] March 08, 2019
[0.51.0]: https://github.com/datawire/ambassador/compare/0.50.3...0.51.0

**0.51.0 is not recommended: upgrade to 0.51.1.**

### Changes since 0.50.3

- Ambassador can now route any TCP connection, using the new `TCPMapping` resource. ([#420])
- Cookies are now correctly handled when using external auth services ([#1211])
- Lots of work in docs and testing under the hood

[#420]: https://github.com/datawire/ambassador/issues/420
[#1211]: https://github.com/datawire/ambassador/issues/1211

### Limitations in 0.51.0

At present, you cannot mix HTTP and HTTPS upstream `service`s in any Ambassador resource. This restriction will be lifted in a future Ambassador release.

## [0.50.3] February 21, 2019
[0.50.3]: https://github.com/datawire/ambassador/compare/0.50.2...0.50.3

### Fixes since 0.50.2

- Ambassador saves configuration snapshots as it manages configuration changes. 0.50.3 keeps only 5 snapshots,
  to bound its disk usage. The most recent snapshot has no suffix; the `-1` suffix is the next most recent, and
  the `-4` suffix is the oldest.
- Ambassador will not check for available updates more often than once every four hours.

### Limitations in 0.50.3

At present, you cannot mix HTTP and HTTPS upstream `service`s in any Ambassador resource. This restriction will be lifted in a future Ambassador release.

## [0.50.2] February 15, 2019
[0.50.2]: https://github.com/datawire/ambassador/compare/0.50.1...0.50.2

### Important fixes since 0.50.1

- Ambassador no longer requires annotations in order to start -- with no configuration, it will launch with only the diagnostics service available. ([#1203])
- If external auth changes headers, routing will happen based on the changed values. ([#1226])

### Other changes since 0.50.1

- Ambassador will no longer log errors about Envoy statistics being unavaible before startup is complete ([#1216])
- The `tls` attribute is again available to control the client certificate offered by an `AuthService` ([#1202])

### Limitations in 0.50.2

At present, you cannot mix HTTP and HTTPS upstream `service`s in any Ambassador resource. This restriction will be lifted in a future Ambassador release.

[#1202]: https://github.com/datawire/ambassador/issues/1202
[#1203]: https://github.com/datawire/ambassador/issues/1203
[#1216]: https://github.com/datawire/ambassador/issues/1216
[#1226]: https://github.com/datawire/ambassador/issues/1226

## [0.50.1] February 07, 2019
[0.50.1]: https://github.com/datawire/ambassador/compare/0.50.0...0.50.1

**0.50.1 is not recommended: upgrade to 0.52.0.**

### Changes since 0.50.0

- Ambassador defaults to only doing IPv4 DNS lookups. IPv6 can be enabled in the Ambassador module or in a Mapping. ([#944])
- An invalid Envoy configuration should not cause Ambassador to hang.
- Testing using `docker run` and `docker compose` is supported again. ([#1160])
- Configuration from the filesystem is supported again, but see the "Running Ambassador" documentation for more.
- Datawire's default Ambassador YAML no longer asks for any permissions for `ConfigMap`s.

[#944]: https://github.com/datawire/ambassador/issues/944
[#1160]: https://github.com/datawire/ambassador/issues/1160

## [0.50.0] January 29, 2019
[0.50.0]: https://github.com/datawire/ambassador/compare/0.50.0-rc6...0.50.0

**Ambassador 0.50.0 is a major rearchitecture of Ambassador onto Envoy V2 using the ADS. See the "BREAKING NEWS"
section above for more information.**

(Note that Ambassador 0.50.0-rc7 and -rc8 were internal releases.)

### Changes since 0.50.0-rc6

- `AMBASSADOR_SINGLE_NAMESPACE` is finally correctly supported and properly tested ([#1098])
- Ambassador won't throw an exception for name collisions between resources ([#1155])
- A TLS `Module` can now coexist with SNI (the TLS `Module` effectively defines a fallback cert) ([#1156])
- `ambassador dump --diag` no longer requires you to explicitly state `--v1` or `--v2`

### Limitations in 0.50.0 GA

- Configuration from the filesystem is not supported in 0.50.0. It will be resupported in 0.50.1.
- A `TLSContext` referencing a `secret` in another namespace will not function when `AMBASSADOR_SINGLE_NAMESPACE` is set.

[#1098]: https://github.com/datawire/ambassador/issues/1098
[#1155]: https://github.com/datawire/ambassador/issues/1155
[#1156]: https://github.com/datawire/ambassador/issues/1156

## [0.50.0-rc6] January 28, 2019
[0.50.0-rc6]: https://github.com/datawire/ambassador/compare/0.50.0-rc5...0.50.0-rc6

**Ambassador 0.50.0-rc6 is a release candidate**.

### Changes since 0.50.0-rc5

- Ambassador watches certificates and automatically updates TLS on certificate changes ([#474])
- Ambassador no longer saves secrets it hasn't been told to use to disk ([#1093])
- Ambassador correctly honors `AMBASSADOR_SINGLE_NAMESPACE` rather than trying to access all namespaces ([#1098])
- Ambassador correctly honors the `AMBASSADOR_CONFIG_BASE_DIR` setting again ([#1118])
- Configuration changes take effect much more quickly than in RC5 ([#1148])
- `redirect_cleartext_from` works with no configured secret, to support TLS termination at a downstream load balancer ([#1104])
- `redirect_cleartext_from` works with the `PROXY` protocol ([#1115])
- Multiple `AuthService` resources (for canary deployments) work again ([#1106])
- `AuthService` with `allow_request_body` works correctly with an empty body and no `Content-Length` header ([#1140])
- `Mapping` supports the `bypass_auth` attribute to bypass authentication (thanks, @patricksanders! [#174])
- The diagnostic service no longer needs to re-parse the configuration on every page load ([#483])
- Startup is now faster and more stable
- The Makefile should do the right thing if your PATH has spaces in it (thanks, @er1c!)
- Lots of Helm chart, statsd, and doc improvements (thanks, @Flydiverny, @alexgervais, @bartlett, @victortv7, and @zencircle!)

[#174]: https://github.com/datawire/ambassador/issues/174
[#474]: https://github.com/datawire/ambassador/issues/474
[#483]: https://github.com/datawire/ambassador/issues/483
[#1093]: https://github.com/datawire/ambassador/issues/1093
[#1098]: https://github.com/datawire/ambassador/issues/1098
[#1104]: https://github.com/datawire/ambassador/issues/1104
[#1106]: https://github.com/datawire/ambassador/issues/1106
[#1115]: https://github.com/datawire/ambassador/issues/1115
[#1118]: https://github.com/datawire/ambassador/issues/1118
[#1140]: https://github.com/datawire/ambassador/issues/1140
[#1148]: https://github.com/datawire/ambassador/issues/1148

## [0.50.0-rc5] January 14, 2019
[0.50.0-rc5]: https://github.com/datawire/ambassador/compare/0.50.0-rc4...0.50.0-rc5

**Ambassador 0.50.0-rc5 is a release candidate**.

### Changes since 0.50.0-rc4

- Websocket connections will now be authenticated if an AuthService is configured [#1026]
- Client certificate authentication should function whether configured from a TLSContext resource or from the the old-style TLS module (this is the full fix for [#993])
- Ambassador can now switch listening ports without a restart (e.g. switching from cleartext to TLS) [#1100]
- TLS origination certificates (including Istio mTLS) should now function [#1071]
- The diagnostics service should function in all cases. [#1096]
- The Ambassador image is significantly (~500MB) smaller than RC4.

[#933]: https://github.com/datawire/ambassador/issues/993
[#1026]: https://github.com/datawire/ambassador/issues/1026
[#1071]: https://github.com/datawire/ambassador/issues/1071
[#1096]: https://github.com/datawire/ambassador/issues/1096
[#1100]: https://github.com/datawire/ambassador/issues/1100

## [0.50.0-rc4] January 09, 2019
[0.50.0-rc4]: https://github.com/datawire/ambassador/compare/0.50.0-rc3...0.50.0-rc4

**Ambassador 0.50.0-rc4 is a release candidate**, and fully supports running under Microsoft Azure.

### Changes since 0.50.0-rc3

- Ambassador fully supports running under Azure [#1039]
- The `proto` attribute of a v1 `AuthService` is now optional, and defaults to `http`
- Ambassador will warn about the use of v0 configuration resources.

[#1039]: https://github.com/datawire/ambassador/issues/1039

## [0.50.0-rc3] January 03, 2019
[0.50.0-rc3]: https://github.com/datawire/ambassador/compare/0.50.0-rc2...0.50.0-rc3

**Ambassador 0.50.0-rc3 is a release candidate**, but see below for an important warning about Azure.

### Microsoft Azure

There is a known issue with recently-created Microsoft Azure clusters where Ambassador will stop receiving service
updates after running for a short time. This will be fixed in 0.50.0-GA.

### Changes since 0.50.0-rc2

- The `Location` and `Set-Cookie` headers should always be allowed from the auth service when using an `ambassador/v0` config [#1054]
- `add_response_headers` (parallel to `add_request_headers`) is now supported (thanks, @n1koo!)
- `host_redirect` and `shadow` both now work correctly [#1057], [#1069]
- Kat is able to give better information when it cannot parse a YAML specification.

[#1054]: https://github.com/datawire/ambassador/issues/1054
[#1057]: https://github.com/datawire/ambassador/issues/1057
[#1069]: https://github.com/datawire/ambassador/issues/1069

## [0.50.0-rc2] December 24, 2018
[0.50.0-rc2]: https://github.com/datawire/ambassador/compare/0.50.0-rc1...0.50.0-rc2

**Ambassador 0.50.0-rc2 fixes some significant TLS bugs found in RC1.**

### Changes since 0.50.0-rc1:

- TLS client certificate verification should function correctly (including requiring client certs).
- TLS context handling (especially with multiple contexts and origination contexts) has been made more consistent and correct.
    - Ambassador is now much more careful about reporting errors in TLS configuration (especially around missing keys).
    - You can reference a secret in another namespace with `secret: $secret_name.$namespace`.
    - Ambassador will now save certificates loaded from Kubernetes to `$AMBASSADOR_CONFIG_BASE_DIR/$namespace/secrets/$secret_name`.
- `use_proxy_proto` should be correctly supported [#1050].
- `AuthService` v1 will default its `proto` to `http` (thanks @flands!)
- The JSON diagnostics service supports filtering: requesting `/ambassador/v0/diag/?json=true&filter=errors`, for example, will return only the errors element from the diagnostic output.

[#1050]: https://github.com/datawire/ambassador/issues/1050

## [0.50.0-rc1] December 19, 2018
[0.50.0-rc1]: https://github.com/datawire/ambassador/compare/0.50.0-ea7...0.50.0-rc1

**Ambassador 0.50.0-rc1 is a release candidate.**

### Changes since 0.50.0-ea7:

- Websockets should work happily with external authentication [#1026]
- A `TracingService` using a long cluster name works now [#1025]
- TLS origination certificates are no longer offered to clients when Ambassador does TLS termination [#983]
- Ambassador will listen on port 443 only if TLS termination contexts are present; a TLS origination context will not cause the switch
- The diagnostics service is working, and correctly reporting errors, again. [#1019]
- `timeout_ms` in a `Mapping` works correctly again [#990]
- Ambassador sends additional anonymized usage data to help Datawire prioritize bug fixes, etc.
  See `docs/ambassador/running.md` for more information, including how to disable this function.

[#983]: https://github.com/datawire/ambassador/issues/983
[#990]: https://github.com/datawire/ambassador/issues/990
[#1019]: https://github.com/datawire/ambassador/issues/1019
[#1025]: https://github.com/datawire/ambassador/issues/1025
[#1026]: https://github.com/datawire/ambassador/issues/1026

## [0.50.0-ea7] November 19, 2018
[0.50.0-ea7]: https://github.com/datawire/ambassador/compare/0.50.0-ea6...0.50.0-ea7

**Ambassador 0.50.0-ea7 is an EARLY ACCESS release! IT IS NOT SUPPORTED FOR PRODUCTION USE.**

### Upcoming major changes:

- **API version `ambassador/v0` will be officially deprecated in Ambassador 0.50.0.**
  API version `ambassador/v1` will the minimum recommended version for resources in Ambassador 0.50.0.

- Some resources will change between `ambassador/v0` and `ambassador/v1`.
   - For example, the `Mapping` resource will no longer support `rate_limits` as that functionality will
     be subsumed by `labels`.

### Changes since 0.50.0-ea6:

- Ambassador now supports `labels` for all `Mapping`s.
- Configuration of rate limits for a `Mapping` is now handled by providing `labels` in the domain configured
  for the `RateLimitService` (by default, this is "ambassador").
- Ambassador, once again, supports `statsd` for statistics gathering.
- The Envoy `buffer` filter is supported.
- Ambassador can now use GRPC to call the external authentication service, and also include the message body
  in the auth call.
- It's now possible to use environment variables to modify the configuration directory (thanks @n1koo!).
- Setting environment variable `AMBASSADOR_KUBEWATCH_NO_RETRY` will cause the Ambassador pod to exit, and be
  rescheduled, if it loses its connection to the Kubernetes API server.
- Many dependencies have been updated, most notably including switching to kube-client 8.0.0.

## [0.50.0-ea6] November 19, 2018
[0.50.0-ea6]: https://github.com/datawire/ambassador/compare/0.50.0-ea5...0.50.0-ea6

**Ambassador 0.50.0-ea6 is an EARLY ACCESS release! IT IS NOT SUPPORTED FOR PRODUCTION USE.**

### Changes since 0.50.0-ea5:

- `alpn_protocols` is now supported in the `TLS` module and `TLSContext`s
- Using `TLSContext`s to provide TLS termination contexts will correctly switch Ambassador to listening on port 443.
- `redirect_cleartext_from` is now supported with SNI
- Zipkin `TracingService` configuration now supports 128-bit trace IDs and shared span contexts (thanks, @alexgervais!)
- Zipkin should correctly trace calls to external auth services (thanks, @alexgervais!)
- `AuthService` configurations now allow separately configuring headers allowed from the client to the auth service, and from the auth service upstream
- Ambassador won't endlessly append `:annotation` to K8s resources
- The Ambassador CLI no longer requires certificate files to be present when dumping configurations
- `make mypy` will run full type checks on Ambassador to help developers

## [0.50.0-ea5] November 06, 2018
[0.50.0-ea5]: https://github.com/datawire/ambassador/compare/0.50.0-ea4...0.50.0-ea5

**Ambassador 0.50.0-ea5 is an EARLY ACCESS release! IT IS NOT SUPPORTED FOR PRODUCTION USE.**

### Changes since 0.50.0-ea4:

- **`use_remote_address` is now set to `true` by default.** If you need the old behavior, you will need to manually set `use_remote_address` to `false` in the `ambassador` `Module`.
- Ambassador 0.50.0-ea5 **supports SNI!**  See the docs for more here.
- Header matching is now supported again, including `host` and `method` headers.

## [0.50.0-ea4] October 31, 2018
[0.50.0-ea4]: https://github.com/datawire/ambassador/compare/0.50.0-ea3...0.50.0-ea4

**Ambassador 0.50.0-ea4 is an EARLY ACCESS release! IT IS NOT SUPPORTED FOR PRODUCTION USE.**

### Changes since 0.50.0-ea3:

- Ambassador 0.50.0-ea4 uses Envoy 1.8.0.
- `RateLimitService` is now supported. **You will need to restart Ambassador if you change the `RateLimitService` configuration.** We expect to lift this restriction in a later release; for now, the diag service will warn you when a restart is required.
   - The `RateLimitService` also has a new `timeout_ms` attribute, which allows overriding the default request timeout of 20ms.
- GRPC is provisionally supported, but still needs improvements in test coverage.
- Ambassador will correctly include its EA number when checking for updates.

## [0.50.0-ea3] October 21, 2018
[0.50.0-ea3]: https://github.com/datawire/ambassador/compare/0.50.0-ea2...0.50.0-ea3

**Ambassador 0.50.0-ea3 is an EARLY ACCESS release! IT IS NOT SUPPORTED FOR PRODUCTION USE.**

### Changes since 0.50.0-ea2:

- `TracingService` is now supported. **You will need to restart Ambassador if you change the `TracingService` configuration.** We expect to lift this restriction in a later release; for now, the diag service will warn you when a restart is required.
- Websockets are now supported, **including** mapping the same websocket prefix to multiple upstream services for canary releases or load balancing.
- KAT supports full debug logs by individual `Test` or `Query`.

**Ambassador 0.50.0 is not yet feature-complete. Read the Limitations and Breaking Changes sections in the 0.50.0-ea1 section below for more information.**

## [0.50.0-ea2] October 16, 2018
[0.50.0-ea2]: https://github.com/datawire/ambassador/compare/0.50.0-ea1...0.50.0-ea2

**Ambassador 0.50.0-ea2 is an EARLY ACCESS release! IT IS NOT SUPPORTED FOR PRODUCTION USE.**

### Changes since 0.50.0-ea1:

- Attempting to enable TLS termination without supplying a valid cert secret will result in HTTP on port 80, rather than HTTP on port 443. **No error will be displayed in the diagnostic service yet.** This is a bug and will be fixed in `-ea3`.
- CORS is now supported.
- Logs are no longer full of accesses from the diagnostic service.
- KAT supports isolating OptionTests.
- The diagnostics service now shows the V2 config actually in use, not V1.
- `make` will no longer rebuild the Python venv so aggressively.

**Ambassador 0.50.0 is not yet feature-complete. Read the Limitations and Breaking Changes sections in the 0.50.0-ea1 section below for more information.**

## [0.50.0-ea1] October 11, 2018
[0.50.0-ea1]: https://github.com/datawire/ambassador/compare/0.40.0...0.50.0-ea1

**Ambassador 0.50.0-ea1 is an EARLY ACCESS release! IT IS NOT SUPPORTED FOR PRODUCTION USE.**

### Ambassador 0.50.0 is not yet feature-complete. Limitations:

- `RateLimitService` and `TracingService` resources are not currently supported.
- WebSockets are not currently supported.
- CORS is not currently supported.
- GRPC is not currently supported.
- TLS termination is not
- `statsd` integration has not been tested.
- The logs are very cluttered.
- Configuration directly from the filesystem isn’t supported.
- The diagnostics service cannot correctly drill down by source file, though it can drill down by route or other resources.
- Helm installation has not been tested.
- `AuthService` does not currently have full support for configuring headers to be sent to the extauth service. At present it sends all the headers listed in `allowed_headers` plus:
   - `Authorization`
   - `Cookie`
   - `Forwarded`
   - `From`
   - `Host`
   - `Proxy-Authenticate`
   - `Proxy-Authorization`
   - `Set-Cookie`
   - `User-Agent`
   - `X-Forwarded-For`
   - `X-Forwarded-Host`
   - `X-Forwarded`
   - `X-Gateway-Proto`
   - `WWW-Authenticate`

### **BREAKING CHANGES** from 0.40.0

- Configuration from a `ConfigMap` is no longer supported.
- The authentication `Module` is no longer supported; use `AuthService` instead (which you probably already were).
- External authentication now uses the core Envoy `envoy.ext_authz` filter, rather than the custom Datawire auth filter.
   - `ext_authz` speaks the same protocol, and your existing external auth services should work, however:
   - `ext_authz` does _not_ send all the request headers to the external auth service (see above in `Limitations`).
- Circuit breakers and outlier detection are not supported. They will be reintroduced in a later Ambassador release.
- Ambassador now _requires_ a TLS `Module` to enable TLS termination, where previous versions would automatically enable termation if the `ambassador-certs` secret was present. A minimal `Module` for the same behavior is:

        ---
        kind: Module
        name: tls
        config:
          server:
            secret: ambassador-certs

## [0.40.2] November 26, 2018
[0.40.2]: https://github.com/datawire/ambassador/compare/0.40.1...0.40.2

### Minor changes:
- Feature: Support using environment variables to modify the configuration directory (thanks @n1koo!)
- Feature: In Helmfile, support `volumeMounts` (thanks @kyschouv!)
- Bugfix: In Helmfile, correctly quote `.Values.namespace.single` (thanks @bobby!)
- Bugfix: In Helmfile, correctly support `Nodeport` in HTTP and HTTPS (thanks @n1koo!)

## [0.40.1] October 29, 2018
[0.40.1]: https://github.com/datawire/ambassador/compare/0.40.0...0.40.1

### Minor changes:
- Feature: Support running Ambassador as a `Daemonset` via Helm (thanks @DipeshMitthalal!)
- Feature: Switch to Envoy commit 5f795fe2 to fix a crash if attempting to add headers after using an AuthService (#647, #680)

## [0.40.0] September 25, 2018
[0.40.0]: https://github.com/datawire/ambassador/compare/0.39.0...0.40.0

### Minor changes:

- Feature: Allow users to override the `STATSD_HOST` value (#810). Thanks to @rsyvarth.
- Feature: Support LightStep distributed tracing (#796). Thanks to @alexgervais.
- Feature: Add service label in Helm chart (#778). Thanks to @sarce.
- Feature: Add support for load balancer IP in Helm chart (#765). Thanks to @larsha.
- Feature: Support prometheus mapping configurations (#746). Thanks to @bcatcho.
- Feature: Add support for `loadBalancerSourceRanges` to Helm chart (#764). Thanks to @mtbdeano.
- Feature: Support for namespaces and Ambassador ID in Helm chart (#588, #643). Thanks to @MichielDeMey and @jstol.
- Bugfix: Add AMBASSADOR_VERIFY_SSL_FALSE flag (#782, #807). Thanks to @sonrier.
- Bugfix: Fix Ambassador single namespace in Helm chart (#827). Thanks to @sarce.
- Bugfix: Fix Helm templates and default values (#826).
- Bugfix: Add `stats-sink` back to Helm chart (#763).
- Bugfix: Allow setting `timeout_ms` to 0 for gRPC streaming services (#545). Thanks to @lovers36.
- Bugfix: Update Flask to 0.12.3.

## [0.39.0] August 30, 2018
[0.39.0]: https://github.com/datawire/ambassador/compare/0.38.0...0.39.0

### Major Changes:

- Bugfix: The statsd container has been removed by default in order to avoid DoSing Kubernetes DNS. The functionality can be re-enabled by setting the `STATSD_ENABLED` environment variable to `true` in the Ambassador deployment YAML (#568).
- Docs: Added detailed Ambassador + Istio Integration Documentation on monitoring and distributed tracing. - @feitnomore

### Minor Changes:

- Docs: Added instructions for running Ambassador with Docker Compose. - @bcatcho
- Bugfix: Fix Ambassador to more aggressively reconnect to Kubernetes (#554). - @nmatsui
- Feature: Diagnostic view displays AuthService, RateLimitService, and TracingService (#730). - @alexgervais
- Feature: Enable Ambassador to tag tracing spans with request headers via `tag_headers`. - @alexgervais

## [0.38.0] August 08, 2018
[0.38.0]: https://github.com/datawire/ambassador/compare/0.37.0...0.38.0

### Major changes:
- Feature: Default CORS configuration can now be set - @KowalczykBartek
- Bugfix: Ambassador does not crash with empty YAML config anymore - @rohan47

### Minor changes:
- DevEx: `master` is now latest, `stable` tracks the latest released version
- DevEx: release-prep target added to Makefile to facilitate releasing process
- DevEx: all tests now run in parallel, consuming lesser time
- Bugfix: Ambassador SIGCHLD messages are less scary looking now

## [0.37.0] July 31, 2018:
[0.37.0]: https://github.com/datawire/ambassador/compare/0.36.0...0.37.0

### Major changes:
- Feature: Added support for request tracing (by Alex Gervais)

## [0.36.0] July 26, 2018:
[0.36.0]: https://github.com/datawire/ambassador/compare/0.35.3...0.36.0

### Major changes:
- Fix: HEAD requests no longer cause segfaults
- Feature: TLS can now be configured with arbitrary secret names, instead of predefined secrets
- Change: The Envoy dynamic header value `%CLIENT_IP%` is no longer supported. Use `%DOWNSTREAM_REMOTE_ADDRESS_WITHOUT_PORT%` instead. (This is due to a change in Envoy 1.7.0.)

## [0.35.3] July 18, 2018: **READ THE WARNING ABOVE**
[0.35.3]: https://github.com/datawire/ambassador/compare/0.35.2...0.35.3

### Changed

Major changes:
- Ambassador is now based on Envoy v1.7.0
- Support for X-FORWARDED-PROTO based redirection, generally used with Layer 7 load balancers
- Support for port based redirection using `redirect_cleartext_from`, generally used with Layer 4 load balancers
- Specifying HTTP and HTTPS target ports in Helm chart

Other changes:
- End-to-end tests can now be run with `make e2e` command
- Helm release automation has been fixed
- Mutliple end-to-end tests are now executed in parallel, taking lesser time
- Huge revamp to documentation around unit tests
- Documentation changes

## [0.35.2] July 05, 2018: **READ THE WARNING ABOVE**
[0.35.2]: https://github.com/datawire/ambassador/compare/0.35.1...0.35.2

### Changed

- 0.35.2 is almost entirely about updates to Datawire testing infrastructure.
- The only user-visible change is that Ambassador will do a better job of showing which Kubernetes objects define Ambassador configuration objects when using `AMBASSADOR_ID` to run multiple Ambassadors in the same cluster.

## [0.35.1] June 25, 2018: **READ THE WARNING ABOVE**
[0.35.1]: https://github.com/datawire/ambassador/compare/0.35.0...0.35.1

### Changed

- Properly support supplying additional TLS configuration (such as `redirect_cleartext_from`) when using certificates from a Kubernetes `Secret`
- Update Helm chart to allow customizing annotations on the deployed `ambassador` Kubernetes `Service` (thanks @psychopenguin!)

## [0.35.0] June 25, 2018: **READ THE WARNING ABOVE**
[0.35.0]: https://github.com/datawire/ambassador/compare/0.34.3...0.35.0

### Changed

- 0.35.0 re-supports websockets, but see the **BREAKING NEWS** for an important caveat.
- 0.35.0 supports running as non-root. See the **BREAKING NEWS** above for more information.
- Make sure regex matches properly handle backslashes, and properly display in the diagnostics service (thanks @alexgervais!).
- Prevent kubewatch from falling into an endless spinloop (thanks @mechpen!).
- Support YAML array syntax for CORS array elements.

## [0.34.3] June 13, 2018: **READ THE WARNING ABOVE**
[0.34.3]: https://github.com/datawire/ambassador/compare/0.34.2...0.34.3

### Changed

- **0.34.3 cannot support websockets**: see the **WARNING** above.
- Fix a possible crash if no annotations are found at all (#519).
- Improve logging around service watching and such.

## [0.34.2] June 11, 2018: **READ THE WARNING ABOVE**
[0.34.2]: https://github.com/datawire/ambassador/compare/0.34.1...0.34.2

### Changed

- **0.34.2 cannot support websockets**: see the **WARNING** above.
- Ambassador is now based on Envoy 1.6.0!
- Ambassador external auth services can now modify existing headers in place, as well as adding new headers.
- Re-support the `ambassador-cacert` secret for configuring TLS client-certificate authentication. **Note well** that a couple of things have changed in setting this up: you'll use the key `tls.crt`, not `fullchain.pem`. See https://www.getambassador.io/reference/auth-tls-certs for more.

## [0.34.1] June 04, 2018
[0.34.1]: https://github.com/datawire/ambassador/compare/0.34.0...0.34.1

### Bugfixes

- Unbuffer log output for better diagnostics.
- Switch to gunicorn instead of Werkzeug for the diag service.
- Use the YAML we release as the basis for end-to-end testing.

## [0.34.0] May 16, 2018
[0.34.0]: https://github.com/datawire/ambassador/compare/0.33.1...0.34.0

### Changed

- When originating TLS, use the `host_rewrite` value to set outgoing SNI. If no `host_rewrite` is set, do not use SNI.
- Allow disabling external access to the diagnostics service (with thanks to @alexgervais and @dougwilson).

## [0.33.1] May 16, 2018
[0.33.1]: https://github.com/datawire/ambassador/compare/0.33.0...0.33.1

### Changed

- Fix YAML error on statsd pod.

## [0.33.0] May 14, 2018
[0.33.0]: https://github.com/datawire/ambassador/compare/v0.32.2...0.33.0

### Changed

- Fix support for `host_redirect` in a `Mapping`. **See the `Mapping` documentation** for more details: the definition of the `host_redirect` attribute has changed.

## [0.32.2] May 02, 2018
[0.32.2]: https://github.com/datawire/ambassador/compare/v0.32.0...v0.32.2

(Note that 0.32.1 was an internal release.)

### Changed

- Fix a bad bootstrap CSS inclusion that would cause the diagnostic service to render incorrectly.

## [0.32.0] April 27, 2018
[0.32.0]: https://github.com/datawire/ambassador/compare/v0.31.0...v0.32.0

### Changed

- Traffic shadowing is supported using the `shadow` attribute in a `Mapping`
- Multiple Ambassadors can now run more happily in a single cluster
- The diagnostic service will now show you what `AuthService` configuration is active
- The `tls` keyword now works for `AuthService` just like it does for `Mapping` (thanks @dvavili!)

## [0.31.0] April 12, 2018
[0.31.0]: https://github.com/datawire/ambassador/compare/v0.30.2...v0.31.0

### Changed

- Rate limiting is now supported (thanks, @alexgervais!) See the docs for more detail here.
- The `statsd` container has been quieted down yet more (thanks again, @alexgervais!).

## [0.30.2] March 26, 2018
[0.30.2]: https://github.com/datawire/ambassador/compare/v0.30.1...v0.30.2

### Changed

- drop the JavaScript `statsd` for a simple `socat`-based forwarder
- ship an Ambassador Helm chart (thanks @stefanprodan!)
   - Interested in testing Helm? See below!
- disable Istio automatic sidecar injection (thanks @majelbstoat!)
- clean up some doc issues (thanks @lavoiedn and @endrec!)

To test Helm, make sure you have `helm` installed and that you have `tiller` properly set up for your RBAC configuration. Then:

```
helm repo add datawire https://www.getambassador.io

helm upgrade --install --wait my-release datawire/ambassador
```

You can also use `adminService.type=LoadBalancer`.

## [0.30.1] March 26, 2018
[0.30.1]: https://github.com/datawire/ambassador/compare/v0.30.0...v0.30.1

### Fixed

- The `tls` module is now able to override TLS settings probed from the `ambassador-certs` secret

## [0.30.0] March 23, 2018
[0.30.0]: https://github.com/datawire/ambassador/compare/v0.29.0...v0.30.0

### Changed

- Support regex matching for `prefix` (thanks @radu-c!)
- Fix docs around `AuthService` usage

## [0.29.0] March 15, 2018
[0.29.0]: https://github.com/datawire/ambassador/compare/v0.28.2...v0.29.0

### Changed

- Default restart timings have been increased. **This will cause Ambassador to respond to service changes less quickly**; by default, you'll see changes appear within 15 seconds.
- Liveness and readiness checks are now enabled after 30 seconds, rather than 3 seconds, if you use our published YAML.
- The `statsd` container is now based on `mhart/alpine-node:9` rather than `:7`.
- `envoy_override` has been reenabled in `Mapping`s.

## [0.28.1] March 05, 2018 (and [0.28.0] on March 02, 2018)
[0.28.1]: https://github.com/datawire/ambassador/compare/v0.26.0...v0.28.1
[0.28.0]: https://github.com/datawire/ambassador/compare/v0.26.0...v0.28.1

(Note that 0.28.1 is identical to 0.28.0, and 0.27.0 was an internal release. These are related to the way CI generates tags, which we'll be revamping soon.)

### Changed

- Support tuning Envoy restart parameters
- Support `host_regex`, `method_regex`, and `regex_headers` to allow regular expression matches in `Mappings`
- Support `use_proxy_proto` and `use_remote_address` in the `ambassador` module
- Fine-tune the way we sort a `Mapping` based on its constraints
- Support manually setting the `precedence` of a `Mapping`, so that there's an escape hatch when the automagic sorting gets it wrong
- Expose `alpn_protocols` in the `tls` module (thanks @technicianted!)
- Make logs a lot quieter
- Reorganize and update documentation
- Make sure that `ambassador dump --k8s` will work correctly
- Remove a dependency on a `ConfigMap` for upgrade checks

## [0.26.0] February 13, 2018
[0.26.0]: https://github.com/datawire/ambassador/compare/v0.25.0...v0.26.0

### Changed

- The `authentication` module is deprecated in favor of the `AuthService` resource type.
- Support redirecting cleartext connections on port 80 to HTTPS on port 443
- Streamline end-to-end tests and, hopefully, allow them to work well without Kubernaut
- Clean up some documentation (thanks @lavoiedn!)

## [0.25.0] February 06, 2018
[0.25.0]: https://github.com/datawire/ambassador/compare/v0.23.0...v0.25.0

(Note that 0.24.0 was an internal release.)

### Changed

- CORS support (thanks @alexgervais!)
- Updated docs for
  - GKE
  - Ambassador + Istio
  - Ordering of `Mappings`
  - Prometheus with Ambassador
- Support multiple external authentication service instances, so that canarying `extauth` services is possible
- Correctly support `timeout_ms` in a `Mapping`
- Various build tweaks and end-to-end test speedups

## [0.23.0] January 17, 2018
[0.23.0]: https://github.com/datawire/ambassador/compare/v0.22.0...v0.23.0

### Changed

- Clean up build docs (thanks @alexgervais!)
- Support `add_request_headers` for, uh, adding requests headers (thanks @alexgervais!)
- Make end-to-end tests and Travis build process a bit more robust
- Pin to Kubernaut 0.1.39
- Document the use of the `develop` branch
- Don't default to `imagePullAlways`
- Switch to Alpine base with a stripped Envoy image

## [0.22.0] January 17, 2018
[0.22.0]: https://github.com/datawire/ambassador/compare/v0.21.1...v0.22.0

### Changed

- Switched to using `quay.io` rather than DockerHub. **If you are not using Datawire's published Kubernetes manifests, you will have to update your manifests!**
- Switched to building over Alpine rather than Ubuntu. (We're still using an unstripped Envoy; that'll change soon.)
- Switched to a proper production configuration for the `statsd` pod, so that it hopefully chews up less memory.
- Make sure that Ambassador won't generate cluster names that are too long for Envoy.
- Fix a bug where Ambassador could crash if there were too many egregious errors in its configuration.

## [0.21.1] January 11, 2018
[0.21.1]: https://github.com/datawire/ambassador/compare/v0.21.0...v0.21.1

### Changed

- Ambassador will no longer generate cluster names that exceed Envoy's 60-character limit.

## [0.21.0] January 03, 2018
[0.21.0]: https://github.com/datawire/ambassador/compare/v0.20.1...v0.21.0

### Changed

- If `AMBASSADOR_SINGLE_NAMESPACE` is present in the environment, Ambassador will only look for services in its own namespace.
- Ambassador `Mapping` objects now correctly support `host_redirect`, `path_redirect`, `host_rewrite`, `auto_host_rewrite`, `case_sensitive`, `use_websocket`, `timeout_ms`, and `priority`.

## [0.20.1] December 22, 2017
[0.20.1]: https://github.com/datawire/ambassador/compare/v0.20.0...v0.20.1

### Changed

- If Ambassador finds an empty YAML document, it will now ignore it rather than raising an exception.
- Includes the namespace of a service from an annotation in the name of its generated YAML file.
- Always process inputs in the same order from run to run.

## [0.20.0] December 18, 2017
[0.20.0]: https://github.com/datawire/ambassador/compare/v0.19.2...v0.20.0

### Changed

- Switch to Envoy 1.5 under the hood.
- Refocus the diagnostic service to better reflect what's actually visible when you're working at Ambassador's level.
- Allow the diagnostic service to display, and change, the Envoy log level.

## [0.19.2] December 12, 2017
[0.19.2]: https://github.com/datawire/ambassador/compare/v0.19.1...v0.19.2

### Changed

- Arrange for logs from the subsystem that watches for Kubernetes service changes (kubewatch) to have timestamps and such.
- Only do new-version checks every four hours.

## [0.19.1] December 04, 2017
[0.19.1]: https://github.com/datawire/ambassador/compare/v0.19.0...v0.19.1

### Changed

- Allow the diag service to look good (well, OK, not too horrible anyway) when Ambassador is running with TLS termination.
- Show clusters on the overview page again.
- The diag service now shows you the "health" of a cluster by computing it from the number of requests to a given service that didn't involve a 5xx status code, rather than just forwarding Envoy's stat, since we don't configure Envoy's stat in a meaningful way yet.
- Make sure that the tests correctly reported failures (sigh).
- Allow updating out-of-date diagnostic reports without requiring multiple test runs.

## [0.19.0] November 30, 2017
[0.19.0]: https://github.com/datawire/ambassador/compare/v0.18.2...v0.19.0

### Changed

- Ambassador can now use HTTPS upstream services: just use a `service` that starts with `https://` to enable it.
  - By default, Ambassador will not offer a certificate when using HTTPS to connect to a service, but it is possible to configure certificates. Please [contact us on Slack](https://d6e.co/slack) if you need to do this.
- HTTP access logs appear in the normal Kubernetes logs for Ambassador.
- It’s now possible to tell `ambassador config` to read Kubernetes manifests from the filesystem and build a configuration from the annotations in them (use the `--k8s` switch).
- Documentation on using Ambassador with Istio now reflects Ambassador 0.19.0 and Istio 0.2.12.

## [0.18.2] November 28, 2017
[0.18.2]: https://github.com/datawire/ambassador/compare/v0.18.0...v0.18.2

### Changed

- The diagnostics service will now tell you when updates are available.

## [0.18.0] November 20, 2017
[0.18.0]: https://github.com/datawire/ambassador/compare/v0.17.0...v0.18.0

### Changed

- The Host header is no longer overwritten when Ambassador talks to an external auth service. It will now retain whatever value the client passes there.

### Fixed

- Checks for updates weren’t working, and they have been restored. At present you’ll only see them in the Kubernetes logs if you’re using annotations to configure Ambassador — they’ll start showing up in the diagnostics service in the next release or so.

## [0.17.0] November 14, 2017
[0.17.0]: https://github.com/datawire/ambassador/compare/v0.16.0...v0.17.0

### Changed

- Allow Mappings to require matches on HTTP headers and `Host`
- Update tests, docs, and diagnostic service for header matching

### Fixed

- Published YAML resource files will no longer overwrite annotations on the Ambassador `service` when creating the Ambassador `deployment`

## [0.16.0] November 10, 2017
[0.16.0]: https://github.com/datawire/ambassador/compare/v0.15.0...v0.16.0

### Changed

- Support configuring Ambassador via `annotations` on Kubernetes `service`s
- No need for volume mounts! Ambassador can read configuration and TLS-certificate information directly from Kubernetes to simplify your Kubernetes YAML
- Expose more configuration elements for Envoy `route`s: `host_redirect`, `path_redirect`, `host_rewrite`, `auto_host_rewrite`, `case_sensitive`, `use_websocket`, `timeout_ms`, and `priority` get transparently copied

### Fixed

- Reenable support for gRPC

## [0.15.0] October 16, 2017
[0.15.0]: https://github.com/datawire/ambassador/compare/v0.14.2...v0.15.0

### Changed

- Allow `docker run` to start Ambassador with a simple default configuration for testing
- Support `host_rewrite` in mappings to force the HTTP `Host` header value for services that need it
- Support `envoy_override` in mappings for odd situations
- Allow asking the diagnostic service for JSON output rather than HTML

## [0.14.2] October 12, 2017
[0.14.2]: https://github.com/datawire/ambassador/compare/v0.14.0...v0.14.2

### Changed

- Allow the diagnostic service to show configuration errors.

## [0.14.0] October 05, 2017
[0.14.0]: https://github.com/datawire/ambassador/compare/v0.13.0...v0.14.0

### Changed

- Have a diagnostic service!
- Support `cert_required` in TLS config

## [0.13.0] September 25, 2017
[0.13.0]: https://github.com/datawire/ambassador/compare/v0.12.1...v0.13.0

### Changed

- Support using IP addresses for services.
- Check for collisions, so that trying to e.g. map the same prefix twice will report an error.
- Enable liveness and readiness probes, and have Kubernetes perform them by default.
- Document the presence of the template-override escape hatch.

## [0.12.1] September 22, 2017
[0.12.1]: https://github.com/datawire/ambassador/compare/v0.12.0...v0.12.1

### Changed

- Notify (in the logs) if a new version of Ambassador is available.

## [0.12.0] September 21, 2017
[0.12.0]: https://github.com/datawire/ambassador/compare/v0.11.2...v0.12.0

### Changed

- Support for non-default Kubernetes namespaces.
- Infrastructure for checking if a new version of Ambassador is available.

## [0.11.2] September 20, 2017
[0.11.2]: https://github.com/datawire/ambassador/compare/v0.11.1...v0.11.2

### Changed

- Better schema verification.

## [0.11.1] September 18, 2017
[0.11.1]: https://github.com/datawire/ambassador/compare/v0.11.0...v0.11.1

### Changed

- Do schema verification of input YAML files.

## [0.11.0] September 18, 2017
[0.11.0]: https://github.com/datawire/ambassador/compare/v0.10.14...v0.11.0

### Changed

- Declarative Ambassador! Configuration is now via YAML files rather than REST calls
- The `ambassador-store` service is no longer needed.

## [0.10.14] September 15, 2017
[0.10.14]: https://github.com/datawire/ambassador/compare/v0.10.13...v0.10.14

### Fixed

- Update `demo-qotm.yaml` with the correct image tag.

## [0.10.13] September 05, 2017
[0.10.13]: https://github.com/datawire/ambassador/compare/v0.10.12...v0.10.13

### Changed

- Properly support proxying all methods to an external authentication service, with headers intact, rather than moving request headers into the body of an HTTP POST.

## [0.10.12] August 02, 2017
[0.10.12]: https://github.com/datawire/ambassador/compare/v0.10.10...v0.10.12

### Changed

- Make TLS work with standard K8s TLS secrets, and completely ditch push-cert and push-cacert.

### Fixed

- Move Ambassador out from behind Envoy, so that you can use Ambassador to fix things if you completely botch your Envoy config.
- Let Ambassador keep running if Envoy totally chokes and dies, but make sure the pod dies if Ambassador loses access to its storage.

## [0.10.10] August 01, 2017
[0.10.10]: https://github.com/datawire/ambassador/compare/v0.10.7...v0.10.10

### Fixed

- Fix broken doc paths and simplify building as a developer. 0.10.8, 0.10.9, and 0.10.10 were all stops along the way to getting this done; hopefully we'll be able to reduce version churn from here on out.

## [0.10.7] July 25, 2017
[0.10.7]: https://github.com/datawire/ambassador/compare/v0.10.6...v0.10.7

### Changed
- More CI-build tweaks.

## [0.10.6] July 25, 2017
[0.10.6]: https://github.com/datawire/ambassador/compare/v0.10.5...v0.10.6

### Changed
- Fix automagic master build tagging

## [0.10.5] July 25, 2017
[0.10.5]: https://github.com/datawire/ambassador/compare/v0.10.1...v0.10.5

### Changed
- Many changes to the build process and versioning. In particular, CI no longer has to commit files.

## [0.10.1] July 03, 2017
[0.10.1]: https://github.com/datawire/ambassador/compare/v0.10.0...v0.10.1

### Added
- Changelog


## [0.10.0] June 30, 2017
[0.10.0]: https://github.com/datawire/ambassador/compare/v0.9.1...v0.10.0
[grpc-0.10.0]: https://github.com/datawire/ambassador/blob/v0.10.0/docs/user-guide/grpc.md

### Added
- Ambassador supports [GRPC services][grpc-0.10.0] (and other HTTP/2-only services) using the GRPC module

### Fixed
- Minor typo in Ambassador's `Dockerfile` that break some versions of Docker


## [0.9.1] June 28, 2017
[0.9.1]: https://github.com/datawire/ambassador/compare/v0.9.0...v0.9.1
[building-0.9.1]: https://github.com/datawire/ambassador/blob/v0.9.1/BUILDING.md

### Changed
- Made development a little easier by automating dev version numbers so that modified Docker images update in Kubernetes
- Updated [`BUILDING.md`][building-0.9.1]


## [0.9.0] June 23, 2017
[0.9.0]: https://github.com/datawire/ambassador/compare/v0.8.12...v0.9.0
[start-0.9.0]: https://github.com/datawire/ambassador/blob/v0.9.0/docs/user-guide/getting-started.md
[concepts-0.9.0]: https://github.com/datawire/ambassador/blob/v0.9.0/docs/user-guide/mappings.md

### Added
- Ambassador supports HTTP Basic Auth
- Ambassador now has the concept of _modules_ to enable and configure optional features such as auth
- Ambassador now has the concept of _consumers_ to represent end-users of mapped services
- Ambassador supports auth via an external auth server

Basic auth is covered in [Getting Started][start-0.9.0]. Learn about modules and consumers and see an example of external auth in [About Mappings, Modules, and Consumers][concepts-0.9.0].

### Changed
- State management (via Ambassador store) has been refactored
- Switched to [Ambassador-Envoy] for the base Docker image


## [0.8.12] June 07, 2017
[0.8.12]: https://github.com/datawire/ambassador/compare/v0.8.11...v0.8.12

### Added
- Mappings can now be updated


## [0.8.11] May 24, 2017
[0.8.11]: https://github.com/datawire/ambassador/compare/v0.8.10...v0.8.11
[istio-0.8.11]: https://github.com/datawire/ambassador/blob/v0.8.11/docs/user-guide/with-istio.md
[stats-0.8.11]: https://github.com/datawire/ambassador/blob/v0.8.11/docs/user-guide/statistics.md

### Added
- Ambassador interoperates with [Istio] -- see [Ambassador and Istio][istio-0.8.11]
- There is additional documentation for [statistics and monitoring][stats-0.8.11]

### Fixed
- Bug in mapping change detection
- Release machinery issues


## [0.8.6] May 05, 2017
[0.8.6]: https://github.com/datawire/ambassador/compare/v0.8.5...v0.8.6

### Added
- Ambassador releases are now performed by Travis CI


## [0.8.2] May 04, 2017
[0.8.2]: https://github.com/datawire/ambassador/compare/v0.8.1...v0.8.2

### Changed
- Documentation updates


## [0.8.0] May 02, 2017
[0.8.0]: https://github.com/datawire/ambassador/compare/v0.7.0...v0.8.0
[client-tls-0.8.0]: https://github.com/datawire/ambassador/blob/v0.8.0/README.md#using-tls-for-client-auth

### Added
- [Ambassador has a website!][Ambassador]
- Ambassador supports auth via [TLS client certificates][client-tls-0.8.0]
- There are some additional helper scripts in the `scripts` directory

### Changed
- Ambassador's admin interface is now on local port 8888 while mappings are available on port 80/443 depending on whether TLS is enabled
- Multiple instances of Ambassador talking to the same Ambassador Store pod will pick up each other's changes automatically


## [0.7.0] May 01, 2017
[0.7.0]: https://github.com/datawire/ambassador/compare/v0.6.0...v0.7.0
[start-0.7.0]: https://github.com/datawire/ambassador/blob/v0.7.0/README.md#mappings

### Added
- Ambassador can rewrite the request URL path prefix before forwarding the request to your service (covered in [Getting Started][start-0.7.0])
- Ambassador supports additional stats aggregators: Datadog, Grafana

### Changed
- _Services_ are now known as _mappings_
- Minikube is supported again


## [0.6.0] April 28, 2017
[0.6.0]: https://github.com/datawire/ambassador/compare/v0.5.2...v0.6.0

### Removed
- The Ambassador SDS has been removed; Ambassador routes to service names


## [0.5.2] April 26, 2017
[0.5.2]: https://github.com/datawire/ambassador/compare/v0.5.0...v0.5.2

### Added
- Ambassador includes a local `statsd` so that full stats from Envoy can be collected and pushed to a stats aggregator (Prometheus is supported)

### Changed
- It's easier to develop Ambassador thanks to improved build documentation and `Makefile` fixes


## [0.5.0] April 13, 2017
[0.5.0]: https://github.com/datawire/ambassador/compare/v0.4.0...v0.5.0

### Added
- Ambassador supports inbound TLS
- YAML for a demo user service is now included

### Changed
- The `geturl` script supports Minikube and handles AWS better
- Documentation and code cleanup


## [0.4.0] April 07, 2017
[0.4.0]: https://github.com/datawire/ambassador/compare/v0.3.3...v0.4.0

### Changed
- Ambassador now reconfigures Envoy automatically once changes have settled for five seconds
- Envoy stats and Ambassador stats are separate
- Mappings no longer require specifying the port as it is not needed

### Fixed
- SDS does the right thing with unnamed ports


## [0.3.1] April 06, 2017
[0.3.1]: https://github.com/datawire/ambassador/compare/v0.3.0...v0.3.1

### Added
- Envoy stats accessible through Ambassador
- Basic interpretation of cluster stats

### Changed
- Split up `ambassador.py` into multiple files
- Switch to a debug build of Envoy


## [0.1.9] April 03, 2017
[0.1.9]: https://github.com/datawire/ambassador/compare/v0.1.8...v0.1.9

### Changed
- Ambassador configuration on `/ambassador-config/` prefix rather than exposed on port 8001
- Updated to current Envoy and pinned the Envoy version
- Use Bumpversion for version management
- Conditionalized Docker push

### Fixed
- Ambassador keeps running with an empty services list (part 2)


## [0.1.5] March 31, 2017
[0.1.5]: https://github.com/datawire/ambassador/compare/v0.1.4...v0.1.5

### Fixed
- Ambassador SDS correctly handles ports


## [0.1.4] March 31, 2017
[0.1.4]: https://github.com/datawire/ambassador/compare/v0.1.3...v0.1.4

### Changed
- Ambassador keeps running with an empty services list
- Easier to run with [Telepresence]


## [0.1.3] March 31, 2017
[0.1.3]: https://github.com/datawire/ambassador/compare/82ed5e4...v0.1.3

### Added
- Initial Ambassador
- Ambassador service discovery service
- Documentation


Based on [Keep a Changelog](http://keepachangelog.com/en/1.0.0/). Ambassador follows [Semantic Versioning](http://semver.org/spec/v2.0.0.html).

[Ambassador]: https://www.getambassador.io/
[Ambassador-Envoy]: https://github.com/datawire/ambassador-envoy
[Telepresence]: http://telepresence.io
[Istio]: https://istio.io/<|MERGE_RESOLUTION|>--- conflicted
+++ resolved
@@ -96,11 +96,7 @@
 {{ if eq $release.version "1.13.7" -}}
 {{   $ghName = "datawire/ambassador" -}}
 {{ end }}
-<<<<<<< HEAD
-## [{{ $release.version }}] {{ if eq $release.date "TBD" }}TBD{{ else }}{{ (time.Parse "2006-01-02" $release.date).Format "January 02, 2006" }}{{ end }}
-=======
 ## {{ if ne $release.date "N/A" }}[{{ end }}{{ $release.version }}{{ if ne $release.date "N/A" }}]{{ end }} {{ if eq $release.date "N/A" }}not issued{{ else if eq $release.date "TBD" }}TBD{{ else }}{{ (time.Parse "2006-01-02" $release.date).Format "January 02, 2006" }}{{ end }}{{ if ne $release.date "N/A" }}
->>>>>>> 933baf8e
 [{{ $release.version }}]: https://github.com/{{ $ghName }}/compare/v{{ $prevVersion }}...v{{ $release.version }}
 {{- end }}{{ range $release.notes }}{{ if index . "isHeadline" }}{{ if .isHeadline }}
 
