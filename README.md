--- conflicted
+++ resolved
@@ -76,115 +76,8 @@
 
 The following tables lists the configurable parameters of the Ambassador chart and their default values.
 
-<<<<<<< HEAD
-| Parameter                          | Description                                                                     | Default                           |
-| ---------------------------------- | ------------------------------------------------------------------------------- | --------------------------------- |
-| `nameOverride`                     | Override the generated chart name. Defaults to .Chart.Name.                     |                                   |
-| `fullnameOverride`                 | Override the generated release name. Defaults to .Release.Name.                 |                                   |
-| `namespaceOverride`                | Override the generated release namespace. Defaults to .Release.Namespace.       |                                   |
-| `adminService.create`              | If `true`, create a service for Ambassador's admin UI                           | `true`                            |
-| `adminService.nodePort`            | If explicit NodePort for admin service is required                              | `true`                            |
-| `adminService.type`                | Ambassador's admin service type to be used                                      | `ClusterIP`                       |
-| `adminService.annotations`         | Annotations to apply to Ambassador admin service                                | `{}`                              |
-| `adminService.loadBalancerIP`      | IP address to assign (if cloud provider supports it)                            | `""`                              |
-| `adminService.loadBalancerSourceRanges` | Passed to cloud provider load balancer if created (e.g: AWS ELB)           | None                              |
-| `ambassadorConfig`                 | Config thats mounted to `/ambassador/ambassador-config`                         | `""`                              |
-| `crds.enabled`                     | If `true`, enables CRD resources for the installation.                          | `true`                            |
-| `crds.create`                      | If `true`, Creates CRD resources                                                | `true`                            |
-| `crds.keep`                        | If `true`, if the ambassador CRDs should be kept when the chart is deleted      | `true`                            |
-| `daemonSet`                        | If `true`, Create a DaemonSet. By default Deployment controller will be created | `false`                           |
-| `hostNetwork`                      | If `true`, uses the host network, useful for on-premise setups                  | `false`                           |
-| `dnsPolicy`                        | Dns policy, when hostNetwork set to ClusterFirstWithHostNet                     | `ClusterFirst`                    |
-| `env`                              | Any additional environment variables for ambassador pods                        | `{}`                              |
-| `envRaw`                           | Additional environment variables in raw YAML format                             | `{}`                              |
-| `image.pullPolicy`                 | Ambassador image pull policy                                                    | `IfNotPresent`                    |
-| `image.repository`                 | Ambassador image                                                                | `docker.io/datawire/aes`          |
-| `image.tag`                        | Ambassador image tag                                                            | `1.7.4`                           |
-| `imagePullSecrets`                 | Image pull secrets                                                              | `[]`                              |
-| `namespace.name`                   | Set the `AMBASSADOR_NAMESPACE` environment variable                             | `metadata.namespace`              |
-| `scope.singleNamespace`            | Set the `AMBASSADOR_SINGLE_NAMESPACE` environment variable and create namespaced RBAC if `rbac.enabled: true` | `false`|
-| `podAnnotations`                   | Additional annotations for ambassador pods                                      | `{}`                              |
-| `deploymentAnnotations`            | Additional annotations for ambassador DaemonSet/Deployment                      | `{}`                              |
-| `podLabels`                        | Additional labels for ambassador pods                                           |                                   |
-| `deploymentLabels`                 | Additional labels for ambassador DaemonSet/Deployment                           |                                   |
-| `affinity`                         | Affinity for ambassador pods                                                    | `{}`                              |
-| `nodeSelector`                     | NodeSelector for ambassador pods                                                | `{}`                              |
-| `priorityClassName`                | The name of the priorityClass for the ambassador DaemonSet/Deployment           | `""`                              |
-| `rbac.create`                      | If `true`, create and use RBAC resources                                        | `true`                            |
-| `rbac.podSecurityPolicies`         | pod security polices to bind to                                                 |                                   |
-| `rbac.nameOverride`                | Overrides the default name of the RBAC resources                                | ``                                |
-| `replicaCount`                     | Number of Ambassador replicas                                                   | `3`                               |
-| `resources`                        | CPU/memory resource requests/limits                                             | `{ "limits":{"cpu":"1000m","memory":"600Mi"},"requests":{"cpu":"200m","memory":"300Mi"}}` |
-| `securityContext`                  | Set security context for pod                                                    | `{ "runAsUser": "8888" }`         |
-| `security.podSecurityContext`      | Set the security context for the Ambassador pod                                 | `{ "runAsUser": "8888" }`        |
-| `security.containerSecurityContext`| Set the security context for the Ambassador container                           | `{ "allowPrivilegeEscalation": false }` |
-| `security.podSecurityPolicy`       | Create a PodSecurityPolicy to be used for the pod.                              | `{}`                              |
-| `restartPolicy`                    | Set the `restartPolicy` for pods                                                | ``                                |
-| `initContainers`                   | Containers used to initialize context for pods                                  | `[]`                              |
-| `sidecarContainers`                | Containers that share the pod context                                           | `[]`                              |
-| `livenessProbe.initialDelaySeconds` | Initial delay (s) for Ambassador pod's liveness probe                          | `30`                              |
-| `livenessProbe.periodSeconds`       | Probe period (s) for Ambassador pod's liveness probe                           | `3`                               |
-| `livenessProbe.failureThreshold`    | Failure threshold for Ambassador pod's liveness probe                          | `3`                               |
-| `readinessProbe.initialDelaySeconds`| Initial delay (s) for Ambassador pod's readiness probe                         | `30`                              |
-| `readinessProbe.periodSeconds`      | Probe period (s) for Ambassador pod's readiness probe                          | `3`                               |
-| `readinessProbe.failureThreshold`   | Failure threshold for Ambassador pod's readiness probe                         | `3`                               |
-| `service.annotations`              | Annotations to apply to Ambassador service                                      | `""`                              |
-| `service.externalTrafficPolicy`    | Sets the external traffic policy for the service                                | `""`                              |
-| `service.ports`                    | List of ports Ambassador is listening on                                        |  `[{"name": "http","port": 80,"targetPort": 8080},{"name": "https","port": 443,"targetPort": 8443}]` |
-| `service.loadBalancerIP`           | IP address to assign (if cloud provider supports it)                            | `""`                              |
-| `service.loadBalancerSourceRanges` | Passed to cloud provider load balancer if created (e.g: AWS ELB)                | None                              |
-| `service.type`                     | Service type to be used                                                         | `LoadBalancer`                    |
-| `service.externalIPs`              | External IPs to route to the ambassador service                                 | `[]`                              |
-| `serviceAccount.create`            | If `true`, create a new service account                                         | `true`                            |
-| `serviceAccount.name`              | Service account to be used                                                      | `ambassador`                      |
-| `volumeMounts`                     | Volume mounts for the ambassador service                                        | `[]`                              |
-| `volumes`                          | Volumes for the ambassador service                                              | `[]`                              |
-| `enableAES`                        | Create the [AES configuration objects](#ambassador-edge-stack-installation)     | `true`                            |
-| `createDevPortalMappings`          | Expose the dev portal on `/docs/` and `/documentation/`                         | `true`                            |
-| `licenseKey.value`                 | Ambassador Edge Stack license. Empty will install in evaluation mode.           | ``                                |
-| `licenseKey.createSecret`          | Set to `false` if installing mutltiple Ambassdor Edge Stacks in a namespace.    | `true`                            |
-| `licenseKey.secretName`            | Name of the secret to store Ambassador license key in.                          | ``                                |
-| `licenseKey.annotations`           | Annotations to attach to the license-key-secret.                                | {}                                |
-| `redisURL`                         | URL of redis instance not created by the release                                | `""`                              |
-| `redisEnv`                         | (**DEPRECATED:** Use `envRaw`) Set env vars that control how Ambassador interacts with redis. | `""`                |
-| `redis.create`                     | Create a basic redis instance with default configurations                       | `true`                            |
-| `redis.annotations`                | Annotations for the redis service and deployment                                | `""`                              |
-| `redis.resources`                  | Resource requests for the redis instance                                        | `""`                              |
-| `redis.nodeSelector`               | NodeSelector for redis pods                                                     | `{}`                              |
-| `authService.create`               | Create the `AuthService` CRD for Ambassador Edge Stack                          | `true`                            |
-| `authService.optional_configurations` | Config options for the `AuthService` CRD                                     | `""`                              |
-| `rateLimit.create`                 | Create the `RateLimit` CRD for Ambassador Edge Stack                            | `true`                            |
-| `registry.create`                  | Create the `Project` registry.                                                  | `false`                           |
-| `autoscaling.enabled`              | If true, creates Horizontal Pod Autoscaler                                      | `false`                           |
-| `autoscaling.minReplicas`           | If autoscaling enabled, this field sets minimum replica count                   | `2`                               |
-| `autoscaling.maxReplicas`           | If autoscaling enabled, this field sets maximum replica count                   | `5`                               |
-| `autoscaling.metrics`              | If autoscaling enabled, configure hpa metrics                                   |                                   |
-| `podDisruptionBudget`              | Pod disruption budget rules                                                     | `{}`                              |
-| `prometheusExporter.enabled`       | DEPRECATED: Prometheus exporter side-car enabled                                | `false`                           |
-| `prometheusExporter.pullPolicy`    | DEPRECATED: Image pull policy                                                   | `IfNotPresent`                    |
-| `prometheusExporter.repository`    | DEPRECATED: Prometheus exporter image                                           | `prom/statsd-exporter`            |
-| `prometheusExporter.tag`           | DEPRECATED: Prometheus exporter image                                           | `v0.8.1`                          |
-| `prometheusExporter.resources`     | DEPRECATED: CPU/memory resource requests/limits                                 | `{}`                              |
-| `metrics.serviceMonitor.enabled`   | Create ServiceMonitor object (`adminService.create` should be to `true`)        | `false`                           |
-| `metrics.serviceMonitor.interval`  | Interval at which metrics should be scraped                                     | `30s`                             |
-| `metrics.serviceMonitor.scrapeTimeout` | Timeout after which the scrape is ended                                     | `30s`                             |
-| `metrics.serviceMonitor.selector`  | Label Selector for Prometheus to find ServiceMonitors                           | `{ prometheus: kube-prometheus }` |
-| `servicePreview.enabled`                           | If true, install Service Preview components: traffic-manager & traffic-agent (`enableAES` needs to also be to `true`) | `false` |
-| `servicePreview.trafficManager.image.repository`   | Ambassador Traffic-manager image                                | Same value as `image.repository`  |
-| `servicePreview.trafficManager.image.tag`          | Ambassador Traffic-manager image tag                            | Same value as `image.tag`         |
-| `servicePreview.trafficManager.serviceAccountName` | Traffic-manager Service Account to be used                      | `traffic-manager`                 |
-| `servicePreview.trafficAgent.image.repository`     | Ambassador Traffic-agent image                                  | Same value as `image.repository`  |
-| `servicePreview.trafficAgent.image.tag`            | Ambassador Traffic-agent image tag                              | Same value as `image.tag`         |
-| `servicePreview.trafficAgent.injector.enabled`     | If true, install the ambassador-injector                        | `true`                            |
-| `servicePreview.trafficAgent.injector.crtPEM`      | TLS certificate for the Common Name of <ambassador-injector>.<namespace>.svc | Auto-generated, valid for 365 days |
-| `servicePreview.trafficAgent.injector.keyPEM`      | TLS private key for the Common Name of <ambassador-injector>.<namespace>.svc | Auto-generated, valid for 365 days |
-| `servicePreview.trafficAgent.port`                 | Traffic-agent listening port number when injected with ambassador-injector   | `9900`               |
-| `servicePreview.trafficAgent.serviceAccountName`   | Label Selector for Prometheus to find ServiceMonitors           | `traffic-agent`                   |
-| `servicePreview.trafficAgent.singleNamespace`      | If `true`, installs the traffic-agent ServiceAccount and Role in the current installation namespace; Otherwise uses a global ClusterRole applied to every ServiceAccount | `true` |
-
-=======
 | Parameter                                          | Description                                                                                                                                                              | Default                                                                                             |
-| ----------------------------------                 | -------------------------------------------------------------------------------                                                                                          | ---------------------------------                                                                   |
+|----------------------------------------------------|--------------------------------------------------------------------------------------------------------------------------------------------------------------------------|-----------------------------------------------------------------------------------------------------|
 | `nameOverride`                                     | Override the generated chart name. Defaults to .Chart.Name.                                                                                                              |                                                                                                     |
 | `fullnameOverride`                                 | Override the generated release name. Defaults to .Release.Name.                                                                                                          |                                                                                                     |
 | `namespaceOverride`                                | Override the generated release namespace. Defaults to .Release.Namespace.                                                                                                |                                                                                                     |
@@ -207,7 +100,7 @@
 | `envRaw`                                           | Additional environment variables in raw YAML format                                                                                                                      | `{}`                                                                                                |
 | `image.pullPolicy`                                 | Ambassador image pull policy                                                                                                                                             | `IfNotPresent`                                                                                      |
 | `image.repository`                                 | Ambassador image                                                                                                                                                         | `docker.io/datawire/aes`                                                                            |
-| `image.tag`                                        | Ambassador image tag                                                                                                                                                     | `1.7.3`                                                                                             |
+| `image.tag`                                        | Ambassador image tag                                                                                                                                                     | `1.7.4`                                                                                             |
 | `imagePullSecrets`                                 | Image pull secrets                                                                                                                                                       | `[]`                                                                                                |
 | `namespace.name`                                   | Set the `AMBASSADOR_NAMESPACE` environment variable                                                                                                                      | `metadata.namespace`                                                                                |
 | `scope.singleNamespace`                            | Set the `AMBASSADOR_SINGLE_NAMESPACE` environment variable and create namespaced RBAC if `rbac.enabled: true`                                                            | `false`                                                                                             |
@@ -289,7 +182,7 @@
 | `servicePreview.trafficAgent.port`                 | Traffic-agent listening port number when injected with ambassador-injector                                                                                               | `9900`                                                                                              |
 | `servicePreview.trafficAgent.serviceAccountName`   | Label Selector for Prometheus to find ServiceMonitors                                                                                                                    | `traffic-agent`                                                                                     |
 | `servicePreview.trafficAgent.singleNamespace`      | If `true`, installs the traffic-agent ServiceAccount and Role in the current installation namespace; Otherwise uses a global ClusterRole applied to every ServiceAccount | `true`                                                                                              |
->>>>>>> 097c447c
+
 **NOTE:** Make sure the configured `service.http.targetPort` and `service.https.targetPort` ports match your [Ambassador Module's](https://www.getambassador.io/reference/modules/#the-ambassador-module) `service_port` and `redirect_cleartext_from` configurations.
 
 ### The Ambasssador Edge Stack
