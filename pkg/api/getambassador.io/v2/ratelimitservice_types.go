// Copyright 2020 Datawire.  All rights reserved
//
// Licensed under the Apache License, Version 2.0 (the "License");
// you may not use this file except in compliance with the License.
// You may obtain a copy of the License at
//
//     http://www.apache.org/licenses/LICENSE-2.0
//
// Unless required by applicable law or agreed to in writing, software
// distributed under the License is distributed on an "AS IS" BASIS,
// WITHOUT WARRANTIES OR CONDITIONS OF ANY KIND, either express or implied.
// See the License for the specific language governing permissions and
// limitations under the License.

///////////////////////////////////////////////////////////////////////////
// Important: Run "make update-yaml" to regenerate code after modifying
// this file.
///////////////////////////////////////////////////////////////////////////

package v2

import (
	metav1 "k8s.io/apimachinery/pkg/apis/meta/v1"
)

// RateLimitServiceSpec defines the desired state of RateLimitService
type RateLimitServiceSpec struct {
	// Common to all Ambassador objects.
	AmbassadorID AmbassadorID `json:"ambassador_id,omitempty"`

	// +kubebuilder:validation:Required
	Service   string        `json:"service,omitempty"`
	TimeoutMs *int          `json:"timeout_ms,omitempty"`
	Domain    string        `json:"domain,omitempty"`
	TLS       *BoolOrString `json:"tls,omitempty"`
<<<<<<< HEAD
	// +kubebuilder:validation:Enum={"v2","v3","v2alpha"}
=======
	// +kubebuilder:validation:Enum={"v2","v3"}
>>>>>>> 807f5f9a
	ProtocolVersion string `json:"protocol_version,omitempty"`
}

// RateLimitService is the Schema for the ratelimitservices API
//
// +kubebuilder:object:root=true
type RateLimitService struct {
	metav1.TypeMeta   `json:""`
	metav1.ObjectMeta `json:"metadata,omitempty"`

	Spec RateLimitServiceSpec `json:"spec,omitempty"`
}

// RateLimitServiceList contains a list of RateLimitServices.
//
// +kubebuilder:object:root=true
type RateLimitServiceList struct {
	metav1.TypeMeta `json:""`
	metav1.ListMeta `json:"metadata,omitempty"`
	Items           []RateLimitService `json:"items"`
}

func init() {
	SchemeBuilder.Register(&RateLimitService{}, &RateLimitServiceList{})
}<|MERGE_RESOLUTION|>--- conflicted
+++ resolved
@@ -33,11 +33,7 @@
 	TimeoutMs *int          `json:"timeout_ms,omitempty"`
 	Domain    string        `json:"domain,omitempty"`
 	TLS       *BoolOrString `json:"tls,omitempty"`
-<<<<<<< HEAD
-	// +kubebuilder:validation:Enum={"v2","v3","v2alpha"}
-=======
 	// +kubebuilder:validation:Enum={"v2","v3"}
->>>>>>> 807f5f9a
 	ProtocolVersion string `json:"protocol_version,omitempty"`
 }
 
