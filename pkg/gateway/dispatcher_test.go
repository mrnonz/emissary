--- conflicted
+++ resolved
@@ -407,13 +407,8 @@
 	require.NoError(t, err)
 	_, snap := disp.GetSnapshot(ctx)
 	found := false
-<<<<<<< HEAD
-	for _, r := range snap.Resources[types.Endpoint].Items {
-		cla := r.Resource.(*v2.ClusterLoadAssignment)
-=======
 	for _, r := range snap.Resources[ecp_cache_types.Endpoint].Items {
 		cla := r.Resource.(*apiv2.ClusterLoadAssignment)
->>>>>>> 933baf8e
 		if cla.ClusterName == "foo" && len(cla.Endpoints) == 0 {
 			found = true
 		}
