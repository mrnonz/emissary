- title: Welcome
  link: /docs/
  collapsable: false
  items:
    - title: Why the Ambassador Edge Stack?
      link: /about/why-ambassador
    - title: Need help?
      link: /about/support
        
- title: Install Ambassador Edge Stack
  link: /user-guide/install
  items: 
  - title: Quick Start Installation Guide
    link: /user-guide/getting-started
  - title: Edge Policy Console
    link: /about/edge-policy-console
  - title: Other Install & Upgrade Options
    items: 
    - title: Upgrade to the Ambassador Edge Stack
      link: /user-guide/upgrade-to-edge-stack
    - title: Upgrade to a Newer Version
      link: /reference/upgrading  
    - title: Install with Helm
      link: /user-guide/helm
    - title: Install with Docker
      link: /about/quickstart
    - title: Install with Bare Metal
      link: /user-guide/bare-metal
    - title: Install the Ambassador API Gateway
      link: /user-guide/install-ambassador-oss  
    - title: Early Access Releases
      link: /user-guide/early-access


- title: Concepts
  link: /concepts/overview
  items: 
  - title: Features and Benefits
    link: /about/features-and-benefits
  - title: Using Ambassador Edge Stack in Your Organization
    link: /concepts/using-ambassador-in-org
  - title: Ambassador Edge Stack vs. Other Software
    link: /about/alternatives
  - title: Certified Builds
    link: /user-guide/certified-builds
  - title: Ambassador Edge Stack Architecture
    link: /concepts/architecture
  - title: Ambassador Edge Stack Deployment Architecture
    link: /concepts/ambassador-deployment
  - title: Continuous Delivery, Declarative Config, and GitOps
    link: /user-guide/cd-declarative-gitops
  - title: Microservices API Gateways
    link: /about/microservices-api-gateways
  - title: Rate Limiting Concepts
    link: /user-guide/rate-limiting
  - title: Self-Service Routing and Deployment Control
    link: /concepts/developers
  - title: Safely Testing in Production
    link: /docs/dev-guide/test-in-prod
  - title: OAuth & OIDC Overview
    link: /concepts/auth-overview
  - title: Why Ambassador Edge Stack Uses Envoy Proxy (External Link)
    link: https://blog.getambassador.io/envoy-vs-nginx-vs-haproxy-why-the-open-source-ambassador-api-gateway-chose-envoy-23826aed79ef

- title: Guides
  link: /docs/guides/
  items: 
    - title: Routing Services
      items:
      - title: Developing Custom Filters for Routing
        link: /docs/guides/filter-dev-guide
      - title: Using Knative
        link: /user-guide/knative
      - title: Using gRPC
        link: /user-guide/grpc
      - title: Using WebSockets
        link: /user-guide/websockets-ambassador
    - title: Security
      items:
      - title: Encryption and Authentication  
        link:  /user-guide/security
      - title: HTTPS and TLS Termination
        link: /user-guide/tls-termination
      - title: cert-manager with Ambassador Edge Stack
        link: /user-guide/cert-manager
      - title: Basic Authentication
        link: /user-guide/auth-tutorial
      - title: Single Sign-On with OAuth & OIDC
        link: /user-guide/oauth-oidc-auth
      - title: Basic Rate Limiting
        link: /user-guide/rate-limiting-tutorial
      - title: Advanced Rate Limiting
        link: /user-guide/advanced-rate-limiting
    - title: Service Mesh
      items:
      - title: Consul Integration
        link: /user-guide/consul
      - title: Istio Integration
        link: /user-guide/with-istio
      - title: Linkerd 2 Integration
        link: /user-guide/linkerd2
    - title: Best Practices
      items:
      - title: Implementing GitOps with Ambassador Edge Stack
        link: /user-guide/gitops-ambassador
      - title: Kubernetes Canary Releases
        link: /docs/dev-guide/canary-release-concepts
    - title: Observability
      items:
      - title: Distributed Tracing
        link: /user-guide/tracing-tutorial
      - title: DataDog Distributed Tracing
        link: /user-guide/tracing-tutorial-datadog
      - title: Zipkin Distributed Tracing
        link: /user-guide/tracing-tutorial-zipkin
      - title: Monitoring Ingress with Prometheus and Grafana
        link: /user-guide/monitoring

- title: Reference
  link: /reference/overview
<<<<<<< HEAD
  items: 
=======
  items:
>>>>>>> d19801f6
    - title: Configuring Ambassador Edge Stack
      link: /reference/configuration
    - title: Configuration Format
      items:
        - title: Format Overview
          link: /reference/config-format
        - title: Kubernetes Service Annotations  
          link: /reference/core/annotations/ 
        - title: Using Custom Resource Definitions
          link: /reference/core/crds
        - title: Ambassador as an Ingress Controller
          link: /reference/core/ingress-controller
        - title: Authentication and Identity Aware Proxy
          link: /reference/authentication
        - title: Environmental Variables
          link: /reference/environment  
    - title: Global Configuration
      items:
        - title: Modules Overview
          link: /reference/modules
        - title: ambassador Module Core Configuration
          link: /reference/core/ambassador
        - title: Gzip compression
          link: /reference/gzip
        - title: Load Balancing Configuration
          link: /reference/core/load-balancer
        - title: Service Discovery and Resolver Configuration
          link: /reference/core/resolvers
    - title: TLS & Cryptography
      items:
      - title: Transport Layer Security (TLS)
        link: /reference/core/tls
      - title: Client Certificate Validation
        link: /reference/tls/client-cert-validation
      - title: HTTP -> HTTPS Redirection
        link: /reference/tls/cleartext-redirection
      - title: Mutual TLS (mTLS)
        link: /reference/tls/mtls
      - title: Server Name Indication (SNI)
        link: /user-guide/sni
      - title: TLS Origination
        link: /reference/tls/origination
    - title: Configuring Kubernetes Services
      items:
        - title: Mapping Services
          link: /reference/mappings
        - title: Canary Releases
          link: /reference/canary
        - title: Circuit Breakers
          link: /reference/circuit-breakers
        - title: Cross Origin Resource Sharing
          link: /reference/cors
        - title: Header-based routing
          link: /reference/headers
        - title: Host Header
          link: /reference/host
        - title: Host CRD
          link: /reference/host-crd
        - title: Prefix Regex
          link: /reference/prefix_regex
        - title: Rate Limits
          link: /reference/rate-limits
        - title: Redirects
          link: /reference/redirects
        - title: Remove Request Headers
          link: /reference/remove_request_headers
        - title: Remove Response Headers
          link: /reference/remove_response_headers
        - title: Add Request Headers
          link: /reference/add_request_headers
        - title: Add Response Headers
          link: /reference/add_response_headers
        - title: Automatic Retries
          link: /reference/retries
        - title: Rewrites
          link: /reference/rewrites
        - title: Routing TCP Connections
          link: /reference/tcpmappings
        - title: Timeouts
          link: /reference/timeouts
        - title: Traffic Shadowing
          link: /reference/shadowing
    - title: Plugins
      items:
      - title: Available Plugins
        link: /reference/services/services
      - title: FilterPolicy Plugin for Access Control
        link: /reference/services/access-control
      - title: AuthService Plugin
        link: /reference/services/auth-service
      - title: RateLimtingService Plugin
        link: /reference/services/rate-limit-service
      - title: TracingService Plugin
        link: /reference/services/tracing-service
    - title: IDP Support
      items:
      - title: Auth0
        link: /reference/idp-support/auth0
      - title: Azure AD
        link: /reference/idp-support/azure
      - title: Google Single Sign-on
        link: /reference/idp-support/google
      - title: Keycloak
        link: /reference/idp-support/keycloak
      - title: Okta
        link: /reference/idp-support/okta
      - title: OneLogin
        link: /reference/idp-support/onelogin  
      - title: Salesforce Single Sign-on
        link: /reference/idp-support/salesforce
      - title: User Account and Authentication (UAA)
        link: /reference/idp-support/uaa
    - title: Configuring Edge Control
      items: 
        - title: Edge Control Installation
          link: /reference/edge-control
        - title: Edge Control in CI
          link: /reference/edge-control-in-ci
    - title: Developer Portal
      link: /reference/dev-portal    
    - title: Running Ambassador Edge Stack
      items:  
      - title: Running and Deployment 
        link: /reference/running
      - title: Ambassador Edge Stack on AWS
        link: /reference/ambassador-with-aws
      - title: Diagnostics
        link: /reference/diagnostics
      - title: Debugging
        link: /reference/debugging  
    - title: Filter Reference
      link: /reference/filter-reference
    - title: Statistics and Monitoring
      link: /reference/statistics

- title: Contributors
  items:
    - title: Building Ambassador Edge Stack (GitHub)
      link: https://github.com/datawire/ambassador/blob/master/BUILDING.md
    - title: Changelog (GitHub)
      link: https://github.com/datawire/ambassador/blob/master/CHANGELOG.md

<|MERGE_RESOLUTION|>--- conflicted
+++ resolved
@@ -118,11 +118,7 @@
 
 - title: Reference
   link: /reference/overview
-<<<<<<< HEAD
-  items: 
-=======
-  items:
->>>>>>> d19801f6
+  items: 
     - title: Configuring Ambassador Edge Stack
       link: /reference/configuration
     - title: Configuration Format
