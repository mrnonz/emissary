--- conflicted
+++ resolved
@@ -73,8 +73,7 @@
 so the URL `prefix` is `helloworld.Greeter` and the mapping would be:
 
 ```yaml
-<<<<<<< HEAD
-apiVersion: getambassador.io/v1
+apiVersion: getambassador.io/v2
 kind: Mapping
 metadata:
   name: grpc-py
@@ -83,16 +82,6 @@
   prefix: /helloworld.Greeter/
   rewrite: /helloworld.Greeter/
   service: grpc-example
-=======
-      ---
-      apiVersion: getambassador.io/v2
-      kind: Mapping
-      name: grpc_py_mapping
-      grpc: True
-      prefix: /helloworld.Greeter/
-      rewrite: /helloworld.Greeter/
-      service: grpc-example
->>>>>>> 2d5e7497
 ```
 
 Note the `grpc: true` line —- this is what tells Envoy to use HTTP/2 so the request can communicate with the backend service. Also note that you'll need `prefix` and `rewrite` the same here, since the gRPC service needs the package and service to be in the request to do the right thing.
@@ -102,7 +91,7 @@
 
 ```yaml
 ---
-apiVersion: getambassador.io/v1
+apiVersion: getambassador.io/v2
 kind: Mapping
 metadata:
   name: grpc-py
@@ -119,19 +108,6 @@
   labels:
     service: grpc-example
   name: grpc-example
-<<<<<<< HEAD
-=======
-  annotations:
-    getambassador.io/config: |
-      ---
-      apiVersion: getambassador.io/v2
-      kind: Mapping
-      name: grpc_py_mapping
-      grpc: True
-      prefix: /helloworld.Greeter/
-      rewrite: /helloworld.Greeter/
-      service: grpc-example
->>>>>>> 2d5e7497
 spec:
   type: ClusterIP
   ports:
@@ -215,7 +191,7 @@
 Ex:
 ```yaml
 ---
-apiVersion: getambassador.io/v1
+apiVersion: getambassador.io/v2
 kind: TLSContext
 metadata:
   name: tls
@@ -282,7 +258,7 @@
 
 ```yaml
 ---
-apiVersion: getambassador.io/v1
+apiVersion: getambassador.io/v2
 kind: Mapping
 metadata:
   name: grpc-py-tls
@@ -300,20 +276,6 @@
   labels:
     service: grpc-py
   name: grpc-py
-<<<<<<< HEAD
-=======
-  annotations:
-    getambassador.io/config: |
-      ---
-      apiVersion: getambassador.io/v2
-      kind: Mapping
-      name: grpc_py_mapping
-      grpc: True
-      tls: upstream
-      prefix: /hello.Greeter/
-      rewrite: /hello.Greeter/
-      service: https://grpc-py
->>>>>>> 2d5e7497
 spec:
   type: ClusterIP
   ports:
@@ -325,29 +287,14 @@
 ```
 
 ```yaml
-<<<<<<< HEAD
----
-apiVersion: getambassador.io/v1
+---
+apiVersion: getambassador.io/v2
 kind: TLSContext
 metadata:
   name: upstream
 spec:
   alpn_protocols: h2
   secret: ambassador-cert
-=======
-      ---
-      apiVersion: getambassador.io/v2
-      kind:  Module
-      name:  tls
-      config:
-        server:
-          enabled: true
-          alpn_protocols: h2
-        client:
-          enabled: false
-        upstream:
-          alpn_protocols: h2
->>>>>>> 2d5e7497
 ```
 
 We need to tell Ambassador Edge Stack to route to the `service:` over https and have the service listen on `443`. We also need to give tell Ambassador Edge Stack to use ALPN protocols when originating TLS with the application, the same way we did with TLS termination. This is done by setting `alpn_protocols: ["h2"]` in a `TLSContext` telling the service to use that tls-context in the mapping by setting `tls: upstream`.
