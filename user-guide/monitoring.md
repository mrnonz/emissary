# Monitoring Ingress with Prometheus and Grafana

Prometheus is an open-source monitoring and alerting system. When used along with Grafana, you can create a dynamic dashboard for monitoring ingress into our Kubernetes cluster.

## Deployment

This guide will focus on deploying Prometheus and Grafana alongside Ambassador Edge Stack in Kubernetes using the [Prometheus Operator](https://github.com/coreos/prometheus-operator).

**Note:** Both Prometheus and Grafana can be deployed as standalone applications outside of Kubernetes. This process is well-documented within the website and docs within their respective projects.

### Ambassador Edge Stack

Ambassador Edge Stack makes it easy to output Envoy-generated statistics to Prometheus. For the remainder of this guide, it is assumed that you have installed and configured Ambassador Edge Stack into your Kubernetes cluster, and that it is possible for you to modify the global configuration of the Ambassador Edge Stack deployment.

Starting with Ambassador `0.71.0`, Prometheus can scrape stats/metrics directly from Envoy's `/metrics` endpoint, removing the need to [configure Ambassador Edge Stack to output stats to StatsD](#statsd-exporter-output-statistics-to-ambassador-edge-stack).

The `/metrics` endpoint can be accessed internally via the Ambassador Edge Stack admin port (default 8877):

```
http(s)://ambassador:8877/metrics
```

or externally by creating a `Mapping` similar to below:

```yaml
---
apiVersion: getambassador.io/v2
kind: Mapping
metadata: 
  name: metrics
spec:     
  prefix: /metrics
  rewrite: ""
  service: localhost:8877
```

**Note**: Since `/metrics` in an endpoint on Ambassador Edge Stack itself, the `service` field can just reference the admin port on localhost.

### Prometheus Operator with Standard YAML

In this section, we will deploy the Prometheus Operator using the standard YAML files. Alternatively, you can install it with [Helm](#prometheus-operator-with-helm) if you prefer.

1. Deploy the Prometheus Operator

   To deploy the Prometheus Operator, you can clone the repository and follow the instructions in the README, or simply apply the published YAML with `kubectl`.

    ```
    kubectl apply -f https://raw.githubusercontent.com/coreos/prometheus-operator/master/bundle.yaml
    ```

2. Deploy Prometheus by creating a `Prometheus` CRD

    First, create RBAC resources for your Prometheus instance

    ```
    kubectl apply -f https://www.getambassador.io/early-access/yaml/monitoring/prometheus-rbac.yaml
    ```

    Then, copy the YAML below, and save it in a file called `prometheus.yaml`

    ```yaml
    ---
    apiVersion: v1
    kind: Service
    metadata:
      name: prometheus
    spec:
      type: ClusterIP
      ports:
      - name: web
        port: 9090
        protocol: TCP
        targetPort: 9090
      selector:
        prometheus: prometheus
    ---
    apiVersion: monitoring.coreos.com/v1
    kind: Prometheus
    metadata:
      name: prometheus
    spec:
      ruleSelector:
        matchLabels:
          app: prometheus-operator
      serviceAccountName: prometheus
      serviceMonitorSelector:
        matchLabels:
          app: ambassador
      resources:
        requests:
          memory: 400Mi
    ```

    ```
    kubectl apply -f prometheus.yaml
    ```


3. Create a `ServiceMonitor`

   Finally, we need tell Prometheus where to scrape metrics from. The Prometheus Operator easily manages this using a `ServiceMonitor` CRD. To tell Prometheus to scrape metrics from Ambassador Edge Stack's `/metrics` endpoint, copy the following YAML to a file called `ambassador-monitor.yaml`, and apply it with `kubectl`.

    If you are running an Ambassador version higher than 0.71.0 and want to scrape metrics directly from the `/metrics` endpoint of Ambassador Edge Stack running in the `ambassador` namespace:

    ```yaml
    ---
    apiVersion: monitoring.coreos.com/v1
    kind: ServiceMonitor
    metadata:
      name: ambassador-monitor
      labels:
        app: ambassador
    spec:
      namespaceSelector:
        matchNames:
        - ambassador
      selector:
        matchLabels:
          service: ambassador-admin
      endpoints:
      - port: ambassador-admin
    ```

Prometheus is now configured to gather metrics from Ambassador Edge Stack.

### Prometheus Operator with Helm

In this section, we will deploy the Prometheus Operator using Helm. Alternatively, you can install it with [kubectl YAML](#prometheus-operator-with-standard-yaml) if you prefer.

The default [Helm Chart](https://github.com/helm/charts/tree/master/stable/prometheus-operator) will install Prometheus and configure it to monitor your Kubernetes cluster.

This section will focus on setting up Prometheus to scrape stats from Ambassador Edge Stack. Configuration of the Helm Chart and analysis of stats from other cluster components is outside of the scope of this documentation.

1. Install the Prometheus Operator from the helm chart

    ```	
    helm install -n prometheus stable/prometheus-operator
    ```

2. Create a `ServiceMonitor`

    The Prometheus Operator Helm chart creates a Prometheus instance that is looking for `ServiceMonitor`s with `label: release=prometheus`.

    If you are running an Ambassador version higher than 0.71.0 and want to scrape metrics directly from the `/metrics` endpoint of Ambassador Edge Stack running in the `default` namespace:

    ```yaml
    ---
    apiVersion: monitoring.coreos.com/v1
    kind: ServiceMonitor
    metadata:
      name: ambassador-monitor
      namespace: monitoring
      labels:
        release: prometheus
    spec:
      namespaceSelector:
        matchNames:
        - default
      selector:
        matchLabels:
          service: ambassador-admin
      endpoints:
      - port: ambassador-admin
    ```

    If you are scraping metrics from a `statsd-sink` deployment:

    ```yaml
    ---
    apiVersion: monitoring.coreos.com/v1
    kind: ServiceMonitor
    metadata:
      name: statsd-monitor
      namespace: monitoring
      labels:
        release: prometheus
    spec:
      namespaceSelector:
        matchNames:
        - default
      selector:
        matchLabels:
          service: statsd-sink
      endpoints:
      - port: prometheus-metrics
    ```

Prometheus is now configured to gather metrics from Ambassador Edge Stack.

#### Prometheus Operator CRDs

The Prometheus Operator creates a series of Kubernetes Custom Resource Definitions (CRDs) for managing Prometheus in Kubernetes.

| Custom Resource Definition | Description |
| -------------------------- | ------------------------------------------------------------- |
| `AlertManager`             | An AlertManager handles alerts sent by the Prometheus server. |
| `PrometheusRule`           | Registers altering and reporting rules with Prometheus.       |
| `Prometheus`               | Creates a Prometheus instance.                                |
| `ServiceMonitor`           | Tells Prometheus where to scrape metrics from.                |

CoreOS has published a full [API reference](https://coreos.com/operators/prometheus/docs/latest/api.html) to these different CRDs.

### Grafana

Grafana is an open source graphing tool for plotting data points. Grafana allows you to create dynamic dashboards for monitoring your ingress traffic stats collected from Prometheus.

We have published a [sample dashboard](https://grafana.com/grafana/dashboards/4698) you can use for monitoring your ingress traffic. Since the stats from the `/metrics` and `/stats` endpoints are different, you will see a section in the dashboard for each use case.

<<<<<<< HEAD
**Note:** If you deployed the Prometheus Operator via the Helm Chart, a Grafana dashboard is created by default. You can use this dashboard or set `grafana.enabled: false` and follow the instructions below.

To deploy Grafana behind Ambassador Edge Stack: replace `{{AMBASSADOR_IP}}` with the IP address of your Ambassador Edge Stack service, copy the YAML below, and apply it with `kubectl`:
=======
To deploy Grafana behind Ambassador Edge Stack: replace `{{AMBASSADOR_IP}}` with the IP address or DNS name of your Ambassador Edge Stack service, copy the YAML below, and apply it with `kubectl`:
>>>>>>> ac6a1311

```yaml
---
kind: Deployment
apiVersion: apps/v1
metadata:
  name: grafana
  labels:
    app: grafana
    component: core
spec:
  replicas: 1
  selector:
    matchLabels:
      app: grafana
      component: core
  template:
    metadata:
      creationTimestamp: null
      labels:
        app: grafana
        component: core
      annotations:
        sidecar.istio.io/inject: 'false'
    spec:
      volumes:
        - name: data
          emptyDir: {}
      containers:
        - name: grafana
          image: 'grafana/grafana:6.4.3'
          ports:
            - containerPort: 3000
              protocol: TCP
          env:
            - name: GF_SERVER_ROOT_URL
              value: {{AMBASSADOR_IP}}/grafana
            - name: GRAFANA_PORT
              value: '3000'
            - name: GF_AUTH_BASIC_ENABLED
              value: 'false'
            - name: GF_AUTH_ANONYMOUS_ENABLED
              value: 'true'
            - name: GF_AUTH_ANONYMOUS_ORG_ROLE
              value: Admin
            - name: GF_PATHS_DATA
              value: /data/grafana
          resources:
            requests:
              cpu: 10m
          volumeMounts:
            - name: data
              mountPath: /data/grafana
          readinessProbe:
            httpGet:
              path: /api/health
              port: 3000
              scheme: HTTP
            timeoutSeconds: 1
            periodSeconds: 10
            successThreshold: 1
            failureThreshold: 3
          imagePullPolicy: IfNotPresent
      restartPolicy: Always
---
apiVersion: v1
kind: Service
metadata:
  name: grafana
spec:
  ports:
    - port: 80
      targetPort: 3000
  selector:
    app: grafana
    component: core
```

<<<<<<< HEAD
Now, access Grafana by going to `{AMBASSADOR_IP}/grafana/` and logging in with `username: admin` : `password: admin`.
=======
Now, create a service and `Mapping` to expose Grafana behind Ambassador Edge Stack:

```yaml
---
apiVersion: getambassador.io/v2
kind: Mapping
metadata: 
  name: grafana
spec:     
  prefix: /grafana/
  service: grafana.{{GRAFANA_NAMESPACE}}
```

Now, access Grafana by going to `{AMBASSADOR_IP}/grafana/` and logging in with `username: admin` : `password: admin`. 
>>>>>>> ac6a1311

Import the [provided dashboard](https://grafana.com/dashboards/10434) by clicking the plus sign in the left side-bar, clicking `New Dashboard` in the top left, selecting `Import Dashboard`, and entering the dashboard ID(10434).

## Viewing Stats/Metrics

Above, you have created an environment where you have Ambassador Edge Stack as an API gateway, Prometheus scraping and collecting statistics output by Envoy about ingress into our cluster, and a Grafana dashboard to view these statistics.

You can easily view a sample of these statistics via the Grafana dashboard at `{AMBASSADOR_IP}/grafana/` and logging in with the credentials above.

The example dashboard you installed above displays 'top line' statistics about the API response codes, number of connections, connection length, and number of registered services.

To view the full set of stats available to Prometheus you can access the Prometheus UI by running:

```
kubectl port-forward -n monitoring service/prometheus 9090
```
and going to `http://localhost:9090/` from a web browser

In the UI, click the dropdown and see all of the stats Prometheus is able to scrape from Ambassador Edge Stack.

The Prometheus data model is, at its core, time-series based. Therefore, it makes it easy to represent rates, averages, peaks, minimums, and histograms. Review the [Prometheus documentation](https://prometheus.io/docs/concepts/data_model/) for a full reference on how to work with this data model.

---

## Additional Install Options

### Statsd Exporter: Output Statistics to Ambassador Edge Stack

If running a pre-`0.71.0` version of Ambassador, you will need to configure Envoy to output stats to a separate collector before being scraped by Prometheus. You will use the [Prometheus StatsD Exporter](https://github.com/prometheus/statsd_exporter) to do this.

1. Deploy the StatsD Exporter in the `default` namespace

    ```
    kubectl apply -f https://www.getambassador.io/early-access/yaml/monitoring/statsd-sink.yaml
    ```

2. Configure Ambassador Edge Stack to output statistics to statsd

    In the Ambassador Edge Stack deployment, add the `STATSD_ENABLED` and `STATSD_HOST` environment variables to tell Ambassador Edge Stack where to output stats.

    ```yaml
    ...
            env:
            - name: AMBASSADOR_NAMESPACE
              valueFrom:
                fieldRef:
                  fieldPath: metadata.namespace
            - name: STATSD_ENABLED
              value: "true"
            - name: STATSD_HOST
              value: "statsd-sink.default.svc.cluster.local"
    ...
    ```

Ambassador Edge Stack is now configured to output statistics to the Prometheus StatsD exporter.

#### ServiceMonitor

If you are scraping metrics from a `statsd-sink` deployment, you will configure the `ServiceMonitor` to scrape from that deployment.

```yaml
---
apiVersion: monitoring.coreos.com/v1
kind: ServiceMonitor
metadata:
  name: statsd-monitor
  labels:
    app: ambassador
spec:
  namespaceSelector:
    matchNames:
    - default
  selector:
    matchLabels:
      service: statsd-sink
  endpoints:
  - port: prometheus-metrics
```<|MERGE_RESOLUTION|>--- conflicted
+++ resolved
@@ -206,13 +206,9 @@
 
 We have published a [sample dashboard](https://grafana.com/grafana/dashboards/4698) you can use for monitoring your ingress traffic. Since the stats from the `/metrics` and `/stats` endpoints are different, you will see a section in the dashboard for each use case.
 
-<<<<<<< HEAD
 **Note:** If you deployed the Prometheus Operator via the Helm Chart, a Grafana dashboard is created by default. You can use this dashboard or set `grafana.enabled: false` and follow the instructions below.
 
-To deploy Grafana behind Ambassador Edge Stack: replace `{{AMBASSADOR_IP}}` with the IP address of your Ambassador Edge Stack service, copy the YAML below, and apply it with `kubectl`:
-=======
 To deploy Grafana behind Ambassador Edge Stack: replace `{{AMBASSADOR_IP}}` with the IP address or DNS name of your Ambassador Edge Stack service, copy the YAML below, and apply it with `kubectl`:
->>>>>>> ac6a1311
 
 ```yaml
 ---
@@ -291,9 +287,6 @@
     component: core
 ```
 
-<<<<<<< HEAD
-Now, access Grafana by going to `{AMBASSADOR_IP}/grafana/` and logging in with `username: admin` : `password: admin`.
-=======
 Now, create a service and `Mapping` to expose Grafana behind Ambassador Edge Stack:
 
 ```yaml
@@ -306,9 +299,7 @@
   prefix: /grafana/
   service: grafana.{{GRAFANA_NAMESPACE}}
 ```
-
-Now, access Grafana by going to `{AMBASSADOR_IP}/grafana/` and logging in with `username: admin` : `password: admin`. 
->>>>>>> ac6a1311
+Now, access Grafana by going to `{AMBASSADOR_IP}/grafana/` and logging in with `username: admin` : `password: admin`.
 
 Import the [provided dashboard](https://grafana.com/dashboards/10434) by clicking the plus sign in the left side-bar, clicking `New Dashboard` in the top left, selecting `Import Dashboard`, and entering the dashboard ID(10434).
 
