--- conflicted
+++ resolved
@@ -1,12 +1,8 @@
-<<<<<<< HEAD
-# Getting Started with the Ambassador Edge Stack
-=======
 ---
     canonical: https://wwww.getambassador.io/user-guide/getting-started
     description: In this tutorial, we'll walk through the process of deploying Ambassador in Kubernetes for ingress routing.
 ---
-# Deploying Ambassador to Kubernetes
->>>>>>> dfd9cf9a
+# Getting Started with the Ambassador Edge Stack
 
 The Ambassador Edge Stack is a free comprehensive, self-service API Gateway and load balancer for Kubernetes. With the Ambassador Edge Stack, application developers can *independently* manage their edge (e.g., authentication, routing, rate limiting) without centralized operational intervention, reducing toil. The Ambassador Edge Stack provides a comprehensive set of capabilities for the edge ranging from traffic management (e.g., rate limiting, load balancing), security (e.g., TLS, single sign-on, rate limiting), and developer onboarding (e.g., developer portal, Swagger/OpenAPI support).
 
