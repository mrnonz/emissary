<<<<<<< HEAD
# Getting Started with the Ambassador Edge Stack 

The Ambassador Edge Stack is a comprehensive, self-service edge stack for Kubernetes, allowing you to control application traffic to your services with a declarative policy engine, and provide frictionless authentication, access control, and rate limiting to your application and services.

You’ll also be able to rapidly onboard developers to your application, and easily manage the Ambassador Edge Stack via its administrative interface, the Edge Policy Console.

To start taking advantage of the Ambassador Edge Stack, we recommend the following:

1. [Install the Ambassador Edge Stack] in a matter of minutes 
2. Browse the [features] for comprehensive product use 
3. Review [best practices] and [tutorials] for maximum value
4. Explore Advanced Options

[Learn about [Ambassador] and what else you can do with [it].

PS: Need help or have something to tell us? Check out our [support pages].

## Install the Ambassador Edge Stack

The Ambassador Edge Stack (community version) is free and available for you to download [here]. You can also choose to deploy the [Ambassador API Gateway] instead. 

Check out [recommendations] for the best experience using the administrative interface, the [Edge Policy Console].

## Check Out the Features 

The following table lists all of the features available to you with the Ambassador Edge Stack. [Want to learn more?]
=======
# Getting Started with Ambassador Edge Stack
>>>>>>> 4096ab0a
<|MERGE_RESOLUTION|>--- conflicted
+++ resolved
@@ -1,4 +1,3 @@
-<<<<<<< HEAD
 # Getting Started with the Ambassador Edge Stack 
 
 The Ambassador Edge Stack is a comprehensive, self-service edge stack for Kubernetes, allowing you to control application traffic to your services with a declarative policy engine, and provide frictionless authentication, access control, and rate limiting to your application and services.
@@ -22,9 +21,6 @@
 
 Check out [recommendations] for the best experience using the administrative interface, the [Edge Policy Console].
 
-## Check Out the Features 
+## Check Out the Features
 
-The following table lists all of the features available to you with the Ambassador Edge Stack. [Want to learn more?]
-=======
-# Getting Started with Ambassador Edge Stack
->>>>>>> 4096ab0a
+The following table lists all of the features available to you with the Ambassador Edge Stack. [Want to learn more?]