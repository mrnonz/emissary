---
    description: In this tutorial, we'll walk through the process of deploying Ambassador in Kubernetes for ingress routing.
---
# Getting Started with the Ambassador Edge Stack

The Ambassador Edge Stack is a free comprehensive, self-service edge stack that is Kubernetes-native and built on [Envoy Proxy](https://www.envoyproxy.io/). With the Ambassador Edge Stack, application developers can *independently* manage their edge (e.g., authentication, routing, rate limiting) without centralized operational intervention, reducing toil. The Ambassador Edge Stack provides a comprehensive set of capabilities for the edge ranging from traffic management (e.g., rate limiting, load balancing), security (e.g., TLS, single sign-on, rate limiting), and developer onboarding (e.g., developer portal, Swagger/OpenAPI support).

## Install the Ambassador Edge Stack

The Ambassador Edge Stack installs in minutes. There are three general methods for installing the Ambassador Edge Stack:

* [Standard install](../install). If you're new to Kubernetes and/or Ambassador, use this method.
* [Docker](../../about/quickstart). Don't have Kubernetes, but want to try out Ambassador? The Ambassador Edge Stack can run locally on your laptop in a Docker container.
* [Helm](../helm). Helm is a popular package manager for Kubernetes. If you're using Helm, Ambassador Edge Stack comes pre-packaged as a Helm chart.

## More about the Ambassador Edge Stack

Want to learn more about the Ambassador Edge Stack? Read [Why Ambassador](../../about/why-ambassador) and review a summary of the features of the Ambassador Edge Stack below.

![Features](../../doc-images/features-table.jpg)

## Documentation and Help

Once you’ve installed the Ambassador Edge Stack, you can read about the best practices for configuration and usage in your production environment, along with tutorials and guides on just how to get you there.

We have several major sections to our documentation:

* [Core Concepts](../../concepts/overview) cover Ambassador's architecture and how it should be used.
* [Guides and tutorials](../../docs/guides) walk you through how to configure Ambassador for specific use cases, from rate limiting to Istio integration to gRPC.
* The [Reference](../../reference/configuration) section contains detailed documentation on configuring and managing all aspects of Ambassador.

<<<<<<< HEAD
If the documentation doesn't have the answers you need, join our [Slack community](https://d6e.co/slack)! Bug reports, feature requests, and pull requests are also gratefully accepted on our [GitHub](https://github.com/datawire/ambassador/).
=======
```shell
kubectl apply -f https://getambassador.io/yaml/ambassador/ambassador-no-rbac.yaml
```

We recommend downloading the YAML files and exploring the content. You will see
that an `ambassador-admin` NodePort Service is created (which provides an
Ambassador Diagnostic web UI), along with an ambassador ClusterRole, ServiceAccount and ClusterRoleBinding (if RBAC is enabled). An Ambassador Deployment is also created.

When not installing Ambassador into the default namespace you must update the namespace used in the `ClusterRoleBinding` when RBAC is enabled.

For production configurations, we recommend you download these YAML files as your starting point, and customize them accordingly.


## 2. Defining the Ambassador Service

Ambassador is deployed as a Kubernetes Service that references the ambassador
Deployment you deployed previously. Create the following YAML and put it in a file called
`ambassador-service.yaml`.

```yaml
---
apiVersion: v1
kind: Service
metadata:
  name: ambassador
spec:
  type: LoadBalancer
  externalTrafficPolicy: Local
  ports:
   - port: 80
     targetPort: 8080
  selector:
    service: ambassador
```

Deploy this service with `kubectl`:

```shell
$ kubectl apply -f ambassador-service.yaml
```

The YAML above creates a Kubernetes service for Ambassador of type `LoadBalancer`, and configures the `externalTrafficPolicy` to propagate [the original source IP](https://kubernetes.io/docs/tasks/access-application-cluster/create-external-load-balancer/#preserving-the-client-source-ip) of the client. All HTTP traffic will be evaluated against the routing rules you create. Note that if you're not deploying in an environment where `LoadBalancer` is a supported type (such as minikube), you'll need to change this to a different type of service, e.g., `NodePort`.

If you have a static IP provided by your cloud provider you can set as `loadBalancerIP`.

## 3. Creating your first service

Create the following YAML and put it in a file called `tour.yaml`.

```yaml
---
apiVersion: v1
kind: Service
metadata:
  name: tour
spec:
  ports:
  - name: ui
    port: 5000
    targetPort: 5000
  - name: backend
    port: 8080
    targetPort: 8080
  selector:
    app: tour
---
apiVersion: apps/v1
kind: Deployment
metadata:
  name: tour
spec:
  replicas: 1
  selector:
    matchLabels:
      app: tour
  strategy:
    type: RollingUpdate
  template:
    metadata:
      labels:
        app: tour
    spec:
      containers:
      - name: tour-ui
        image: quay.io/datawire/tour:ui-$tourVersion$
        ports:
        - name: http
          containerPort: 5000
      - name: quote
        image: quay.io/datawire/tour:backend-$tourVersion$
        ports:
        - name: http
          containerPort: 8080
        resources:
          limits:
            cpu: "0.1"
            memory: 100Mi
---
apiVersion: getambassador.io/v1
kind: Mapping
metadata:
  name: tour-ui
spec:
  prefix: /
  service: tour:5000
---
apiVersion: getambassador.io/v1
kind: Mapping
metadata:
  name: tour-backend
spec:
  prefix: /backend/
  service: tour:8080
  labels:
    ambassador:
      - request_label:
        - backend
```

Then, apply it to the Kubernetes with `kubectl`:

```shell
$ kubectl apply -f tour.yaml
```

This YAML has also been published so you can deploy it remotely:

```
kubectl apply -f https://getambassador.io/yaml/tour/tour.yaml
```

When the `Mapping` CRDs are applied, Ambassador will use them to configure routing:

- The first `Mapping` causes traffic from the `/` endpoint to be routed to the `tour-ui` React application.
- The second `Mapping` causes traffic from the `/backend/` endpoint to be routed to the `tour-backend` service.

Note also the port numbers in the `service` field of the `Mapping`. This allows us to use a single service to route to both the containers running on the `tour` pod.

<font color=#f9634E>**Important:**</font>

Routing in Ambassador can be configured with Ambassador resources as shown above, Kubernetes service annotation, and Kubernetes Ingress resources. 

Ambassador custom resources are the recommended config format and will be used throughout the documentation.

See [configuration format](/reference/config-format) for more information on your configuration options.

## 4. Testing the Mapping

To test things out, we'll need the external IP for Ambassador (it might take some time for this to be available):

```shell
kubectl get svc -o wide ambassador
```

Eventually, this should give you something like:

```
NAME         CLUSTER-IP      EXTERNAL-IP     PORT(S)        AGE
ambassador   10.11.12.13     35.36.37.38     80:31656/TCP   1m
```


You should now be able to reach the `tour-ui` application from a web browser:

`http://35.36.37.38/`

or on minikube:

```shell
$ minikube service list
|-------------|----------------------|-----------------------------|
|  NAMESPACE  |         NAME         |             URL             |
|-------------|----------------------|-----------------------------|
| default     | ambassador-admin     | http://192.168.99.107:30319 |
| default     | ambassador           | http://192.168.99.107:31893 |
|-------------|----------------------|-----------------------------|
```
`http://192.168.99.107:31893/`

or on Docker for Mac/Windows:

```shell
$ kubectl get svc
NAME               TYPE           CLUSTER-IP       EXTERNAL-IP   PORT(S)          AGE
ambassador         LoadBalancer   10.106.108.64    localhost     80:32324/TCP     13m
ambassador-admin   NodePort       10.107.188.149   <none>        8877:30993/TCP   14m
tour               ClusterIP      10.107.77.153    <none>        80/TCP           13m
kubernetes         ClusterIP      10.96.0.1        <none>        443/TCP          84d
```
`http://localhost/`

## 5. The Diagnostics Service in Kubernetes

Ambassador includes an integrated diagnostics service to help with troubleshooting. 

By default, this is exposed to the internet at the URL `http://{{AMBASSADOR_HOST}}/ambassador/v0/diag/`. Go to that URL from a web browser to view the diagnostic UI.

You can change the default so it is not exposed externally by default by setting `diagnostics.enabled: false` in the [ambassador `Module`](/reference/core/ambassador). 

```yaml
apiVersion: getambassador.io/v1
kind: Module
metadata:
  name: ambassador
spec:
  config:
    diagnostics:
      enabled: false
```

After applying this `Module`, to view the diagnostics UI, we'll need to get the name of one of the Ambassador pods:

```
$ kubectl get pods
NAME                          READY     STATUS    RESTARTS   AGE
ambassador-3655608000-43x86   1/1       Running   0          2m
ambassador-3655608000-w63zf   1/1       Running   0          2m
```

Forwarding local port 8877 to one of the pods:

```
kubectl port-forward ambassador-3655608000-43x86 8877
```

will then let us view the diagnostics at `http://localhost:8877/ambassador/v0/diag/`.

## 6. Enable HTTPS

Ambassador's versatile HTTPS configuration lets it support various HTTPS use cases whether simple or complex. 

Follow our [enabling HTTPS guide](/user-guide/tls-termination) to quickly enable HTTPS support for your applications.


## Next Steps

We've just done a quick tour of some of the core features of Ambassador: diagnostics, routing, configuration, and authentication.

- Join us on [Slack](https://d6e.co/slack);
- Learn how to [add authentication](/user-guide/auth-tutorial) to existing services; or
- Learn how to [add rate limiting](/user-guide/rate-limiting-tutorial) to existing services; or
- Learn how to [add tracing](/user-guide/tracing-tutorial); or
- Learn how to [use gRPC with Ambassador](/user-guide/grpc); or
- Read about [configuring Ambassador](/reference/configuration).
>>>>>>> 663dfe2b
<|MERGE_RESOLUTION|>--- conflicted
+++ resolved
@@ -29,251 +29,4 @@
 * [Guides and tutorials](../../docs/guides) walk you through how to configure Ambassador for specific use cases, from rate limiting to Istio integration to gRPC.
 * The [Reference](../../reference/configuration) section contains detailed documentation on configuring and managing all aspects of Ambassador.
 
-<<<<<<< HEAD
-If the documentation doesn't have the answers you need, join our [Slack community](https://d6e.co/slack)! Bug reports, feature requests, and pull requests are also gratefully accepted on our [GitHub](https://github.com/datawire/ambassador/).
-=======
-```shell
-kubectl apply -f https://getambassador.io/yaml/ambassador/ambassador-no-rbac.yaml
-```
-
-We recommend downloading the YAML files and exploring the content. You will see
-that an `ambassador-admin` NodePort Service is created (which provides an
-Ambassador Diagnostic web UI), along with an ambassador ClusterRole, ServiceAccount and ClusterRoleBinding (if RBAC is enabled). An Ambassador Deployment is also created.
-
-When not installing Ambassador into the default namespace you must update the namespace used in the `ClusterRoleBinding` when RBAC is enabled.
-
-For production configurations, we recommend you download these YAML files as your starting point, and customize them accordingly.
-
-
-## 2. Defining the Ambassador Service
-
-Ambassador is deployed as a Kubernetes Service that references the ambassador
-Deployment you deployed previously. Create the following YAML and put it in a file called
-`ambassador-service.yaml`.
-
-```yaml
----
-apiVersion: v1
-kind: Service
-metadata:
-  name: ambassador
-spec:
-  type: LoadBalancer
-  externalTrafficPolicy: Local
-  ports:
-   - port: 80
-     targetPort: 8080
-  selector:
-    service: ambassador
-```
-
-Deploy this service with `kubectl`:
-
-```shell
-$ kubectl apply -f ambassador-service.yaml
-```
-
-The YAML above creates a Kubernetes service for Ambassador of type `LoadBalancer`, and configures the `externalTrafficPolicy` to propagate [the original source IP](https://kubernetes.io/docs/tasks/access-application-cluster/create-external-load-balancer/#preserving-the-client-source-ip) of the client. All HTTP traffic will be evaluated against the routing rules you create. Note that if you're not deploying in an environment where `LoadBalancer` is a supported type (such as minikube), you'll need to change this to a different type of service, e.g., `NodePort`.
-
-If you have a static IP provided by your cloud provider you can set as `loadBalancerIP`.
-
-## 3. Creating your first service
-
-Create the following YAML and put it in a file called `tour.yaml`.
-
-```yaml
----
-apiVersion: v1
-kind: Service
-metadata:
-  name: tour
-spec:
-  ports:
-  - name: ui
-    port: 5000
-    targetPort: 5000
-  - name: backend
-    port: 8080
-    targetPort: 8080
-  selector:
-    app: tour
----
-apiVersion: apps/v1
-kind: Deployment
-metadata:
-  name: tour
-spec:
-  replicas: 1
-  selector:
-    matchLabels:
-      app: tour
-  strategy:
-    type: RollingUpdate
-  template:
-    metadata:
-      labels:
-        app: tour
-    spec:
-      containers:
-      - name: tour-ui
-        image: quay.io/datawire/tour:ui-$tourVersion$
-        ports:
-        - name: http
-          containerPort: 5000
-      - name: quote
-        image: quay.io/datawire/tour:backend-$tourVersion$
-        ports:
-        - name: http
-          containerPort: 8080
-        resources:
-          limits:
-            cpu: "0.1"
-            memory: 100Mi
----
-apiVersion: getambassador.io/v1
-kind: Mapping
-metadata:
-  name: tour-ui
-spec:
-  prefix: /
-  service: tour:5000
----
-apiVersion: getambassador.io/v1
-kind: Mapping
-metadata:
-  name: tour-backend
-spec:
-  prefix: /backend/
-  service: tour:8080
-  labels:
-    ambassador:
-      - request_label:
-        - backend
-```
-
-Then, apply it to the Kubernetes with `kubectl`:
-
-```shell
-$ kubectl apply -f tour.yaml
-```
-
-This YAML has also been published so you can deploy it remotely:
-
-```
-kubectl apply -f https://getambassador.io/yaml/tour/tour.yaml
-```
-
-When the `Mapping` CRDs are applied, Ambassador will use them to configure routing:
-
-- The first `Mapping` causes traffic from the `/` endpoint to be routed to the `tour-ui` React application.
-- The second `Mapping` causes traffic from the `/backend/` endpoint to be routed to the `tour-backend` service.
-
-Note also the port numbers in the `service` field of the `Mapping`. This allows us to use a single service to route to both the containers running on the `tour` pod.
-
-<font color=#f9634E>**Important:**</font>
-
-Routing in Ambassador can be configured with Ambassador resources as shown above, Kubernetes service annotation, and Kubernetes Ingress resources. 
-
-Ambassador custom resources are the recommended config format and will be used throughout the documentation.
-
-See [configuration format](/reference/config-format) for more information on your configuration options.
-
-## 4. Testing the Mapping
-
-To test things out, we'll need the external IP for Ambassador (it might take some time for this to be available):
-
-```shell
-kubectl get svc -o wide ambassador
-```
-
-Eventually, this should give you something like:
-
-```
-NAME         CLUSTER-IP      EXTERNAL-IP     PORT(S)        AGE
-ambassador   10.11.12.13     35.36.37.38     80:31656/TCP   1m
-```
-
-
-You should now be able to reach the `tour-ui` application from a web browser:
-
-`http://35.36.37.38/`
-
-or on minikube:
-
-```shell
-$ minikube service list
-|-------------|----------------------|-----------------------------|
-|  NAMESPACE  |         NAME         |             URL             |
-|-------------|----------------------|-----------------------------|
-| default     | ambassador-admin     | http://192.168.99.107:30319 |
-| default     | ambassador           | http://192.168.99.107:31893 |
-|-------------|----------------------|-----------------------------|
-```
-`http://192.168.99.107:31893/`
-
-or on Docker for Mac/Windows:
-
-```shell
-$ kubectl get svc
-NAME               TYPE           CLUSTER-IP       EXTERNAL-IP   PORT(S)          AGE
-ambassador         LoadBalancer   10.106.108.64    localhost     80:32324/TCP     13m
-ambassador-admin   NodePort       10.107.188.149   <none>        8877:30993/TCP   14m
-tour               ClusterIP      10.107.77.153    <none>        80/TCP           13m
-kubernetes         ClusterIP      10.96.0.1        <none>        443/TCP          84d
-```
-`http://localhost/`
-
-## 5. The Diagnostics Service in Kubernetes
-
-Ambassador includes an integrated diagnostics service to help with troubleshooting. 
-
-By default, this is exposed to the internet at the URL `http://{{AMBASSADOR_HOST}}/ambassador/v0/diag/`. Go to that URL from a web browser to view the diagnostic UI.
-
-You can change the default so it is not exposed externally by default by setting `diagnostics.enabled: false` in the [ambassador `Module`](/reference/core/ambassador). 
-
-```yaml
-apiVersion: getambassador.io/v1
-kind: Module
-metadata:
-  name: ambassador
-spec:
-  config:
-    diagnostics:
-      enabled: false
-```
-
-After applying this `Module`, to view the diagnostics UI, we'll need to get the name of one of the Ambassador pods:
-
-```
-$ kubectl get pods
-NAME                          READY     STATUS    RESTARTS   AGE
-ambassador-3655608000-43x86   1/1       Running   0          2m
-ambassador-3655608000-w63zf   1/1       Running   0          2m
-```
-
-Forwarding local port 8877 to one of the pods:
-
-```
-kubectl port-forward ambassador-3655608000-43x86 8877
-```
-
-will then let us view the diagnostics at `http://localhost:8877/ambassador/v0/diag/`.
-
-## 6. Enable HTTPS
-
-Ambassador's versatile HTTPS configuration lets it support various HTTPS use cases whether simple or complex. 
-
-Follow our [enabling HTTPS guide](/user-guide/tls-termination) to quickly enable HTTPS support for your applications.
-
-
-## Next Steps
-
-We've just done a quick tour of some of the core features of Ambassador: diagnostics, routing, configuration, and authentication.
-
-- Join us on [Slack](https://d6e.co/slack);
-- Learn how to [add authentication](/user-guide/auth-tutorial) to existing services; or
-- Learn how to [add rate limiting](/user-guide/rate-limiting-tutorial) to existing services; or
-- Learn how to [add tracing](/user-guide/tracing-tutorial); or
-- Learn how to [use gRPC with Ambassador](/user-guide/grpc); or
-- Read about [configuring Ambassador](/reference/configuration).
->>>>>>> 663dfe2b
+If the documentation doesn't have the answers you need, join our [Slack community](https://d6e.co/slack)! Bug reports, feature requests, and pull requests are also gratefully accepted on our [GitHub](https://github.com/datawire/ambassador/).