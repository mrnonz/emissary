# Copyright 2018 Datawire. All rights reserved.
#
# Licensed under the Apache License, Version 2.0 (the "License");
# you may not use this file except in compliance with the License.
# You may obtain a copy of the License at
#
#     http://www.apache.org/licenses/LICENSE-2.0
#
# Unless required by applicable law or agreed to in writing, software
# distributed under the License is distributed on an "AS IS" BASIS,
# WITHOUT WARRANTIES OR CONDITIONS OF ANY KIND, either express or implied.
# See the License for the specific language governing permissions and
# limitations under the License

import sys

from typing import Any, ClassVar, Dict, Iterable, List, Optional, Tuple, Union
from typing import cast as typecast

#import collections
#import datetime
import json
import logging
import os
import re

import jsonschema

from pkg_resources import Requirement, resource_filename

from jinja2 import Environment, FileSystemLoader

from .utils import RichStatus, SourcedDict, read_cert_secret, save_cert, TLSPaths, kube_v1, check_cert_file
from .resource import Resource
from .mapping import Mapping

#from .VERSION import Version

#############################################################################
## config.py -- the main configuration parser for Ambassador
##
## Ambassador configures itself by creating a new Config object, which calls
## Config.__init__().
##
## __init__() sets up all the defaults for everything, then walks over all the
## YAML it can find and calls self.load_yaml() to load each YAML file. After
## everything is loaded, it calls self.process_all_objects() to build the
## config objects.
##
## load_yaml() does the heavy lifting around YAML parsing and such, including
## managing K8s annotations if so requested. Every object in every YAML file is
## parsed and saved before any object is processed.
##
## process_all_objects() walks all the saved objects and creates an internal
## representation of the Ambassador config in the data structures initialized
## by __init__(). Each object is processed with self.process_object(). This
## internal representation is called the intermediate config.
##
## process_object() handles a single parsed object from YAML. It uses
## self.validate_object() to make sure of a schema match; assuming that's
## good, most of the heavy lifting is done by a handler method. The handler
## method for a given type is named handle_kind(), with kind in lowercase,
## so e.g. the Mapping object is processed using the handle_mapping() method.
##
## After all of that, the actual Envoy config is generated from the intermediate
## config using generate_envoy_config().
##
## The diag service also uses generate_intermediate_for() to extract the
## intermediate config for a given mapping or service.

# Custom types
# ServiceInfo is a tuple of information about a service: 
# service name, service URL, originate TLS?, TLS context name
ServiceInfo = Tuple[str, str, bool, str]

# StringOrList is either a string or a list of strings.
StringOrList = Union[str, List[str]]

class Config:
    # When using multiple Ambassadors in one cluster, use AMBASSADOR_ID to distinguish them.
    ambassador_id: ClassVar[str] = os.environ.get('AMBASSADOR_ID', 'default')
    runtime: ClassVar[str] = "kubernetes" if os.environ.get('KUBERNETES_SERVICE_HOST', None) else "docker"
    namespace: ClassVar[str] = os.environ.get('AMBASSADOR_NAMESPACE', 'default')

    def __init__(self, schema_dir_path: Optional[str]=None) -> None:
        if not schema_dir_path:
            # Note that this "resource_filename" has to do with setuptool packages, not
            # with our Resource class.
            schema_dir_path = resource_filename(Requirement.parse("ambassador"),"schemas")

        self.schema_dir_path = schema_dir_path

        self.logger = logging.getLogger("ambassador.config")

        # self.logger.debug("Scout version %s" % Config.scout_version)
        self.logger.debug("Runtime       %s" % Config.runtime)
        self.logger.debug("SCHEMA DIR    %s" % os.path.abspath(self.schema_dir_path))

        self._reset()

    def _reset(self) -> None:
        """
        Resets this Config to the empty, default state so it can load a new config.
        """

        self.logger.debug("RESET")

        self.current_resource: Optional[Resource] = None

        # XXX flat wrong
        self.schemas: Dict[str, dict] = {}
        self.config: Dict[str, Dict[str, Resource]] = {}
        self.tls_contexts: Dict[str, SourcedDict] = {}

        # XXX flat wrong
        self.envoy_config: Dict[str, SourcedDict] = {}
        self.envoy_clusters: Dict[str, SourcedDict] = {}
        self.envoy_routes: Dict[str, SourcedDict] = {}

        # res_key => Resource
        self.sources: Dict[str, Resource] = {}

        # Allow overriding the location of a resource with a Pragma
        self.location_overrides: Dict[str, Dict[str, str]] = {}

        # Save our magic internal sources.
        self.save_source(Resource.internal_resource())
        self.save_source(Resource.diagnostics_resource())

        # Set up the default probes and such.
        self.default_liveness_probe = {
            "enabled": True,
            "prefix": "/ambassador/v0/check_alive",
            "rewrite": "/ambassador/v0/check_alive",
            # "service" gets added later
        }

        self.default_readiness_probe = {
            "enabled": True,
            "prefix": "/ambassador/v0/check_ready",
            "rewrite": "/ambassador/v0/check_ready",
            # "service" gets added later
        }

        self.default_diagnostics = {
            "enabled": True,
            "prefix": "/ambassador/v0/",
            "rewrite": "/ambassador/v0/",
            # "service" gets added later
        }

        # 'server' and 'client' are special contexts. Others
        # use cert_chain_file defaulting to context.crt,
        # private_key_file (context.key), and cacert_chain_file
        # (context.pem).

        self.default_tls_config: Dict[str, Dict[str, str]] = {
            "server": {},
            "client": {},
        }
        if os.path.isfile(TLSPaths.mount_tls_crt.value):
            self.default_tls_config["server"]["cert_chain_file"] = TLSPaths.mount_tls_crt.value
        if os.path.isfile(TLSPaths.mount_tls_key.value):
            self.default_tls_config["server"]["private_key_file"] = TLSPaths.mount_tls_key.value
        if os.path.isfile(TLSPaths.client_mount_crt.value):
            self.default_tls_config["client"]["cacert_chain_file"] = TLSPaths.client_mount_crt.value

        self.tls_config = None

        self.errors: Dict[str, List[str]] = {}
        self.fatal_errors = 0
        self.object_errors = 0

    def save_source(self, resource: Resource) -> None:
        """
        Save a give Resource as a source of Ambassador config information.
        """
        self.sources[resource.res_key] = resource

    def load_all(self, resources: Iterable[Resource]) -> None:
        """
        Loads all of a set of Resources. It is the caller's responsibility to arrange for 
        the set of Resources to be sorted in some way that makes sense.
        """
        for resource in resources:
            # XXX I think this whole override thing should go away.
            #
            # Any override here?
            if resource.res_key in self.location_overrides:
                # Let Pragma objects override source information for this filename.
                override = self.location_overrides[resource.res_key]
                resource.location = override.get('source', resource.res_key)

            # Is an ambassador_id present in this object?
            allowed_ids: StringOrList = resource.attrs.get('ambassador_id', 'default')

            if allowed_ids:
                # Make sure it's a list. Yes, this is Draconian,
                # but the jsonschema will allow only a string or a list,
                # and guess what? Strings are iterables.
                if type(allowed_ids) != list:
                    allowed_ids = typecast(StringOrList, [ allowed_ids ])

                if Config.ambassador_id not in allowed_ids:
                    self.logger.debug("LOAD_ALL: skip %s; id %s not in %s" %
                                        (resource, Config.ambassador_id, allowed_ids))
                    return

            self.logger.debug("LOAD_ALL: %s @ %s" % (resource, resource.location))

            rc = self.process(resource)

            if not rc:
                # Object error. Not good but we'll allow the system to start.
                self.post_error(rc, resource=resource)

        if self.fatal_errors:
            # Kaboom.
            raise Exception("ERROR ERROR ERROR Unparseable configuration; exiting")

        if self.errors:
            self.logger.error("ERROR ERROR ERROR Starting with configuration errors")

    def clean_and_copy(self, d):
        out = []

        for key in sorted(d.keys()):
            original = d[key]
            copy = dict(**original)

            if '_source' in original:
                del(original['_source'])

            if '_referenced_by' in original:
                del(original['_referenced_by'])

            out.append(copy)

        return out

    def post_error(self, rc: RichStatus, resource=None):
        if not resource:
            resource = self.current_resource

        if not resource:
            raise Exception("FATAL: trying to post an error from a totally unknown resource??")

        self.save_source(resource)
        resource.post_error(rc.toDict())

        # XXX Probably don't need this data structure, since we can walk the source
        # list and get them all.
        errors = self.errors.setdefault(resource.res_key, [])
        errors.append(rc.toDict())
        self.logger.error("%s: %s" % (resource, rc))

    def process(self, resource: Resource) -> RichStatus:
        # This should be impossible.
        if not resource or not resource.attrs:
            return RichStatus.fromError("undefined object???")

        self.current_res_key = resource.res_key

        if not resource.version:
            return RichStatus.fromError("need apiVersion")

        if not resource.kind:
            return RichStatus.fromError("need kind")

        # Is this a pragma object?
        if resource.kind == 'Pragma':
            # Yes. Handle this inline and be done.
            return self.handle_pragma(resource)

        # Not a pragma. It needs a name...
        if 'name' not in resource.attrs:
            return RichStatus.fromError("need name")

        # ...and off we go. Save the source info...
        self.save_source(resource)

        # ...and figure out if this thing is OK.
        rc = self.validate_object(resource)

        if not rc:
            # Well that's no good.
            return rc

        # OK, so far so good. Grab the handler for this object type.
        handler_name = "handle_%s" % resource.kind.lower()
        handler = getattr(self, handler_name, None)

        if not handler:
            handler = self.save_object
            self.logger.warning("%s: no handler for %s, just saving" % (resource, resource.kind))
        else:
            self.logger.debug("%s: handling %s..." % (resource, resource.kind))

        try:
            handler(resource)
        except Exception as e:
            # Bzzzt.
            return RichStatus.fromError("%s: could not process %s object: %s" % (resource, resource.kind, e))

        # OK, all's well.
        return RichStatus.OK(msg="%s object processed successfully" % resource.kind)

    def validate_object(self, resource: Resource) -> RichStatus:
        obj = resource.attrs

        # This is basically "impossible"
        if not (("apiVersion" in obj) and ("kind" in obj) and ("name" in obj)):
            return RichStatus.fromError("must have apiVersion, kind, and name")

        version = resource.version

        # Ditch the leading ambassador/ that really needs to be there.
        if version.startswith("ambassador/"):
            version = version.split('/')[1]
        else:
            return RichStatus.fromError("apiVersion %s unsupported" % version)

        # Do we already have this schema loaded?
        schema_key = "%s-%s" % (version, resource.kind)
        schema = self.schemas.get(schema_key, None)

        if not schema:
            # Not loaded. Go find it on disk.
            schema_path = os.path.join(self.schema_dir_path, version,
                                       "%s.schema" % resource.kind)

            try:
                # Load it up...
                schema = json.load(open(schema_path, "r"))

                # ...and then cache it, if it exists. Note that we'll never
                # get here if we find something that doesn't parse.
                if schema:
                    self.schemas[schema_key] = typecast(Dict[Any, Any], schema)
            except OSError:
                self.logger.debug("no schema at %s, skipping" % schema_path)
            except json.decoder.JSONDecodeError as e:
                self.logger.warning("corrupt schema at %s, skipping (%s)" %
                                    (schema_path, e))

        if schema:
            # We have a schema. Does the object validate OK?
            try:
                jsonschema.validate(obj, schema)
            except jsonschema.exceptions.ValidationError as e:
                # Nope. Bzzzzt.
                return RichStatus.fromError("not a valid %s: %s" % (resource.kind, e))

        # All good. Return an OK.
        return RichStatus.OK(msg="valid %s" % resource.kind)

    def safe_store(self, storage_name: str, resource: Resource, allow_log: bool=True) -> None:
        """
        Safely store a Resource under a given storage name. The storage_name is separate
        because we may need to e.g. store a Module under the 'ratelimit' name or the like.
        Within a storage_name bucket, the Resource will be stored under its name.

        :param storage_name: where shall we file this?
        :param resource: what shall we file?
        :param allow_log: if True, logs that we're saving this thing.
        """

        storage = self.config.setdefault(storage_name, {})

        if resource.name in storage:
            # Oooops.
            raise Exception("%s defines %s %s, which is already present" %
                            (resource, resource.kind, resource.name))

        if allow_log:
            self.logger.debug("%s: saving %s %s" %
                          (resource, resource.kind, resource.name))

        storage[resource.name] = resource

    def save_object(self, resource: Resource, allow_log: bool=False) -> None:
        """
        Saves a Resource using its kind as the storage class name. Sort of the
        defaulted version of safe_store.

        :param resource: what shall we file?
        :param allow_log: if True, logs that we're saving this thing.
        """

        self.safe_store(resource.kind, resource, allow_log=allow_log)

    def get_module(self, module_name: str) -> Optional[Resource]:
        """
        Fetch a module from the module store. Can return None if no
        such module exists.

        :param module_name: name of the module you want.
        """

        modules = self.config.get("modules", None)

        if modules:
            return modules.get(module_name, None)
        else:
            return None

    def module_lookup(self, module_name: str, key: str, default: Any=None) -> Any:
        """
        Look up a specific key in a given module. If the named module doesn't 
        exist, or if the key doesn't exist in the module, return the default.

        :param module_name: name of the module you want.
        :param key: key to look up within the module
        :param default: default value if the module is missing or has no such key
        """

        module = self.get_module(module_name)

        if module:
            return module.get(key, default)

        return default

    # XXX Misnamed. handle_pragma isn't the same signature as, say, handle_mapping.
    # XXX Is this needed any more??
    def handle_pragma(self, resource: Resource) -> RichStatus:
        """
        Handles a Pragma object. May not be needed any more...
        """

        attrs = resource.attrs
        res_key = resource.res_key

        keylist = sorted([x for x in sorted(attrs.keys()) if ((x != 'apiVersion') and (x != 'kind'))])

        self.logger.debug("PRAGMA: %s" % keylist)

        for key in keylist:
            if key == 'source':
                override = self.location_overrides.setdefault(res_key, {})
                override['source'] = attrs['source']

                self.logger.debug("PRAGMA: override %s to %s" %
                                  (res_key, self.location_overrides[res_key]['source']))

        return RichStatus.OK(msg="handled pragma object")

    def handle_module(self, resource: Resource) -> None:
        """
        Handles a Module resource.
        """

        # Make a new Resource from the 'config' element of this Resource
        # Note that we leave the original serialization intact, since it will
        # indeed show a human the YAML that defined this module.
        module_resource = Resource.from_resource(resource, attrs=resource.attrs['config'])

<<<<<<< HEAD
        self.safe_store("modules", module_resource)
=======
    def handle_tracingservice(self, source_key, obj, obj_name, obj_kind, obj_version):
        return self.safe_store(source_key, "tracing_configs", obj_name, obj_kind,
                               SourcedDict(_source=source_key, **obj))

    def handle_authservice(self, source_key, obj, obj_name, obj_kind, obj_version):
        return self.safe_store(source_key, "auth_configs", obj_name, obj_kind,
                               SourcedDict(_source=source_key, **obj))
>>>>>>> be7b2483

    def handle_ratelimitservice(self, resource: Resource) -> None:
        """
        Handles a RateLimitService resource.
        """

        self.safe_store("ratelimit_configs", resource)

    def handle_authservice(self, resource: Resource) -> None:
        """
        Handles an AuthService resource.
        """

        self.safe_store("auth_configs", resource)

    def handle_mapping(self, resource: Resource) -> None:
        """
        Handles a Mapping resource.

        Mappings are complex things, so a lot of stuff gets buried in a Mapping 
        object.
        """

        mapping = Mapping(resource.res_key, **resource.attrs)
        self.safe_store("mappings", mapping)

    def diag_port(self):
        """
        Returns the diagnostics port for this Ambassador config.
        """

        return self.module_lookup("ambassador", "diag_port", 8877)

    def diag_service(self):
        """
        Returns the diagnostics service URL for this Ambassador config.
        """

        return "127.0.0.1:%d" % self.diag_port()

    def add_intermediate_cluster(self, _source: str, name: str, _service: str, urls: List[str],
                                 type: str="strict_dns", lb_type: str="round_robin",
                                 cb_name: Optional[str]=None, od_name: Optional[str]=None,
                                 originate_tls: Union[str, bool]=None,
                                 grpc: Optional[bool]=False, host_rewrite: Optional[str]=None):
        """
        Adds a cluster to the IR. This is wicked ugly because clusters are complex,
        and happen to live in an annoying bit of the IR.
        """

        if name not in self.envoy_clusters:
            self.logger.debug("CLUSTER %s: new from %s" % (name, _source))

            cluster = SourcedDict(
                _source=_source,
                _referenced_by=[ _source ],
                _service=_service,
                name=name,
                type=type,
                lb_type=lb_type,
                urls=urls
            )

            if cb_name and (cb_name in self.breakers):
                cluster['circuit_breakers'] = self.breakers[cb_name]
                self.breakers[cb_name]._mark_referenced_by(_source)

            if od_name and (od_name in self.outliers):
                cluster['outlier_detection'] = self.outliers[od_name]
                self.outliers[od_name]._mark_referenced_by(_source)

            if originate_tls == True:
                cluster['tls_context'] = { '_ambassador_enabled': True }
                cluster['tls_array'] = []
            elif (originate_tls and (originate_tls in self.tls_contexts)):
                cluster['tls_context'] = self.tls_contexts[typecast(str, originate_tls)]
                self.tls_contexts[typecast(str, originate_tls)]._mark_referenced_by(_source)

                tls_array: List[Dict[str, str]] = []

                for key, value in cluster['tls_context'].items():
                    if key.startswith('_'):
                        continue

                    tls_array.append({ 'key': key, 'value': value })
                    cluster['tls_array'] = sorted(tls_array, key=lambda x: x['key'])

            if host_rewrite and originate_tls:
                cluster['tls_array'].append({'key': 'sni', 'value': host_rewrite })

            if grpc:
                cluster['features'] = 'http2'

            self.envoy_clusters[name] = cluster
        else:
            self.logger.debug("CLUSTER %s: referenced by %s" % (name, _source))

            self.envoy_clusters[name]._mark_referenced_by(_source)

    # XXX This is a silly API. We should have a Cluster object that can carry what kind
    #     of cluster it is (this is a target cluster of weight 50%, this is a shadow cluster,
    #     whatever) and the API should be "add this cluster to this Mapping".
    def add_intermediate_route(self, _source: str, mapping: Mapping, svc: str, cluster_name: str, 
                               shadow: bool=False) -> None:
        """
        Adds a route to the IR. This is wicked ugly because routes are complex,
        and happen to live in an annoying bit of the IR.
        """

        route = self.envoy_routes.get(mapping.group_id, None)
        host_redirect = mapping.get('host_redirect', False)
        shadow = mapping.get('shadow', False)

        if route:
            # Is this a host_redirect? If so, that's an error.
            if host_redirect:
                self.logger.error("ignoring non-unique host_redirect mapping %s (see also %s)" %
                                  (mapping['name'], route['_source']))

            # Is this a shadow? If so, is there already a shadow marked?
            elif shadow:
                extant_shadow = route.get('shadow', None)

                if extant_shadow:
                    shadow_name = extant_shadow.get('name', None)

                    if shadow_name != cluster_name:
                        self.logger.error("mapping %s defines multiple shadows! Ignoring %s" %
                                        (mapping['name'], cluster_name))
                else:
                    # XXX CODE DUPLICATION with mapping.py!!
                    # We're going to need to support shadow weighting later, so use a dict here.
                    route['shadow'] = {
                        'name': cluster_name
                    }
                    route.setdefault('clusters', [])
            else:
                # Take the easy way out -- just add a new entry to this
                # route's set of weighted clusters.
                route["clusters"].append( { "name": cluster_name,
                                            "weight": mapping.attrs.get("weight", None) } )

            route._mark_referenced_by(_source)

            return

        # OK, if here, we don't have an extent route group for this Mapping. Make a
        # new one.
        route = mapping.new_route(svc, cluster_name)
        self.envoy_routes[mapping.group_id] = route

    def service_tls_check(self, svc: str, context: Optional[Union[str, bool]], host_rewrite: bool) -> ServiceInfo:
        """
        Uniform handling of service definitions, TLS origination, etc.

        Here's how it goes:
        - If the service starts with https://, it is forced to originate TLS.
        - Else, if it starts with http://, it is forced to _not_ originate TLS.
        - Else, if the context is the boolean value True, it will originate TLS.

        After figuring that out, if we have a context which is a string value,
        we try to use that context name to look up certs to use. If we can't 
        find any, we won't send any originating cert.

        Finally, if no port is present in the service already, we force port 443
        if we're originating TLS, 80 if not.

        :param svc: URL of the service (from the Ambassador Mapping)
        :param context: TLS context name, or True to originate TLS but use no certs
        :param host_rewrite: Is host rewriting active?
        """

        originate_tls: Union[str, bool] = False
        name_fields: List[str] = []

        if svc.lower().startswith("http://"):
            originate_tls = False
            svc = svc[len("http://"):]
        elif svc.lower().startswith("https://"):
            originate_tls = True
            name_fields = [ 'otls' ]
            svc = svc[len("https://"):]
        elif context == True:
            originate_tls = True
            name_fields = [ 'otls' ]

        # Separate if here because you need to be able to specify a context
        # even after you say "https://" for the service.

        if context and (context != True):
            # We know that context is a string here.
            if context in self.tls_contexts:
                name_fields = [ 'otls', typecast(str, context) ]
                originate_tls = typecast(str, context)
            else:
                self.logger.error("Originate-TLS context %s is not defined" % context)

        if originate_tls and host_rewrite:
            name_fields.append("hr-%s" % host_rewrite)

        port = 443 if originate_tls else 80
        context_name = typecast(str, "_".join(name_fields) if name_fields else None)

        svc_url = 'tcp://%s' % svc

        if ':' not in svc:
            svc_url = '%s:%d' % (svc_url, port)

        return (svc, svc_url, bool(originate_tls), context_name)

    def add_clusters_for_mapping(self, mapping: Mapping) -> Tuple[str, Optional[str]]:
        """
        Given a Mapping, add the clusters we need for that Mapping to the IR.
        Returns the (possibly updated) service URL and main cluster name.

        :param Mapping: Mapping for which we need clusters
        :return: Tuple of (possibly updated) service URL and main cluster name
        """

        svc: str = mapping['service']
        tls_context: Optional[Union[str, bool]] = mapping.get('tls', None)
        grpc: bool = mapping.get('grpc', False)
        host_rewrite: Optional[str] = mapping.get('host_rewrite', None)

        # We're going to build up the cluster name for the main service in an array,
        # then join everything up afterward. Start with just the service name...

        cluster_name_fields = [ svc ]

        host_redirect: bool = mapping.get('host_redirect', False)
        shadow: bool = mapping.get('shadow', False)

        if host_redirect:
            if shadow:
                # Not allowed.
                errstr = "At most one of host_redirect and shadow may be set; ignoring host_redirect"
                self.post_error(RichStatus.fromError(errstr), resource=mapping)
                host_redirect = False
            else:
                # Short-circuit. You needn't actually create a cluster for a
                # host_redirect mapping.
                return svc, None

        if shadow:
            cluster_name_fields.insert(0, "shadow")

        # ...then do whatever normalization we need for the name and the URL. This can
        # change the service name (e.g. "http://foo" will turn into "foo"), which is why
        # we initialize cluster_name_fields above, before changing it. (This isn't a
        # functional issue, just a matter of trying not to confuse people trying to find
        # things later, especially across Ambassador upgrades where we might alter internal
        # stuff.)

        (svc, url, originate_tls, otls_name) = self.service_tls_check(svc, tls_context, bool(host_rewrite))

        # Build up the common name stuff that we'll need for the service and
        # the shadow service.
        #
        # XXX I don't think we need aux_name_fields any more.
        aux_name_fields: List[str] = []

        cb_name: Optional[str] = mapping.get('circuit_breaker', None)

        if cb_name:
            if cb_name in self.breakers:
                aux_name_fields.append("cb_%s" % cb_name)
            else:
                self.logger.error("CircuitBreaker %s is not defined (mapping %s)" %
                                  (cb_name, mapping.name))

        od_name: Optional[str] = mapping.get('outlier_detection', None)

        if od_name:
            if od_name in self.outliers:
                aux_name_fields.append("od_%s" % od_name)
            else:
                self.logger.error("OutlierDetection %s is not defined (mapping %s)" %
                                  (od_name, mapping.name))

        # OK. Use the main service stuff to build up the main clustor.

        if otls_name:
            cluster_name_fields.append(otls_name)

        cluster_name_fields.extend(aux_name_fields)

        cluster_name = 'cluster_%s' % "_".join(cluster_name_fields)
        cluster_name = re.sub(r'[^0-9A-Za-z_]', '_', cluster_name)

        self.logger.debug("%s: svc %s -> cluster %s" % (mapping.name, svc, cluster_name))

        self.add_intermediate_cluster(mapping['_source'], cluster_name,
                                      svc, [ url ],
                                      cb_name=cb_name, od_name=od_name, grpc=grpc,
                                      originate_tls=originate_tls, host_rewrite=host_rewrite)

        return svc, cluster_name

    def merge_tmods(self, tls_module, generated_module, key):
        """
        Merge TLS module configuration for a particular key. In the event of conflicts, the 
        tls_module element wins, and an error is posted so that the diagnostics service can 
        show it.

        Returns a TLS module with a correctly-merged config element. This will be the
        tls_module (possibly modified) unless no tls_module is present, in which case
        the generated_module will be promoted. If any changes were made to the module, it
        will be marked as referenced by the generated_module.

        :param tls_module: the `tls` module; may be None
        :param generated_module: the `tls-from-ambassador-certs` module; may be None
        :param key: the key in the module config to merge
        :return: TLS module object; see above.
        """

        # First up, the easy cases. If either module is missing, return the other.
        # (The other might be None too, of course.)
        if generated_module is None:
            return tls_module
        elif tls_module is None:
            return generated_module
        else:
            self.logger.debug("tls_module %s" % json.dumps(tls_module, indent=4))
            self.logger.debug("generated_module %s" % json.dumps(generated_module, indent=4))

            # OK, no easy cases. We know that both modules exist: grab the config dicts.
            tls_source = tls_module['_source']
            tls_config = tls_module.get(key, {})

            gen_source = generated_module['_source']
            gen_config = generated_module.get(key, {})

            # Now walk over the tls_config and copy anything needed.
            any_changes = False

            for ckey in gen_config:
                if ckey in tls_config:
                    # ckey exists in both modules. Do they have the same value?
                    if tls_config[ckey] != gen_config[ckey]:
                        # No -- post an error, but let the version from the TLS module win.
                        errfmt = "CONFLICT in TLS config for {}.{}: using {} from TLS module in {}"
                        errstr = errfmt.format(key, ckey, tls_config[ckey], tls_source)
                        self.post_error(RichStatus.fromError(errstr))
                    else:
                        # They have the same value. Worth mentioning in debug.
                        self.logger.debug("merge_tmods: {}.{} duplicated with same value".format(key, ckey))
                else:
                    # ckey only exists in gen_config. Copy it over.
                    self.logger.debug("merge_tmods: copy {}.{} from gen_config".format(key, ckey))
                    tls_config[ckey] = gen_config[ckey]
                    any_changes = True

            # If we had changes...
            if any_changes:
                # ...then mark the tls_module as referenced by the generated_module's
                # source..
                tls_module._mark_referenced_by(gen_source)

                # ...and copy the tls_config back in (in case the key wasn't in the tls_module 
                # config at all originally).
                tls_module[key] = tls_config

            # Finally, return the tls_module.
            return tls_module

    def generate_intermediate_config(self):
        # First things first. The "Ambassador" module always exists; create it with
        # default values now.

        self.ambassador_module = SourcedDict(
            service_port = 80,
            admin_port = 8001,
            diag_port = 8877,
            auth_enabled = None,
            liveness_probe = { "enabled": True },
            readiness_probe = { "enabled": True },
            diagnostics = { "enabled": True },
            tls_config = None,
            use_proxy_proto = False,
            x_forwarded_proto_redirect = False,
        )

        # Next up: let's define initial clusters, routes, and filters.
        #
        # Our set of clusters starts out empty; we use add_intermediate_cluster()
        # to build it up while making sure that all the source-tracking stuff
        # works out.
        #
        # Note that we use a map for clusters, not a list -- the reason is that
        # multiple mappings can use the same service, and we don't want multiple
        # clusters.
        self.envoy_clusters = {}

        # Our initial set of routes is empty...
        self.envoy_routes = {}

        # Our initial list of grpc_services is empty...
        self.envoy_config['grpc_services'] = []

        # Now we look at user-defined modules from our config...
        modules = self.config.get('modules', {})

        # ...most notably the 'ambassador' and 'tls' modules, which are handled first.
        amod = modules.get('ambassador', None)
        tls_module = modules.get('tls', None)

        # Part of handling the 'tls' module is folding in the 'tls-from-ambassador-certs'
        # module, so grab that too...
        generated_module = modules.get('tls-from-ambassador-certs', None)

        # ...and merge the 'server' and 'client' config elements.
        tls_module = self.merge_tmods(tls_module, generated_module, 'server')
        tls_module = self.merge_tmods(tls_module, generated_module, 'client')

        # OK, done. Make sure we have _something_ for the TLS module going forward.
        tmod = tls_module or {}
        self.logger.debug("TLS module after merge: %s" % json.dumps(tmod, indent=4))

        if amod or tmod:
            self.module_config_ambassador("ambassador", amod, tmod)

        router_config = {}

        tracing_configs = self.config.get('tracing_configs', None)
        self.module_config_tracing(tracing_configs)
        if 'tracing' in self.envoy_config:
            router_config['start_child_span'] = True

        # !!!! WARNING WARNING WARNING !!!! Filters are actually ORDER-DEPENDENT.
        self.envoy_config['filters'] = []
        # Start with authentication filter
        auth_mod = modules.get('authentication', None)
        auth_configs = self.config.get('auth_configs', None)
        auth_filter = self.module_config_authentication("authentication", amod, auth_mod, auth_configs)
        if auth_filter:
            self.envoy_config['filters'].append(auth_filter)
        # Then append the rate-limit filter, because we might rate-limit based on auth headers
        ratelimit_configs = self.config.get('ratelimit_configs', None)
        (ratelimit_filter, ratelimit_grpc_service) = self.module_config_ratelimit(ratelimit_configs)
        if ratelimit_filter and ratelimit_grpc_service:
            self.envoy_config['filters'].append(ratelimit_filter)
            self.envoy_config['grpc_services'].append(ratelimit_grpc_service)
        # Then append non-configurable cors and decoder filters
        self.envoy_config['filters'].append(SourcedDict(name="cors", config={}))
        self.envoy_config['filters'].append(SourcedDict(type="decoder", name="router", config=router_config))

        # For mappings, start with empty sets for everything.
        mappings = self.config.get("mappings", {})

        self.breakers = self.config.get("CircuitBreaker", {})

        for _, breaker in self.breakers.items():
            breaker['_referenced_by'] = []

        self.outliers = self.config.get("OutlierDetection", {})

        for _, outlier in self.outliers.items():
            outlier['_referenced_by'] = []

        # OK. Given those initial sets, let's look over our global modules.
        for module_name in modules.keys():
            if ((module_name == 'ambassador') or
                (module_name == 'tls') or
                (module_name == 'authentication') or
                (module_name == 'tls-from-ambassador-certs')):
                continue

            handler_name = "module_config_%s" % module_name
            handler = getattr(self, handler_name, None)

            if not handler:
                self.logger.error("module %s: no configuration generator, skipping" % module_name)
                continue

            handler(module_name, modules[module_name])

        # Once modules are handled, we can set up our admin config...
        self.envoy_config['admin'] = SourcedDict(
            _from=self.ambassador_module,
            admin_port=self.ambassador_module["admin_port"]
        )

        # ...and our listeners.
        primary_listener = SourcedDict(
            _from=self.ambassador_module,
            service_port=self.ambassador_module["service_port"],
            require_tls=False,
            use_proxy_proto=self.ambassador_module['use_proxy_proto']
        )

        if 'use_remote_address' in self.ambassador_module:
            primary_listener['use_remote_address'] = self.ambassador_module['use_remote_address']

        # If x_forwarded_proto_redirect is set, then we enable require_tls in primary listener, which in turn sets
        # require_ssl to true in envoy config. Once set, then all requests that contain X-FORWARDED-PROTO set to
        # https, are processes normally by envoy. In all the other cases, including X-FORWARDED-PROTO set to http,
        # a 301 redirect response to https://host is sent
        if self.ambassador_module.get('x_forwarded_proto_redirect', False):
            primary_listener['require_tls'] = True
            self.logger.debug("x_forwarded_proto_redirect is set to true, enabling 'require_tls' in listener")

        redirect_cleartext_from = None
        tmod = self.ambassador_module.get('tls_config', None)

        # ...TLS config, if necessary...
        if tmod:
            # self.logger.debug("USING TLS")
            primary_listener['tls'] = tmod
            if self.tmod_certs_exist(primary_listener['tls']) > 0:
                primary_listener['tls']['ssl_context'] = True
            redirect_cleartext_from = tmod.get('redirect_cleartext_from')

        self.envoy_config['listeners'] = [ primary_listener ]

        if redirect_cleartext_from:
            # We only want to set `require_tls` on the primary listener when certs are present on the pod
            if self.tmod_certs_exist(primary_listener['tls']) > 0:
                primary_listener['require_tls'] = True

            new_listener = SourcedDict(
                _from=self.ambassador_module,
                service_port=redirect_cleartext_from,
                require_tls=True,
                # Note: no TLS context here, this is a cleartext listener.
                # We can set require_tls True because we can let the upstream
                # tell us about that.
                use_proxy_proto=self.ambassador_module['use_proxy_proto']
            )

            if 'use_remote_address' in self.ambassador_module:
                new_listener['use_remote_address'] = self.ambassador_module['use_remote_address']

            self.envoy_config['listeners'].append(new_listener)

        self.default_liveness_probe['service'] = self.diag_service()
        self.default_readiness_probe['service'] = self.diag_service()
        self.default_diagnostics['service'] = self.diag_service()

        for name, cur, dflt in [
            ("liveness",    self.ambassador_module['liveness_probe'],
                            self.default_liveness_probe),
            ("readiness",   self.ambassador_module['readiness_probe'],
                            self.default_readiness_probe),
            ("diagnostics", self.ambassador_module['diagnostics'],
                            self.default_diagnostics)
        ]:
            if cur and cur.get("enabled", False):
                prefix = cur.get("prefix", dflt['prefix'])
                rewrite = cur.get("rewrite", dflt['rewrite'])
                service = cur.get("service", dflt['service'])

                # Push a fake mapping to handle this.
                name = "internal_%s_probe_mapping" % name

                mappings[name] = Mapping(
                    _from=self.ambassador_module,
                    kind='Mapping',
                    name=name,
                    prefix=prefix,
                    rewrite=rewrite,
                    service=service
                )

                # self.logger.debug("PROBE %s: %s -> %s%s" % (name, prefix, service, rewrite))

        # OK! We have all the mappings we need. Process them (don't worry about sorting
        # yet, we'll do that on routes).

        for mapping_name in sorted(mappings.keys()):
            mapping = mappings[mapping_name]

            # OK. Set up clusters for this service...
            svc, cluster_name = self.add_clusters_for_mapping(mapping)

            # ...and route.
            self.add_intermediate_route(mapping['_source'], mapping, svc, cluster_name)

        # OK. Walk the set of clusters and normalize names...
        collisions = {}
        mangled = {}

        for name in sorted(self.envoy_clusters.keys()):
            if len(name) > 60:
                # Too long.
                short_name = name[0:40]

                collision_list = collisions.setdefault(short_name, [])
                collision_list.append(name)

        for short_name in sorted(collisions.keys()):
            name_list = collisions[short_name]

            i = 0

            for name in sorted(name_list):
                mangled_name = "%s-%d" % (short_name, i)
                i += 1

                self.logger.info("%s => %s" % (name, mangled_name))

                mangled[name] = mangled_name
                self.envoy_clusters[name]['name'] = mangled_name

        # We need to default any unspecified weights and renormalize to 100
        for _, route in self.envoy_routes.items():
            clusters = route["clusters"]

            total = 0.0
            unspecified = 0

            # If this is a websocket route, it will support only one cluster right now.
            if route.get('use_websocket', False):
                if len(clusters) > 1:
                    errmsg = "Only one cluster is supported for websockets; using %s" % clusters[0]['name']
                    self.post_error(RichStatus.fromError(errmsg))

            for c in clusters:
                # Mangle the name, if need be.
                c_name = c["name"]

                if c_name in mangled:
                    c["name"] = mangled[c_name]
                    # self.logger.info("%s: mangling cluster %s to %s" % (group_id, c_name, c["name"]))

                if c["weight"] is None:
                    unspecified += 1
                else:
                    total += c["weight"]

            if unspecified:
                for c in clusters:
                    if c["weight"] is None:
                        c["weight"] = (100.0 - total)/unspecified
            elif total != 100.0:
                for c in clusters:
                    c["weight"] *= 100.0/total

        # OK. When all is said and done, sort the list of routes by route weight...
        self.envoy_config['routes'] = sorted([
            route for group_id, route in self.envoy_routes.items()
        ], reverse=True, key=Mapping.route_weight)

        # ...then map clusters back into a list...
        self.envoy_config['clusters'] = [
            self.envoy_clusters[cluster_key] for cluster_key in sorted(self.envoy_clusters.keys())
        ]

        # ...and finally repeat for breakers and outliers, but copy them in the process so we
        # can mess with the originals.
        #
        # What's going on here is that circuit-breaker and outlier-detection configs aren't
        # included as independent objects in envoy.json, but we want to be able to discuss
        # them in diag. We also don't need to keep the _source and _referenced_by elements
        # in their real Envoy appearances.

        self.envoy_config['breakers'] = self.clean_and_copy(self.breakers)
        self.envoy_config['outliers'] = self.clean_and_copy(self.outliers)

    @staticmethod
    def tmod_certs_exist(tmod):
        """
        Returns the number of certs that are defined in the supplied tmod

        :param tmod: The TLS module configuration
        :return: number of certs in tmod
        :rtype: int
        """
        cert_count = 0
        if tmod.get('cert_chain_file') is not None:
            cert_count += 1
        if tmod.get('private_key_file') is not None:
            cert_count += 1
        if tmod.get('cacert_chain_file') is not None:
            cert_count += 1
        return cert_count

    def _get_intermediate_for(self, element_list, res_keys, value):
        if not isinstance(value, dict):
            return

        good = True

        if '_source' in value:
            good = False

            value_source = value.get("_source", None)
            value_referenced_by = value.get("_referenced_by", [])

            if ((value_source in res_keys) or
                (res_keys & set(value_referenced_by))):
                good = True

        if good:
            element_list.append(value)

    def get_intermediate_for(self, res_key):
        res_keys = []

        if res_key.startswith("grp-"):
            group_id = res_key[4:]

            for route in self.envoy_config['routes']:
                if route['_group_id'] == group_id:
                    res_keys.append(route['_source'])

                    for reference_key in route['_referenced_by']:
                        res_keys.append(reference_key)

            if not res_keys:
                return {
                    "error": "No group matches %s" % group_id
                }
        else:
            if res_key in self.location_map:
                # Exact match for a file in the source map: include all the objects
                # in the file.
                res_keys = self.location_map[res_key]
            elif res_key in self.sources:
                # Exact match for an object in a file: include only that object.
                res_keys.append(res_key)
            else:
                # No match at all. Weird.
                return {
                    "error": "No source matches %s" % res_key
                }

        res_keys = set(res_keys)

        # self.logger.debug("get_intermediate_for: res_keys %s" % res_keys)
        # self.logger.debug("get_intermediate_for: errors %s" % self.errors)

        sources = []

        for key in res_keys:
            source_dict = dict(self.sources[key])
            source_dict['errors'] = [
                {
                    'summary': error['error'].split('\n', 1)[0],
                    'text': error['error']
                }
                for error in self.errors.get(key, [])
            ]
            source_dict['res_key'] = key

            sources.append(source_dict)

        result = {
            "sources": sources
        }

        # self.logger.debug("get_intermediate_for: initial result %s" % result)

        for key in self.envoy_config.keys():
            result[key] = []

            value = self.envoy_config[key]

            if isinstance(value, list):
                for v2 in value:
                    self._get_intermediate_for(result[key], res_keys, v2)
            else:
                self._get_intermediate_for(result[key], res_keys, value)

        return result

    def generate_envoy_config(self, template=None, template_dir=None, **kwargs):
        # Finally! Render the template to JSON...
        envoy_json = self.to_json(template=template, template_dir=template_dir)

        # We used to use the JSON parser as a final sanity check here. That caused
        # Forge some issues, so it's turned off for now.

        # rc = RichStatus.fromError("impossible")

        # # ...and use the JSON parser as a final sanity check.
        # try:
        #     obj = json.loads(envoy_json)
        #     rc = RichStatus.OK(msg="Envoy configuration OK", envoy_config=obj)
        # except json.decoder.JSONDecodeError as e:
        #     rc = RichStatus.fromError("Invalid Envoy configuration: %s" % str(e),
        #                               raw=envoy_json, exception=e)

        # # Go ahead and report that we generated an Envoy config, if we can.
        # scout_result = Config.scout_report(action="config", result=True, generated=True, **kwargs)

        rc = RichStatus.OK(envoy_config=envoy_json) # , scout_result=scout_result

        # self.logger.debug("Scout reports %s" % json.dumps(rc.scout_result))

        return rc

    def set_config_ambassador(self, module, key, value, merge=False):
        if not merge:
            self.ambassador_module[key] = value
        else:
            self.ambassador_module[key].update(value)

        # XXX This is actually wrong sometimes. If, for example, you have an
        # ambassador module that defines the admin_port, sure, bringing in its
        # source makes sense. On the other hand, if you have a TLS module 
        # created by a secret, that source shouldn't really take over the
        # admin document. This will take enough unraveling that I'm going to
        # leave it for now, though.
        self.ambassador_module['_source'] = module['_source']

    def update_config_ambassador(self, module, key, value):
        self.set_config_ambassador(module, key, value, merge=True)

    def tls_config_helper(self, name, amod, tmod):
        tmp_config = SourcedDict(_from=amod)
        some_enabled = False

        for context_name in tmod.keys():
            if context_name.startswith('_'):
                continue

            context = tmod[context_name]

            # self.logger.debug("context %s -- %s" % (context_name, json.dumps(context)))

            if context.get('enabled', True):
                if context_name == 'server':
                    # Server-side TLS is enabled.
                    self.logger.debug("TLS termination enabled!")
                    some_enabled = True

                    # Switch to port 443 by default...
                    self.set_config_ambassador(amod, 'service_port', 443)

                    # ...and merge in the server-side defaults.
                    tmp_config.update(self.default_tls_config['server'])
                    tmp_config.update(tmod['server'])

                    # Check if secrets are supplied for TLS termination and/or TLS auth
                    secret = context.get('secret')
                    if secret is not None:
                        self.logger.debug("config.server.secret is {}".format(secret))
                        # If /{etc,ambassador}/certs/tls.crt does not exist, then load the secrets
                        if check_cert_file(TLSPaths.mount_tls_crt.value):
                            self.logger.debug("Secret already exists, taking no action for secret {}".format(secret))
                        elif check_cert_file(TLSPaths.tls_crt.value):
                            tmp_config['cert_chain_file'] = TLSPaths.tls_crt.value
                            tmp_config['private_key_file'] = TLSPaths.tls_key.value
                        else:
                            (server_cert, server_key, server_data) = read_cert_secret(kube_v1(), secret, self.namespace)
                            if server_cert and server_key:
                                self.logger.debug("saving contents of secret {} to {}".format(
                                    secret, TLSPaths.cert_dir.value))
                                save_cert(server_cert, server_key, TLSPaths.cert_dir.value)
                                tmp_config['cert_chain_file'] = TLSPaths.tls_crt.value
                                tmp_config['private_key_file'] = TLSPaths.tls_key.value

                elif context_name == 'client':
                    # Client-side TLS is enabled.
                    self.logger.debug("TLS client certs enabled!")
                    some_enabled = True

                    # Merge in the client-side defaults.
                    tmp_config.update(self.default_tls_config['client'])
                    tmp_config.update(tmod['client'])

                    secret = context.get('secret')
                    if secret is not None:
                        self.logger.debug("config.client.secret is {}".format(secret))
                        if check_cert_file(TLSPaths.client_mount_crt.value):
                            self.logger.debug("Secret already exists, taking no action for secret {}".format(secret))
                        elif check_cert_file(TLSPaths.client_tls_crt.value):
                            tmp_config['cacert_chain_file'] = TLSPaths.client_tls_crt.value
                        else:
                            (client_cert, _, _) = read_cert_secret(kube_v1(), secret, self.namespace)
                            if client_cert:
                                self.logger.debug("saving contents of secret {} to  {}".format(
                                    secret, TLSPaths.client_cert_dir.value))
                                save_cert(client_cert, None, TLSPaths.client_cert_dir.value)
                                tmp_config['cacert_chain_file'] = TLSPaths.client_tls_crt.value

                else:
                    # This is a wholly new thing.
                    self.tls_contexts[context_name] = SourcedDict(
                        _from=tmod,
                        **context
                    )

        if some_enabled:
            if 'enabled' in tmp_config:
                del(tmp_config['enabled'])

            # Save the TLS config...
            self.set_config_ambassador(amod, 'tls_config', tmp_config)

        self.logger.debug("TLS config: %s" % json.dumps(self.ambassador_module['tls_config'], indent=4))
        self.logger.debug("TLS contexts: %s" % json.dumps(self.tls_contexts, indent=4))

        return some_enabled

    def module_config_ambassador(self, name, amod, tmod):
        # Toplevel Ambassador configuration. First up, check out TLS.

        have_amod_tls = False

        if amod and ('tls' in amod):
            have_amod_tls = self.tls_config_helper(name, amod, amod['tls'])

        if not have_amod_tls and tmod:
            self.tls_config_helper(name, tmod, tmod)

        # After that, check for port definitions, probes, etc., and copy them in
        # as we find them.
        for key in [ 'service_port', 'admin_port', 'diag_port',
                     'liveness_probe', 'readiness_probe', 'auth_enabled',
                     'use_proxy_proto', 'use_remote_address', 'diagnostics', 'x_forwarded_proto_redirect' ]:
            if amod and (key in amod):
                # Yes. It overrides the default.
                self.set_config_ambassador(amod, key, amod[key])

    def module_config_ratelimit(self, ratelimit_config):
        cluster_hosts = None
        sources = []

        if ratelimit_config:
            for config in ratelimit_config.values():
                sources.append(config['_source'])
                cluster_hosts = config.get("service", None)

        if not cluster_hosts or not sources:
            return (None, None)

        host_rewrite = config.get("host_rewrite", None)

        cluster_name = "cluster_ext_ratelimit"
        filter_config = {
            "domain": "ambassador",
            "request_type": "both",
            "timeout_ms": 20
        }
        grpc_service = SourcedDict(
            name="rate_limit_service",
            cluster_name=cluster_name
        )

        first_source = sources.pop(0)

        filter = SourcedDict(
            _source=first_source,
            type="decoder",
            name="rate_limit",
            config=filter_config
        )

        if cluster_name not in self.envoy_clusters:
            # (svc, url, originate_tls, otls_name) = self.service_tls_check(cluster_hosts, None, host_rewrite)
            (_, url, _, _) = self.service_tls_check(cluster_hosts, None, host_rewrite)
            self.add_intermediate_cluster(first_source, cluster_name,
                                          'extratelimit', [url],
                                          type="strict_dns", lb_type="round_robin",
                                          grpc=True, host_rewrite=host_rewrite)

        for source in sources:
            filter._mark_referenced_by(source)
            self.envoy_clusters[cluster_name]._mark_referenced_by(source)

        return (filter, grpc_service)

    def module_config_tracing(self, tracing_config):
        cluster_hosts = None
        driver = None
        driver_config = None
        host_rewrite = None
        sources = []

        if tracing_config:
            for config in tracing_config.values():
                sources.append(config['_source'])
                cluster_hosts = config.get("service", None)
                driver = config.get("driver", None)
                driver_config = config.get("config", {})
                host_rewrite = config.get("host_rewrite", None)

        if not cluster_hosts or not sources:
            return

        cluster_name = "cluster_ext_tracing"

        first_source = sources.pop(0)

        if cluster_name not in self.envoy_clusters:
            (svc, url, originate_tls, otls_name) = self.service_tls_check(cluster_hosts, None, host_rewrite)
            self.add_intermediate_cluster(first_source, cluster_name,
                                          'exttracing', [url],
                                          type="strict_dns", lb_type="round_robin",
                                          host_rewrite=host_rewrite)

        driver_config['collector_cluster'] = cluster_name
        tracing = SourcedDict(
            _source=first_source,
            driver=driver,
            config=driver_config,
            cluster_name=cluster_name
        )
        self.envoy_config['tracing'] = tracing

    def auth_helper(self, sources, config, cluster_hosts, module):
        sources.append(module['_source'])

        for key in [ 'path_prefix', 'timeout_ms', 'cluster' ]:
            value = module.get(key, None)

            if value != None:
                previous = config.get(key, None)

                if previous and (previous != value):
                    errstr = (
                        "AuthService cannot support multiple %s values; using %s" %
                        (key, previous)
                    )

                    self.post_error(RichStatus.fromError(errstr), key=module['_source'])
                else:
                    config[key] = value

        headers = module.get('allowed_headers', None)

        if headers:
            allowed_headers = config.get('allowed_headers', [])

            for hdr in headers:
                if hdr not in allowed_headers:
                    allowed_headers.append(hdr)

            config['allowed_headers'] = allowed_headers

        auth_service = module.get("auth_service", None)
        # weight = module.get("weight", 100)
        weight = 100    # Can't support arbitrary weights right now.

        if auth_service:
            cluster_hosts[auth_service] = ( weight, module.get('tls', None) )

    def module_config_authentication(self, name, amod, auth_mod, auth_configs):
        filter_config = {
            "cluster": "cluster_ext_auth",
            "timeout_ms": 5000
        }

        cluster_hosts = {}
        sources = []

        if auth_mod:
            self.auth_helper(sources, filter_config, cluster_hosts, auth_mod)

        if auth_configs:
            # self.logger.debug("auth_configs: %s" % auth_configs)
            for config in auth_configs.values():
                self.auth_helper(sources, filter_config, cluster_hosts, config)

        if not sources:
            return None

        first_source = sources.pop(0)

        filter = SourcedDict(
            _source=first_source,
            _services=sorted(cluster_hosts.keys()),
            type="decoder",
            name="extauth",
            config=filter_config
        )

        cluster_name = filter_config['cluster']
        host_rewrite = filter_config.get('host_rewrite', None)

        if cluster_name not in self.envoy_clusters:
            if not cluster_hosts:
                cluster_hosts = { '127.0.0.1:5000': ( 100, None ) }

            urls = []
            protocols = {}

            for svc in sorted(cluster_hosts.keys()):
                _, tls_context = cluster_hosts[svc]

                (svc, url, originate_tls, otls_name) = self.service_tls_check(svc, tls_context, host_rewrite)

                if originate_tls:
                    protocols['https'] = True
                else:
                    protocols['http'] = True

                if otls_name:
                    filter_config['cluster'] = cluster_name + "_" + otls_name
                    cluster_name = filter_config['cluster']

                urls.append(url)

            if len(protocols.keys()) != 1:
                raise Exception("auth config cannot try to use both HTTP and HTTPS")

            self.add_intermediate_cluster(first_source, cluster_name,
                                          'extauth', urls,
                                          type="strict_dns", lb_type="round_robin",
                                          originate_tls=originate_tls, host_rewrite=host_rewrite)

        for source in sources:
            filter._mark_referenced_by(source)
            self.envoy_clusters[cluster_name]._mark_referenced_by(source)

        return filter

    ### DIAGNOSTICS
    def diagnostic_overview(self):
        # Build a set of source _files_ rather than source _objects_.
        source_files = {}

        for filename, res_keys in self.location_map.items():
            # self.logger.debug("overview -- filename %s, res_keys %d" %
            #                   (filename, len(res_keys)))

            # # Skip '--internal--' etc.
            # if filename.startswith('--'):
            #     continue

            source_dict = source_files.setdefault(
                filename,
                {
                    'filename': filename,
                    'objects': {},
                    'count': 0,
                    'plural': "objects",
                    'error_count': 0,
                    'error_plural': "errors"
                }
            )

            for res_key in res_keys:
                # self.logger.debug("overview --- res_key %s" % res_key)

                source = self.sources[res_key]

                if ('source' in source) and not ('source' in source_dict):
                    source_dict['source'] = source['source']

                raw_errors = self.errors.get(res_key, [])

                errors = []

                for error in raw_errors:
                    source_dict['error_count'] += 1

                    errors.append({
                        'summary': error['error'].split('\n', 1)[0],
                        'text': error['error']
                    })

                source_dict['error_plural'] = "error" if (source_dict['error_count'] == 1) else "errors"

                source_dict['count'] += 1
                source_dict['plural'] = "object" if (source_dict['count'] == 1) else "objects"

                object_dict = source_dict['objects']
                object_dict[res_key] = {
                    'key': res_key,
                    'kind': source['kind'],
                    'errors': errors
                }

        routes = []

        for route in self.envoy_config['routes']:
            if route['_source'] != "--diagnostics--":
                route['_group_id'] = Mapping.group_id(route.get('method', 'GET'),
                                                      route['prefix'] if 'prefix' in route else route['regex'],
                                                      route.get('headers', []))

                routes.append(route)

        configuration = { key: self.envoy_config[key] for key in self.envoy_config.keys()
                          if key != "routes" }

        # Is extauth active?
        extauth = None
        filters = configuration.get('filters', [])

        for filter in filters:
            if filter['name'] == 'extauth':
                extauth = filter

                extauth['_service_weight'] = 100.0 / len(extauth['_services'])

        overview = dict(sources=sorted(source_files.values(), key=lambda x: x['filename']),
                        routes=routes,
                        **configuration)

        if extauth:
            overview['extauth'] = extauth

        # self.logger.debug("overview result %s" % json.dumps(overview, indent=4, sort_keys=True))

        return overview

    def pretty(self, obj, out=sys.stdout):
        out.write(obj)
#        json.dump(obj, out, indent=4, separators=(',',':'), sort_keys=True)
#        out.write("\n")

    def to_json(self, template=None, template_dir=None):
        template_paths = [ self.config_dir_path, self.template_dir_path ]

        if template_dir:
            template_paths.insert(0, template_dir)

        if not template:
            env = Environment(loader=FileSystemLoader(template_paths))
            template = env.get_template("envoy.j2")

        return(template.render(**self.envoy_config))

    def dump(self):
        print("==== config")
        self.pretty(self.config)

        print("==== envoy_config")
        self.pretty(self.envoy_config)

if __name__ == '__main__':
    aconf = Config(sys.argv[1])
    print(json.dumps(aconf.diagnostic_overview(), indent=4, sort_keys=True))<|MERGE_RESOLUTION|>--- conflicted
+++ resolved
@@ -455,24 +455,19 @@
         # indeed show a human the YAML that defined this module.
         module_resource = Resource.from_resource(resource, attrs=resource.attrs['config'])
 
-<<<<<<< HEAD
         self.safe_store("modules", module_resource)
-=======
+
+    def handle_ratelimitservice(self, resource: Resource) -> None:
+        """
+        Handles a RateLimitService resource.
+        """
+
+        self.safe_store("ratelimit_configs", resource)
+
     def handle_tracingservice(self, source_key, obj, obj_name, obj_kind, obj_version):
         return self.safe_store(source_key, "tracing_configs", obj_name, obj_kind,
                                SourcedDict(_source=source_key, **obj))
-
-    def handle_authservice(self, source_key, obj, obj_name, obj_kind, obj_version):
-        return self.safe_store(source_key, "auth_configs", obj_name, obj_kind,
-                               SourcedDict(_source=source_key, **obj))
->>>>>>> be7b2483
-
-    def handle_ratelimitservice(self, resource: Resource) -> None:
-        """
-        Handles a RateLimitService resource.
-        """
-
-        self.safe_store("ratelimit_configs", resource)
+                           
 
     def handle_authservice(self, resource: Resource) -> None:
         """
