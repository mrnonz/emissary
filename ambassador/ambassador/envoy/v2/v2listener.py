# Copyright 2018 Datawire. All rights reserved.
#
# Licensed under the Apache License, Version 2.0 (the "License");
# you may not use this file except in compliance with the License.
# You may obtain a copy of the License at
#
#     http://www.apache.org/licenses/LICENSE-2.0
#
# Unless required by applicable law or agreed to in writing, software
# distributed under the License is distributed on an "AS IS" BASIS,
# WITHOUT WARRANTIES OR CONDITIONS OF ANY KIND, either express or implied.
# See the License for the specific language governing permissions and
# limitations under the License

from typing import List, Optional, TYPE_CHECKING
from typing import cast as typecast

from multi import multi
from ...ir.irlistener import IRListener
from ...ir.irfilter import IRFilter

from .v2tls import V2TLSContext
from .v2route import V2Route

if TYPE_CHECKING:
    from . import V2Config


ExtAuthRequestHeaders = {
    'Authorization': True,
    'Cookie': True,
    'Forwarded': True,
    'From': True,
    'Host': True,
    'Proxy-Authenticate': True,
    'Proxy-Authorization': True,
    'Set-Cookie': True,
    'User-Agent': True,
    'X-Forwarded-For': True,
    'X-Forwarded-Host': True,
    'X-Forwarded-Proto'
    'X-Gateway-Proto': True,
    'WWW-Authenticate': True,
}

@multi
def v2filter(irfilter):
    return irfilter.kind

@v2filter.when("IRAuth")
def v2filter(auth):
    request_headers = dict(ExtAuthRequestHeaders)

    for hdr in auth.allowed_headers:
        request_headers[hdr] = True

    return {
        'name': 'envoy.ext_authz',
        'config': {
            'http_service': {
                'server_uri': {
                    'uri': 'http://%s' % auth.auth_service,
                    'cluster': auth.cluster.name,
                    'timeout': '3s',
                },
                'path_prefix': auth.path_prefix,
                'allowed_authorization_headers': auth.allowed_headers,
                'allowed_request_headers': sorted(request_headers.keys())
                # 'authorization_headers_to_add': []
            }
        }
    }

@v2filter.when("ir.cors")
def v2filter(cors):
    return { 'name': 'envoy.cors' }

@v2filter.when("ir.router")
def v2filter(router):
    od = { 'name': 'envoy.router' }

    if router.ir.tracing:
        od['config'] = { 'start_child_span': True }

    return od


class V2Listener(dict):
    def __init__(self, config: 'V2Config', listener: IRListener) -> None:
        super().__init__()

        # TODO: rate limit
        # if "rate_limits" in group:
        #     route["rate_limits"] = group.rate_limits

        # Default some things to the way they should be for the redirect listener
        name = "redirect_listener"
        envoy_ctx: Optional[dict] = None
        access_log: Optional[List[dict]] = None
        require_tls: Optional[str] = 'ALL'
        use_proxy_proto: Optional[bool] = None
        filters: List[dict] = [ { 'name': 'envoy.router' } ]
        routes: List[V2Route] = typecast(List[V2Route], [ {
            'match': {
                'prefix': '/',
            },
            'redirect': {
                'https_redirect': True,
                'path_redirect': '/'
            }
        } ])

        # OK. If this is _not_ the redirect listener, override everything.
        if not listener.redirect_listener:
            # Use the actual listener name
            name = listener.name

            # Use a sane access log spec
            access_log = [ {
                'name': 'envoy.file_access_log',
                'config': {
                    'path': '/dev/fd/1',
                    'format': 'ACCESS [%START_TIME%] \"%REQ(:METHOD)% %REQ(X-ENVOY-ORIGINAL-PATH?:PATH)% %PROTOCOL%\" %RESPONSE_CODE% %RESPONSE_FLAGS% %BYTES_RECEIVED% %BYTES_SENT% %DURATION% %RESP(X-ENVOY-UPSTREAM-SERVICE-TIME)% \"%REQ(X-FORWARDED-FOR)%\" \"%REQ(USER-AGENT)%\" \"%REQ(X-REQUEST-ID)%\" \"%REQ(:AUTHORITY)%\" \"%UPSTREAM_HOST%\"\n'
                }
            } ]

            # Assemble TLS contexts
            #
            # XXX Wait what? A V2TLSContext can hold only a single context, as far as I can tell...
            envoy_ctx = V2TLSContext()
            for name, ctx in config.ir.tls_contexts.items():
                config.ir.logger.info("envoy_ctx adding %s" % ctx.as_json())
                envoy_ctx.add_context(ctx)

            config.ir.logger.info("envoy_ctx final %s" % envoy_ctx)

            # Assemble filters
            filters = []
            for f in config.ir.filters:
                v2f = v2filter(f)
                if v2f:
                    filters.append(v2f)

            # Grab routes from the config.
            routes = config.routes

            # Don't require TLS.
            require_tls = None

            # Use the actual get_proxy_proto setting
            use_proxy_proto = listener.get('use_proxy_proto')

        # Finally, update the world.
        vhost = {
            'name': 'backend',
            'domains': [ '*' ],
            'routes': routes
        }

        if require_tls:
            vhost['require_tls'] = require_tls

        hcm_config = {
<<<<<<< HEAD
                'name': 'envoy.http_connection_manager',
                'config': {
                    'stat_prefix': 'ingress_http',
                    'access_log': access_log,
                    'http_filters': filters,
                    'route_config': {
                        'virtual_hosts': [ vhost ]
                    }
                }
            }

        for group in config.ir.ordered_groups():
            if group.get('use_websocket'):
                hcm_config['config'].update(
                    {
                        'upgrade_configs': [
                            {
                                'upgrade_type': 'websocket',
                            },
                        ]
                    },
                )
                break

        print("hcm_config is ", hcm_config)

        chain = {
            'filters': [hcm_config]
=======
            'stat_prefix': 'ingress_http',
            'access_log': access_log,
            'http_filters': filters,
            'route_config': {
                'virtual_hosts': [ vhost ]
            }
        }

        if config.ir.tracing:
            hcm_config["generate_request_id"] = True
            hcm_config["tracing"] = {
                "operation_name": "egress",
            }

            req_hdrs = config.ir.tracing.get('tag_headers', [])

            if req_hdrs:
                hcm_config["tracing"]["request_headers_for_tags"] = req_hdrs

        chain = {
            'filters': [ {
                'name': 'envoy.http_connection_manager',
                'config': hcm_config
            } ]
>>>>>>> 79b8af83
        }

        if envoy_ctx:   # envoy_ctx has to exist _and_ not be empty to be truthy
            chain['tls_context'] = dict(envoy_ctx)

        if use_proxy_proto is not None:
            chain['use_proxy_proto'] = use_proxy_proto

        self.update({
            'name': name,
            'address': {
                'socket_address': {
                    'address': '0.0.0.0',
                    'port_value': listener.service_port,
                    'protocol': 'TCP'
                }
            },
            'filter_chains': [ chain ]
        })

    @classmethod
    def generate(cls, config: 'V2Config') -> None:
        config.listeners = []

        for irlistener in config.ir.listeners:
            listener = config.save_element('listener', irlistener, V2Listener(config, irlistener))
            config.listeners.append(listener)<|MERGE_RESOLUTION|>--- conflicted
+++ resolved
@@ -161,7 +161,6 @@
             vhost['require_tls'] = require_tls
 
         hcm_config = {
-<<<<<<< HEAD
                 'name': 'envoy.http_connection_manager',
                 'config': {
                     'stat_prefix': 'ingress_http',
@@ -186,36 +185,21 @@
                 )
                 break
 
-        print("hcm_config is ", hcm_config)
+        hcm_config_conf = hcm_config["config"]
+
+        if config.ir.tracing:
+            hcm_config_conf["generate_request_id"] = True
+            hcm_config_conf["tracing"] = {
+                "operation_name": "egress",
+            }
+
+            req_hdrs = config.ir.tracing.get('tag_headers', [])
+
+            if req_hdrs:
+                hcm_config_conf["tracing"]["request_headers_for_tags"] = req_hdrs
 
         chain = {
             'filters': [hcm_config]
-=======
-            'stat_prefix': 'ingress_http',
-            'access_log': access_log,
-            'http_filters': filters,
-            'route_config': {
-                'virtual_hosts': [ vhost ]
-            }
-        }
-
-        if config.ir.tracing:
-            hcm_config["generate_request_id"] = True
-            hcm_config["tracing"] = {
-                "operation_name": "egress",
-            }
-
-            req_hdrs = config.ir.tracing.get('tag_headers', [])
-
-            if req_hdrs:
-                hcm_config["tracing"]["request_headers_for_tags"] = req_hdrs
-
-        chain = {
-            'filters': [ {
-                'name': 'envoy.http_connection_manager',
-                'config': hcm_config
-            } ]
->>>>>>> 79b8af83
         }
 
         if envoy_ctx:   # envoy_ctx has to exist _and_ not be empty to be truthy
