import sys

import collections
import json
import jsonschema
import logging
import os
import re
import yaml

from jinja2 import Environment, FileSystemLoader
from utils import RichStatus

class SourcedDict (dict):
    def __init__(self, _source="--internal--", _from=None, **kwargs):
        super().__init__(self, **kwargs)

        if _from and ('_source' in _from):
            self['_source'] = _from['_source']
        else:
            self['_source'] = _source

    def _mark_referenced_by(self, source):
        if source not in self['_referenced_by']:
            self['_referenced_by'].append(source)

class AmbassadorConfig (object):
    def __init__(self, config_dir_path, schema_dir_path="schemas", template_dir_path="templates"):
        self.config_dir_path = config_dir_path
        self.schema_dir_path = schema_dir_path
        self.template_dir_path = template_dir_path

        self.logger = logging.getLogger("ambassador.config")

        self.schemas = {}
        self.config = {}
        self.envoy_config = {}
        self.envoy_clusters = {}

        self.sources = {
            "--internal--": {
                "kind": "Internal",
                "version": "v0",
                "name": "Ambassador Internals",
                "filename": "--internal--",
                "index": 0,
                "description": "The '--internal--' source marks objects created by Ambassador's internal logic."
            },
            "--diagnostics--": {
                "kind": "diagnostics",
                "version": "v0",
                "name": "Ambassador Diagnostics",
                "filename": "--diagnostics--",
                "index": 0,
                "description": "The '--diagnostics--' source marks objects created by Ambassador to assist with diagnostic output."
            }            
        }

        self.source_map = {
            '--internal--': { '--internal--': True }
        }

        self.default_liveness_probe = {
            "enabled": True,
            "prefix": "/ambassador/v0/check_alive",
            "rewrite": "/ambassador/v0/check_alive",
            # "service" gets added later
        }

        self.default_readiness_probe = {
            "enabled": True,
            "prefix": "/ambassador/v0/check_ready",
            "rewrite": "/ambassador/v0/check_ready",
            # "service" gets added later
        }

        self.default_diagnostics = {
            "enabled": True,
            "prefix": "/ambassador/v0/",
            "rewrite": "/ambassador/v0/",
            # "service" gets added later
        }

        self.default_tls_config = {
            "server": {
                "cert_chain_file": "/etc/certs/tls.crt",
                "private_key_file": "/etc/certs/tls.key"
            },
            "client": {
                "cacert_chain_file": "/etc/cacert/fullchain.pem"
            }
        }

        self.tls_config = None

        self.errors = {}
        self.fatal_errors = 0
        self.object_errors = 0

        if not os.path.isdir(self.config_dir_path):
            raise Exception("ERROR ERROR ERROR configuration directory %s does not exist; exiting" % self.config_dir_path)

        for dirpath, dirnames, filenames in os.walk(self.config_dir_path, topdown=True):
            # Modify dirnames in-place (dirs[:]) to remove any weird directories
            # whose names start with '.' -- why? because my GKE cluster mounts my
            # ConfigMap with a self-referential directory named 
            # /etc/ambassador-config/..9989_25_09_15_43_06.922818753, and if we don't
            # ignore that, we end up trying to read the same config files twice, which
            # triggers the collision checks. Sigh.

            dirnames[:] = [ d for d in dirnames if not d.startswith('.') ]

            # self.logger.debug("WALK %s: dirs %s, files %s" % (dirpath, dirnames, filenames))

            for filename in [ x for x in filenames if x.endswith(".yaml") ]:
                self.filename = filename

                filepath = os.path.join(dirpath, filename)

                try:
                    # XXX This is a bit of a hack -- yaml.safe_load_all returns a
                    # generator, and if we don't use list() here, any exception
                    # dealing with the actual object gets deferred 
                    objects = list(yaml.safe_load_all(open(filepath, "r")))
                except Exception as e:
                    self.logger.error("%s: could not parse YAML: %s" % (filepath, e))
                    self.fatal_errors += 1
                    continue

                self.ocount = 0
                for obj in objects:
                    self.ocount += 1

                    rc = self.process_object(obj)

                    if not rc:
                        # Object error. Not good but we'll allow the system to start.
                        self.post_error(rc)

        if self.fatal_errors:
            # Kaboom.
            raise Exception("ERROR ERROR ERROR Unparseable configuration; exiting")

        if self.errors:
            self.logger.error("ERROR ERROR ERROR Starting with configuration errors")

        self.generate_intermediate_config()

    def current_source_key(self):
        return("%s.%d" % (self.filename, self.ocount))

    def post_error(self, rc):
        source_map = self.source_map.setdefault(self.filename, {})
        source_map[self.current_source_key()] = True

        errors = self.errors.setdefault(self.current_source_key(), [])
        errors.append(rc.toDict())
        self.logger.error("%s: %s" % (self.current_source_key(), rc))

    def process_object(self, obj):
        obj_version = obj['apiVersion']
        obj_kind = obj['kind']
        obj_name = obj['name']

        # ...save the source info...
        source_key = "%s.%d" % (self.filename, self.ocount)
        self.sources[source_key] = {
            'kind': obj_kind,
            'version': obj_version,
            'name': obj_name,
            'filename': self.filename,
            'index': self.ocount,
            'yaml': yaml.safe_dump(obj, default_flow_style=False)
        }

        source_map = self.source_map.setdefault(self.filename, {})
        source_map[source_key] = True

        # OK. What is this thing?
        rc = self.validate_object(obj)

        if not rc:
            # Well that's no good.
            return rc

        # OK, so far so good. Grab the handler for this object type.
        handler_name = "handle_%s" % obj_kind.lower()
        handler = getattr(self, handler_name, None)

        if not handler:
            handler = self.save_object
            self.logger.warning("%s[%d]: no handler for %s, just saving" %
                                (self.filename, self.ocount, obj_kind))
        else:
            self.logger.debug("%s[%d]: handling %s..." %
                              (self.filename, self.ocount, obj_kind))

        try:
            handler(source_key, obj, obj_name, obj_kind, obj_version)
        except Exception as e:
            # Bzzzt.
            return RichStatus.fromError("could not process %s object: %s" % (obj_kind, e))

        # OK, all's well.
        return RichStatus.OK(msg="%s object processed successfully" % obj_kind)

    def validate_object(self, obj):
        # Each object must be a dict, and must include "apiVersion"
        # and "type" at toplevel.

        if not isinstance(obj, collections.Mapping):
            return RichStatus.fromError("not a dictionary")

        if not (("apiVersion" in obj) and ("kind" in obj) and ("name" in obj)):
            return RichStatus.fromError("must have apiVersion, kind, and name")

        obj_version = obj['apiVersion']
        obj_kind = obj['kind']
        obj_name = obj['name']

        if obj_version.startswith("ambassador/"):
            obj_version = obj_version.split('/')[1]
        else:
            return RichStatus.fromError("apiVersion %s unsupported" % obj_version)

        schema_key = "%s-%s" % (obj_version, obj_kind)

        schema = self.schemas.get(schema_key, None)

        if not schema:
            schema_path = os.path.join(self.schema_dir_path, obj_version,
                                       "%s.schema" % obj_kind)

            try:
                schema = json.load(open(schema_path, "r"))
            except OSError:
                self.logger.debug("no schema at %s, skipping" % schema_path)
            except json.decoder.JSONDecodeError as e:
                self.logger.warning("corrupt schema at %s, skipping (%s)" %
                                    (schema_path, e))

        if schema:
            self.schemas[schema_key] = schema
            try:
                jsonschema.validate(obj, schema)
            except jsonschema.exceptions.ValidationError as e:
                return RichStatus.fromError("not a valid %s: %s" % (obj_kind, e))

        return RichStatus.OK(msg="valid %s" % obj_kind,
                             details=(obj_kind, obj_version, obj_name))

    def safe_store(self, source_key, storage_name, obj_name, obj_kind, value, allow_log=True):
        storage = self.config.setdefault(storage_name, {})

        if obj_name in storage:
            # Oooops.
            raise Exception("%s[%d] defines %s %s, which is already present" % 
                            (self.filename, self.ocount, obj_kind, obj_name))

        if allow_log:
            self.logger.debug("%s[%d]: saving %s %s" %
                          (self.filename, self.ocount, obj_kind, obj_name))

        storage[obj_name] = SourcedDict(_source=source_key, **value)
        return storage[obj_name]

    def save_object(self, source_key, obj, obj_name, obj_kind, obj_version):
        return self.safe_store(source_key, obj_kind, obj_name, obj_kind, obj)

    def handle_module(self, source_key, obj, obj_name, obj_kind, obj_version):
        return self.safe_store(source_key, "modules", obj_name, obj_kind, obj['config'])

    def handle_mapping(self, source_key, obj, obj_name, obj_kind, obj_version):
        method = obj.get("method", "GET")
        mapping_key = "%s:%s->%s" % (method, obj['prefix'], obj['service'])

        if not self.safe_store(source_key, "mapping_prefixes", mapping_key, obj_kind, obj):
            return False

        return self.safe_store(source_key, "mappings", obj_name, obj_kind, obj)

    def diag_port(self):
        modules = self.config.get("modules", {})
        amod = modules.get("ambassador", {})

        return amod.get("diag_port", 8877)

    def diag_service(self):
        return "127.0.0.1:%d" % self.diag_port()

    def add_intermediate_cluster(self, _source, name, urls, 
                                 type="strict_dns", lb_type="round_robin",
                                 cb_name=None, od_name=None):
        if name not in self.envoy_clusters:
            cluster = SourcedDict(
                _source=_source,
                _referenced_by=[ _source ],
                name=name,
                type=type,
                lb_type=lb_type,
                urls=urls
            )

            if cb_name and (cb_name in self.breakers):
                cluster['circuit_breakers'] = self.breakers[cb_name]
                self.breakers[cb_name]._mark_referenced_by(_source)

            if od_name and (od_name in self.outliers):
                cluster['outlier_detection'] = self.outliers[od_name]
                self.outliers[od_name]._mark_referenced_by(_source)

            self.envoy_clusters[name] = cluster
        else:
            self.envoy_clusters[name]._mark_referenced_by(_source)

    def add_intermediate_route(self, _source, mapping, cluster_name):
<<<<<<< HEAD
        routes = self.envoy_config['routes']
        group = None
        for r in routes:
            if r['prefix'] == mapping['prefix'] and r.get('method') == mapping.get('method'):
                group = r
                break

        if group is None:
            route = SourcedDict(
                _source=_source,
                prefix=mapping['prefix'],
                prefix_rewrite=mapping.get('rewrite', '/'),
                clusters=[{"name": cluster_name,
                           "weight": mapping.get("weight", None)}]
            )
=======
        route = SourcedDict(
            _source=_source,
            prefix=mapping['prefix'],
            prefix_rewrite=mapping.get('rewrite', '/'),
            envoy_override=mapping.get('envoy_override', {}),
            cluster=cluster_name
        )
>>>>>>> f4cbc8d9

            if 'method' in mapping:
                route['method'] = mapping['method']
                route['method_regex'] = route.get('method_regex', False)

            if 'timeout_ms' in mapping:
                route['timeout_ms'] = mapping['timeout_ms']

<<<<<<< HEAD
            routes.append(route)
        else:
            group["clusters"].append({"name": cluster_name,
                                      "weight": mapping.get("weight", None)})
=======
        if 'host_rewrite' in mapping:
            route['host_rewrite'] = mapping['host_rewrite']

        self.envoy_config['routes'].append(route)
>>>>>>> f4cbc8d9

    def generate_intermediate_config(self):
        # First things first. Define the default "Ambassador" module...

        self.ambassador_module = SourcedDict(
            service_port = 80,
            admin_port = 8001,
            diag_port = 8877,
            liveness_probe = { "enabled": True },
            readiness_probe = { "enabled": True },
            diagnostics = { "enabled": True },
            tls_config = None
        )

        # ...pull our defined modules from our config...
        modules = self.config.get('modules', {})

        # ...and then use process whatever the user has to say in the "ambassador" module.
        if 'ambassador' in modules:
            self.module_config_ambassador("ambassador", modules['ambassador'])        

        # Next up: let's define initial clusters, routes, and filters.
        #
        # Our initial set of clusters just contains the one for our Courier container.
        # We start with the empty set and use add_intermediate_cluster() to make sure 
        # that all the source-tracking stuff works out.
        #
        # Note that we use a map for clusters, not a list -- the reason is that
        # multiple mappings can use the same service, and we don't want multiple
        # clusters.
        self.envoy_clusters = {}
        # self.add_intermediate_cluster('--diagnostics--',
        #                               'cluster_diagnostics', 
        #                               [ "tcp://%s" % self.diag_service() ],
        #                               type="logical_dns", lb_type="random")

        # Our initial set of routes is empty...
        self.envoy_config['routes'] = []

        # ...and our initial set of filters is just the 'router' filter.
        #
        # !!!! WARNING WARNING WARNING !!!! Filters are actually ORDER-DEPENDENT.
        # We're kind of punting on that so far since we'll only ever add one filter
        # right now.
        self.envoy_config['filters'] = [
            SourcedDict(type="decoder", name="router", config={})
        ]

        # For mappings, start with empty sets for everything.
        mappings = self.config.get("mappings", {})

        self.breakers = self.config.get("CircuitBreaker", {})

        for key, breaker in self.breakers.items():
            breaker['_referenced_by'] = []

        self.outliers = self.config.get("OutlierDetection", {})

        for key, outlier in self.outliers.items():
            outlier['_referenced_by'] = []

        # OK. Given those initial sets, let's look over our global modules.
        for module_name in modules.keys():
            if module_name == 'ambassador':
                continue

            handler_name = "module_config_%s" % module_name
            handler = getattr(self, handler_name, None)

            if not handler:
                self.logger.error("module %s: no configuration generator, skipping" % module_name)
                continue

            handler(module_name, modules[module_name])

        # # Once modules are handled, we can set up our listeners...
        self.envoy_config['listeners'] = SourcedDict(
            _from=self.ambassador_module,
            service_port=self.ambassador_module["service_port"],
            admin_port=self.ambassador_module["admin_port"]
        )

        self.default_liveness_probe['service'] = self.diag_service()
        self.default_readiness_probe['service'] = self.diag_service()
        self.default_diagnostics['service'] = self.diag_service()

        # ...TLS config, if necessary...
        if self.ambassador_module['tls_config']:
            self.logger.debug("USING TLS")
            self.envoy_config['tls'] = self.ambassador_module['tls_config']

        # ...and probes, if configured.
        for name, cur, dflt in [ 
            ("liveness", self.ambassador_module['liveness_probe'], 
                         self.default_liveness_probe), 
            ("readiness", self.ambassador_module['readiness_probe'], 
                         self.default_readiness_probe),
            ("diagnostics", self.ambassador_module['diagnostics'],
                         self.default_diagnostics)
        ]:

            if cur and cur.get("enabled", False):
                prefix = cur.get("prefix", dflt['prefix'])
                rewrite = cur.get("rewrite", dflt['rewrite'])
                service = cur.get("service", dflt['service'])

                # Push a fake mapping to handle this.
                name = "internal_%s_probe_mapping" % name

                mappings[name] = SourcedDict(
                    _from=self.ambassador_module,
                    name=name,
                    prefix=prefix,
                    rewrite=rewrite,
                    service=service
                )

                self.logger.debug("PROBE %s: %s -> %s%s" % (name, prefix, service, rewrite))

        # OK! We have all the mappings we need. Process them (don't worry about sorting
        # yet, we'll do that on routes).

        for mapping_name in mappings.keys():
            mapping = mappings[mapping_name]

            # OK. We need a cluster for this service. Derive it from the 
            # service name, plus things like circuit breaker and outlier 
            # detection settings.
            svc = mapping['service']

            cluster_name_fields =[ svc ]

            cb_name = mapping.get('circuit_breaker', None)

            if cb_name:
                if cb_name in self.breakers:
                    cluster_name_fields.append("cb_%s" % cb_name)
                else:
                    self.logger.error("CircuitBreaker %s is not defined (mapping %s)" %
                                  (cb_name, mapping_name))

            od_name = mapping.get('outlier_detection', None)

            if od_name:
                if od_name in self.outliers:
                    cluster_name_fields.append("od_%s" % od_name)
                else:
                    self.logger.error("OutlierDetection %s is not defined (mapping %s)" %
                                  (od_name, mapping_name))

            cluster_name = 'cluster_%s' % "_".join(cluster_name_fields)
            cluster_name = re.sub(r'[^0-9A-Za-z_]', '_', cluster_name)

            self.logger.debug("%s: svc %s -> cluster %s" % (mapping_name, svc, cluster_name))

            url = 'tcp://%s' % svc

            if ':' not in svc:
                url += ':80'

            self.add_intermediate_cluster(mapping['_source'], cluster_name, [ url ],
                                          cb_name=cb_name, od_name=od_name)

            self.add_intermediate_route(mapping['_source'], mapping, cluster_name)

            # # Also add a diag route.

            # source = mapping['_source']

            # method = mapping.get("method", "GET")
            # dmethod = method.lower()

            # prefix = mapping['prefix']
            # dprefix = prefix[1:] if prefix.startswith('/') else prefix

            # diag_prefix = '/ambassador/v0/diag/%s/%s' % (dmethod, dprefix)
            # diag_rewrite = '/ambassador/v0/diag/%s?method=%s&resource=%s' % (source, method, prefix)

            # self.add_intermediate_route(
            #     '--diagnostics--',
            #     {
            #         'prefix': diag_prefix,
            #         'rewrite': diag_rewrite,
            #         'service': 'cluster_diagnostics'
            #     },
            #     'cluster_diagnostics'
            # )

        # # Also push a fallback diag route, so that one can easily ask for diagnostics 
        # # by source file.

        # self.add_intermediate_route(
        #     '--diagnostics--',
        #     {
        #         'prefix': "/ambassador/v0/diag/",
        #         'rewrite': "/ambassador/v0/diag/",
        #         'service': 'cluster_diagnostics'
        #     },
        #     'cluster_diagnostics'
        # )

        # We need to default any unspecified weights and renormalize to 100
        for r in self.envoy_config['routes']:
            clusters = r["clusters"]
            total = 0.0
            unspecified = 0
            for c in clusters:
                if c["weight"] is None:
                    unspecified += 1
                else:
                    total += c["weight"]
            if unspecified:
                for c in clusters:
                    if c["weight"] is None:
                        c["weight"] = (100.0 - total)/unspecified
            elif total != 100.0:
                for c in clusters:
                    c["weight"] *= 100.0/total

        # OK. When all is said and done, sort the list of routes by descending 
        # legnth of prefix, then prefix itself, then method...
        self.envoy_config['routes'].sort(reverse=True,
                                         key=lambda x: (len(x['prefix']), 
                                                        x['prefix'],
                                                        x.get('method', 'GET')))

        # ...map clusters back into a list...
        self.envoy_config['clusters'] = [
            self.envoy_clusters[name] for name in sorted(self.envoy_clusters.keys())
        ]

        # ...and then repeat for breakers and outliers, but copy them in the process so we
        # can mess with the originals.
        #
        # What's going on here is that circuit-breaker and outlier-detection configs aren't
        # included as independent objects in envoy.json, but we want to be able to discuss 
        # them in diag. We also don't need to keep the _source and _referenced_by elements
        # in their real Envoy appearances.

        self.envoy_config['breakers'] = self.clean_and_copy(self.breakers)
        self.envoy_config['outliers'] = self.clean_and_copy(self.outliers)

    def clean_and_copy(self, d):
        out = []

        for key in sorted(d.keys()):
            original = d[key]
            copy = dict(**original)

            if '_source' in original:
                del(original['_source'])

            if '_referenced_by' in original:
                del(original['_referenced_by'])

            out.append(copy)

        return out

    def _get_intermediate_for(self, element_list, source_keys, value):
        if not isinstance(value, dict):
            return

        good = True

        if '_source' in value:
            good = False

            value_source = value.get("_source", None)
            value_referenced_by = value.get("_referenced_by", [])

            if ((value_source in source_keys) or
                (source_keys & set(value_referenced_by))):
                good = True

        if good:
            element_list.append(value)

    def get_intermediate_for(self, source_key):
        source_keys = []

        if source_key in self.source_map:
            # Exact match for a file in the source map: include all the objects
            # in the file.
            source_keys = self.source_map[source_key]
        elif source_key in self.sources:
            # Exact match for an object in a file: include only that object.
            source_keys.append(source_key)
        else: 
            # No match at all. Weird.
            return {
                "error": "No source matches %s" % source_key
            }

        source_keys = set(source_keys)

        sources = []

        for key in source_keys:
            source_dict = dict(self.sources[key])
            source_dict['errors'] = [
                {
                    'summary': error['error'].split('\n', 1)[0],
                    'text': error['error']
                }
                for error in self.errors.get(key, [])
            ]

            sources.append(source_dict)

        result = {
            "sources": sources
        }

        for key in self.envoy_config.keys():
            result[key] = []

            value = self.envoy_config[key]

            # print("-key %s" % key)
            # print("-value %s" % json.dumps(value, indent=4, sort_keys=True))

            if isinstance(value, list):
                for v2 in value:
                    self._get_intermediate_for(result[key], source_keys, v2)
            else:
                self._get_intermediate_for(result[key], source_keys, value)

        return result

    def generate_envoy_config(self, template=None, template_dir=None):
        # Finally! Render the template to JSON...
        envoy_json = self.to_json(template=template, template_dir=template_dir)
        return RichStatus.OK(msg="Envoy configuration OK", envoy_config=envoy_json)
#        rc = RichStatus.fromError("impossible")

        # ...and use the JSON parser as a final sanity check.
#        try:
#            obj = json.loads(envoy_json)
#            rc = RichStatus.OK(msg="Envoy configuration OK", envoy_config=obj)
#        except json.decoder.JSONDecodeError as e:
#            rc = RichStatus.fromError("Invalid Envoy configuration: %s" % str(e),
#                                      raw=envoy_json, exception=e)

        return rc

    def set_config_ambassador(self, module, key, value, merge=False):
        if not merge:
            self.ambassador_module[key] = value
        else:
            self.ambassador_module[key].update(value)

        self.ambassador_module['_source'] = module['_source']

    def update_config_ambassador(self, module, key, value):
        self.set_config_ambassador(module, key, value, merge=True)

    def module_config_ambassador(self, name, module):
        # Toplevel Ambassador configuration. First up: is TLS configured?

        if 'tls' in module:
            tmod = module['tls']
            tmp_config = SourcedDict(_from=module)
            some_enabled = False

            if ('server' in tmod) and tmod['server'].get('enabled', True):
                # Server-side TLS is enabled. 
                self.logger.debug("TLS termination enabled!")
                some_enabled = True

                # Yes. Switch to port 443 by default...
                self.set_config_ambassador(module, 'service_port', 443)

                # ...and merge in the server-side defaults.
                tmp_config.update(self.default_tls_config['server'])
                tmp_config.update(tmod['server'])

            if ('client' in tmod) and tmod['client'].get('enabled', True):
                # Client-side TLS is enabled. 
                self.logger.debug("TLS client certs enabled!")
                some_enabled = True

                # Merge in the client-side defaults.
                tmp_config.update(self.default_tls_config['client'])
                tmp_config.update(tmod['client'])

            if some_enabled:
                if 'enabled' in tmp_config:
                    del(tmp_config['enabled'])

                # Save the TLS config...
                self.set_config_ambassador(module, 'tls_config', tmp_config)

            self.logger.debug("TLS config: %s" % json.dumps(self.ambassador_module['tls_config'], indent=4))

        # After that, check for port definitions and probes, and copy them in as we find them.
        for key in [ 'service_port', 'admin_port', 'diag_port',
                     'liveness_probe', 'readiness_probe' ]:
            if key in module:
                # Yes. It overrides the default.
                self.set_config_ambassador(module, key, module[key])

    def module_config_authentication(self, name, module):
        filter = SourcedDict(
            _from=module,
            type="decoder",
            name="extauth",
            config={
                "cluster": "cluster_ext_auth",
                "timeout_ms": 5000
            }
        )

        path_prefix = module.get("path_prefix", None)

        if path_prefix:
            filter['config']['path_prefix'] = path_prefix

        allowed_headers = module.get("allowed_headers", None)

        if allowed_headers:
            filter['config']['allowed_headers'] = allowed_headers

        self.envoy_config['filters'].insert(0, filter)

        if 'ext_auth_cluster' not in self.envoy_clusters:
            svc = module.get('auth_service', '127.0.0.1:5000')

            if ':' not in svc:
                svc = "%s:80" % svc

            self.add_intermediate_cluster(module['_source'],
                                          'cluster_ext_auth', [ "tcp://%s" % svc ],
                                          type="logical_dns", lb_type="random")

    ### DIAGNOSTICS
    def diagnostic_overview(self):
        # Build a set of source _files_ rather than source _objects_.
        source_files = {}
    
        for filename, source_keys in self.source_map.items():
            self.logger.debug("overview -- filename %s, source_keys %d" %
                              (filename, len(source_keys)))

            # Skip '--internal--' etc.
            if filename.startswith('--'):
                continue

            source_dict = source_files.setdefault(
                filename,
                {
                    'filename': filename,
                    'objects': {},
                    'count': 0,
                    'plural': "objects",
                    'error_count': 0,
                    'error_plural': "errors"
                }
            )

            for source_key in source_keys:
                self.logger.debug("overview --- source_key %s" % source_key)

                source = self.sources[source_key]
                raw_errors = self.errors.get(source_key, [])

                errors = []

                for error in raw_errors:
                    source_dict['error_count'] += 1

                    errors.append({
                        'summary': error['error'].split('\n', 1)[0],
                        'text': error['error']
                    })

                source_dict['error_plural'] = "error" if (source_dict['error_count'] == 1) else "errors"

                source_dict['count'] += 1
                source_dict['plural'] = "object" if (source_dict['count'] == 1) else "objects"

                object_dict = source_dict['objects']
                object_dict[source_key] = {
                    'key': source_key,
                    'kind': source['kind'],
                    'errors': errors
                }

        routes = [ route for route in self.envoy_config['routes']
                   if route['_source'] != "--diagnostics--" ]

        configuration = { key: self.envoy_config[key] for key in self.envoy_config.keys()
                          if key != "routes" }

        overview = dict(sources=sorted(source_files.values(), key=lambda x: x['filename']),
                        routes=routes,
                        **configuration)

        self.logger.debug("overview result %s" % json.dumps(overview, indent=4, sort_keys=True))

        return overview

    def pretty(self, obj, out=sys.stdout):
        out.write(obj)
#        json.dump(obj, out, indent=4, separators=(',',':'), sort_keys=True)
#        out.write("\n")

    def to_json(self, template=None, template_dir=None):
        template_paths = [ self.config_dir_path, self.template_dir_path ]

        if template_dir:
            template_paths.insert(0, template_dir)

        if not template:
            env = Environment(loader=FileSystemLoader(template_paths))
            template = env.get_template("envoy.j2")

        return(template.render(**self.envoy_config))

    def dump(self):
        print("==== config")
        self.pretty(self.config)

        print("==== envoy_config")
        self.pretty(self.envoy_config)

if __name__ == '__main__':
    aconf = AmbassadorConfig(sys.argv[1])
    print(json.dumps(aconf.diagnostic_overview(), indent=4, sort_keys=True))
<|MERGE_RESOLUTION|>--- conflicted
+++ resolved
@@ -314,7 +314,6 @@
             self.envoy_clusters[name]._mark_referenced_by(_source)
 
     def add_intermediate_route(self, _source, mapping, cluster_name):
-<<<<<<< HEAD
         routes = self.envoy_config['routes']
         group = None
         for r in routes:
@@ -330,15 +329,6 @@
                 clusters=[{"name": cluster_name,
                            "weight": mapping.get("weight", None)}]
             )
-=======
-        route = SourcedDict(
-            _source=_source,
-            prefix=mapping['prefix'],
-            prefix_rewrite=mapping.get('rewrite', '/'),
-            envoy_override=mapping.get('envoy_override', {}),
-            cluster=cluster_name
-        )
->>>>>>> f4cbc8d9
 
             if 'method' in mapping:
                 route['method'] = mapping['method']
@@ -347,17 +337,13 @@
             if 'timeout_ms' in mapping:
                 route['timeout_ms'] = mapping['timeout_ms']
 
-<<<<<<< HEAD
+            if 'host_rewrite' in mapping:
+                route['host_rewrite'] = mapping['host_rewrite']
+
             routes.append(route)
         else:
             group["clusters"].append({"name": cluster_name,
                                       "weight": mapping.get("weight", None)})
-=======
-        if 'host_rewrite' in mapping:
-            route['host_rewrite'] = mapping['host_rewrite']
-
-        self.envoy_config['routes'].append(route)
->>>>>>> f4cbc8d9
 
     def generate_intermediate_config(self):
         # First things first. Define the default "Ambassador" module...
@@ -451,12 +437,12 @@
 
         # ...and probes, if configured.
         for name, cur, dflt in [ 
-            ("liveness", self.ambassador_module['liveness_probe'], 
-                         self.default_liveness_probe), 
-            ("readiness", self.ambassador_module['readiness_probe'], 
-                         self.default_readiness_probe),
+            ("liveness",    self.ambassador_module['liveness_probe'],
+                            self.default_liveness_probe),
+            ("readiness",   self.ambassador_module['readiness_probe'],
+                            self.default_readiness_probe),
             ("diagnostics", self.ambassador_module['diagnostics'],
-                         self.default_diagnostics)
+                            self.default_diagnostics)
         ]:
 
             if cur and cur.get("enabled", False):
@@ -677,9 +663,6 @@
 
             value = self.envoy_config[key]
 
-            # print("-key %s" % key)
-            # print("-value %s" % json.dumps(value, indent=4, sort_keys=True))
-
             if isinstance(value, list):
                 for v2 in value:
                     self._get_intermediate_for(result[key], source_keys, v2)
