---
# Default values for ambassador.
# This is a YAML-formatted file.
# Declare variables to be passed into your templates.

# Manually set metadata for the Release.
#
# Defaults to .Chart.Name
nameOverride: ""
# Defaults to .Release.Name-.Chart.Name unless .Release.Name contains "ambassador"
fullnameOverride: ""

replicaCount: 3
daemonSet: false

# Enable autoscaling using HorizontalPodAutoscaler
# daemonSet: true, autoscaling will be disabled
autoscaling:
  enabled: false
  minReplicas: 2
  maxReplicas: 5
  metrics:
  - type: Resource
    resource:
      name: cpu
      target:
        type: Utilization
        averageUtilization: 60
  - type: Resource
    resource:
      name: memory
      target:
        type: Utilization
        averageUtilization: 60

podDisruptionBudget: {}

# namespace:
  # name: default

# Additional container environment variable
# Uncomment or add additional environment variables for the container here.
env: {}
  # Exposing statistics via StatsD
  # STATSD_ENABLED: true
  # STATSD_HOST: statsd-sink
  # sets the minimum number of seconds between Envoy restarts
  # AMBASSADOR_RESTART_TIME: 15
  # sets the number of seconds that the Envoy will wait for open connections to drain on a restart
  # AMBASSADOR_DRAIN_TIME: 5
  # sets the number of seconds that Ambassador will wait for the old Envoy to clean up and exit on a restart
  # AMBASSADOR_SHUTDOWN_TIME: 10
  # labels Ambassador with an ID to allow for configuring multiple Ambassadors in a cluster
  # AMBASSADOR_ID: default

imagePullSecrets: []

securityContext:
  runAsUser: 8888

image:
  repository: docker.io/datawire/aes
  tag: 1.4.3
  pullPolicy: IfNotPresent

dnsPolicy: "ClusterFirst"
hostNetwork: false

service:
  type: LoadBalancer

  # Note that target http ports need to match your ambassador configurations service_port
  # https://www.getambassador.io/reference/modules/#the-ambassador-module
  ports:
    - name: http
      port: 80
      targetPort: 8080
      # protocol: TCP
      # nodePort: 30080
      # hostPort: 80
    - name: https
      port: 443
      targetPort: 8443
      # protocol: TCP
      # nodePort: 30443
      # hostPort: 443
    # TCPMapping_Port
      # port: 2222
      # targetPort: 2222
      # protocol: TCP
      # nodePort: 30222

  externalTrafficPolicy:

  annotations: {}
  #############################################################################
  ## Ambassador should be configured using CRD definition. If you want
  ## to use annotations, the following is an example of annotating the
  ## Ambassador service with global configuration manifest.
  ##
  ## See https://www.getambassador.io/reference/core/ambassador and
  ## https://www.getambassador.io/reference/core/tls for more info
  #############################################################################
  #
  #  getambassador.io/config: |
  #    ---
  #    apiVersion: ambassador/v1
  #    kind: TLSContext
  #    name: ambassador
  #    secret: ambassador-certs
  #    hosts: ["*"]
  #    ---
  #    apiVersion: ambassador/v1
  #    kind: Module
  #    name: ambassador
  #    config:
  #      admin_port: 8001
  #      diag_port: 8877
  #      diagnostics:
  #        enabled: true
  #      enable_grpc_http11_bridge: false
  #      enable_grpc_web: false
  #      enable_http10: false
  #      enable_ipv4: true
  #      enable_ipv6: false
  #      liveness_probe:
  #        enabled: true
  #      lua_scripts:
  #      readiness_probe:
  #        enabled: true
  #      server_name: envoy
  #      service_port: 8080
  #      use_proxy_proto: false
  #      use_remote_address: true
  #      xff_num_trusted_hops: 0
  #      x_forwarded_proto_redirect: false
  #      load_balancer:
  #        policy: round_robin
  #      circuit_breakers:
  #        max_connections: 2048
  #      retry_policy:
  #        retry_on: "5xx"
  #      cors:

adminService:
  create: true
  type: ClusterIP
  port: 8877
  # NodePort used if type is NodePort
  # nodePort: 38877
  annotations:
    {}

rbac:
  # Specifies whether RBAC resources should be created
  create: true
  podSecurityPolicies: []
  # Name of the RBAC resources defaults to the name of the release.
  # Set nameOverride when installing Ambassador with cluster-wide scope in
  # different namespaces with the same release name to avoid conflicts.
  nameOverride:

scope:
  # tells Ambassador to only use resources in the namespace or namespace set by namespace.name
  singleNamespace: false

serviceAccount:
  # Specifies whether a service account should be created
  create: true
  # The name of the service account to use.
  # If not set and create is true, a name is generated using the fullname template
  name:

deploymentStrategy:
  type: RollingUpdate

restartPolicy:

initContainers: []

sidecarContainers: []

livenessProbe:
  initialDelaySeconds: 30
  periodSeconds: 3
  failureThreshold: 3

readinessProbe:
  initialDelaySeconds: 30
  periodSeconds: 3
  failureThreshold: 3


volumes: []

volumeMounts: []

podLabels:
  {}

podAnnotations:
  {}
  # prometheus.io/scrape: "true"
  # prometheus.io/port: "9102"

deploymentAnnotations:
  {}
  # configmap.reloader.stakater.com/auto: "true"

resources:
  {}
  # If you do want to specify resources, uncomment the following
  # lines, adjust them as necessary, and remove the curly braces after 'resources:'.
  # limits:
  #  cpu: 100m
  #  memory: 128Mi
  # requests:
  #  cpu: 100m
  #  memory: 128Mi

priorityClassName: ""

nodeSelector: {}

tolerations: []

affinity: {}

ambassadorConfig: ""

crds:
  enabled: true
  create: true
  keep: true

# The Ambassador Edge Stack is free for limited use without a license key.
# Go to https://{ambassador-host}/edge_stack/admin/#dashboard to register
# for a community license key.

enableAES: true

# Set createSecret: false is installing multiple releases of The Ambassador
# Edge Stack in the same namespace.
licenseKey:
  value:
  createSecret: true
  secretName:

# The DevPortal is exposed at /docs/ endpoint in the AES container. 
# Setting this to true will automatically create routes for the DevPortal.
createDevPortalMappings: true

# The Ambassador Edge Stack uses a redis instance for managing authentication,
# rate limiting, and sharing minor configuration details between pods for
# centralized management. These values configure the redis instance that ships
# by default with The Ambassador Edge Stack.
#
# URL of your redis instance. Defaults to redis instance created below.
redisURL:
# Ambassador ships with a basic redis instance. Configure the deployment with the options below.
redis:
  create: true
  # Annotations for Ambassador Pro's redis instance.
  annotations:
    deployment:
      {}
    service:
      {}
  resources: {}
  # If you want to specify resources, uncomment the following
  # lines and remove the curly braces after 'resources:'.
  # These are placeholder values and must be tuned.
  #   limits:
  #     cpu: 100m
  #     memory: 256Mi
  #   requests:
  #     cpu: 50m
  #     memory: 128Mi
  nodeSelector: {}


# Configures the AuthService that ships with the Ambassador Edge Stack.
# Setting authService.create: false will not install the AES AuthService and
# allow you to define your own.
#
# Typically when using the AES, you will want to keep this set to true and use 
# the External Filter to communicate with a custom authentication service.
# https://www.getambassador.io/reference/filter-reference/#filter-type-external
authService:
  create: true
  # Set additional configuration options. See https://www.getambassador.io/reference/services/auth-service for more information
  optional_configurations:
    # include_body:
    #   max_bytes: 4096
    #   allow_partial: true
    # status_on_error:
    #   code: 403
    # failure_mode_allow: false
    # retry_policy:
    #   retry_on: "5xx"
    #   num_retries: 2
    # add_linkerd_headers: true
    # timeout_ms: 30000


# Configures the RateLimitService in the Ambassador Edge Stack. 
# Keep this enabled to configure RateLimits in AES.
rateLimit:
  create: true

# DEPRECATED: Ambassador now exposes the /metrics endpoint in Envoy.
# DEPRECATED: See https://www.getambassador.io/user-guide/monitoring#deployment for more information on how to use the /metrics endpoint
#
# DEPRECATED: Enabling the prometheus exporter creates a sidecar and configures ambassador to use it
prometheusExporter:
  enabled: false
  repository: prom/statsd-exporter
  tag: v0.8.1
  pullPolicy: IfNotPresent
  resources: {}
  # If you do want to specify resources, uncomment the following
  # lines, adjust them as necessary, and remove the curly braces after 'resources:'.
  #   limits:
  #     cpu: 100m
  #     memory: 256Mi
  #   requests:
  #     cpu: 50m
  #     memory: 128Mi
  # You can configure the statsd exporter to modify the behavior of mappings and other features.
  # See documentation: https://github.com/prometheus/statsd_exporter/tree/v0.8.1#metric-mapping-and-configuration
  # Uncomment the following line if you wish to specify a custom configuration:
  # configuration: |
  #   ---
  #   mappings:
  #   - match: 'envoy.cluster.*.upstream_cx_connect_ms'
  #     name: "envoy_cluster_upstream_cx_connect_time"
  #     timer_type: 'histogram'
  #     labels:
  #       cluster_name: "$1"

# Prometheus Operator ServiceMonitor configuration
# See documentation: https://github.com/coreos/prometheus-operator/blob/master/Documentation/api.md#servicemonitor
metrics:
  serviceMonitor:
    enabled: false
    # interval: 30s
    # scrapeTimeout: 30s
<<<<<<< HEAD

# Configures Service Preview that ships with the Ambassador Edge Stack and edgectl.
# Setting servicePreview.enabled: true will install the Traffic Agent, Traffic Manager, and ambassador-injector
servicePreview:
  enabled: false
  trafficManager:
    serviceAccountName: "traffic-manager"
  trafficAgent:
    serviceAccountName: "traffic-agent"
    port: 9900

# Configure the ambassador-injector webhook for Service Preview Traffic Agent automatic sidecar injection.
injector:
  enabled: true

  # If no injector.crtPEM and injector.keyPEM are provided, a self-signed certificate will be issued
  # for the Common Name (CN) of `<ambassador-injector>.<namespace>.svc`, which is the cluster-internal DNS name
  # for the service.
  crtPEM: ""
  keyPEM: ""
=======
    # selector: {}
>>>>>>> 1da4cfd7
<|MERGE_RESOLUTION|>--- conflicted
+++ resolved
@@ -345,7 +345,7 @@
     enabled: false
     # interval: 30s
     # scrapeTimeout: 30s
-<<<<<<< HEAD
+    # selector: {}
 
 # Configures Service Preview that ships with the Ambassador Edge Stack and edgectl.
 # Setting servicePreview.enabled: true will install the Traffic Agent, Traffic Manager, and ambassador-injector
@@ -365,7 +365,4 @@
   # for the Common Name (CN) of `<ambassador-injector>.<namespace>.svc`, which is the cluster-internal DNS name
   # for the service.
   crtPEM: ""
-  keyPEM: ""
-=======
-    # selector: {}
->>>>>>> 1da4cfd7
+  keyPEM: ""