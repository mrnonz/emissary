--- conflicted
+++ resolved
@@ -87,7 +87,6 @@
 
 ## RELEASE NOTES
 
-<<<<<<< HEAD
 ## [2.2.0] TBD
 [2.2.0]: https://github.com/emissary-ingress/emissary/compare/v2.1.2...v2.2.0
 
@@ -104,19 +103,16 @@
 
 [3906]: https://github.com/emissary-ingress/emissary/issues/3906
 
-=======
->>>>>>> 15feb5f3
 ## [2.1.2] TBD
 [2.1.2]: https://github.com/emissary-ingress/emissary/compare/v2.1.0...v2.1.2
 
 ### Emissary-ingress and Ambassador Edge Stack
 
-<<<<<<< HEAD
 - Bugfix: Any `Mapping` that uses the `host_redirect` field is now properly discovered and used.
   Thanks  to <a href="https://github.com/gferon">Gabriel Féron</a> for contributing this bugfix!  ([3709])
 
 [3709]: https://github.com/emissary-ingress/emissary/issues/3709
-=======
+
 - Bugfix: Emissary-ingress 2.1.0 generated invalid Envoy configuration for `getambassador.io/v2`
   `Mappings` that set `spec.cors.origins` to a string rather than a list of strings; this has been
   fixed, and these `Mappings` should once again function correctly.
@@ -126,7 +122,7 @@
 
 - Change: Docker BuildKit is enabled for all Emissary builds. Additionally, the Go build cache is
   fully enabled when building images, speeding up repeated builds.
->>>>>>> 15feb5f3
+
 
 ## 2.1.1 not issued
 
