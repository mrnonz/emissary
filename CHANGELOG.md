<<<<<<< HEAD
# CHANGELOG -- this is a GENERATED FILE, edit docs/releaseNotes.yml and "make generate" to change.
=======
<!-- -*- fill-column: 100 -*- -->
<!-- This is a GENERATED FILE, edit docs/releaseNotes.yml and "make generate" to change. -->

# Changelog
>>>>>>> d772f135

## EMISSARY-INGRESS and AMBASSADOR EDGE STACK

Emissary-ingress is a Kubernatives-native, self-service, open-source API gateway
and ingress controller. It is a CNCF Incubation project, formerly known as the
Ambassador API Gateway.

Ambassador Edge Stack is a comprehensive, self-service solution for exposing,
securing, and managing the boundary between end users and your Kubernetes services.
The core of Ambassador Edge Stack is Emissary-ingress.

*Note well:*

- Ambassador Edge Stack provides all the capabilities of Emissary-ingress,
  as well as additional capabilities including:

   - Security features such as automatic TLS setup via ACME integration, OAuth/OpenID Connect
     integration, rate limiting, and fine-grained access control; and
   - Developer onboarding assistance, including an API catalog, Swagger/OpenAPI documentation
     support, and a fully customizable developer portal.

- Emissary-ingress can do everything that Ambassador Edge Stack can do, but you'll need to
  write your own code to take advantage of the capabilities above.

- Ambassador Edge Stack is free for all users: due to popular demand, Ambassador Edge Stack
  offers a free usage tier of its core features, designed for startups.

In general, references to "Ambassador" in documentation (including this CHANGELOG)
refer both to Emissary-ingress and to the Ambassador Edge Stack.

## UPCOMING BREAKING CHANGES

#### TLS Termination and the `Host` CRD

As of Emissary-ingress v2.0.4, you _must_ supply a `Host` CRD to terminate TLS: it is not
sufficient to define a `TLSContext` (although `TLSContext`s are still the best way to define TLS
configuration information to be shared across multiple `Host`s). The minimal configuration for
TLS termination is now a certificate stored in a Kubernetes `Secret`, and a `Host` referring to
that `Secret`.

For Emissary-ingress v2.0.0 - v2.0.3, you must supply an `AmbassadorHost` CRD.

#### `Ingress` Resources and Namespaces

In a future version of Emissary-ingress, *no sooner than Emissary-ingress v2.1.0*, TLS
secrets in `Ingress` resources will not be able to use `.namespace` suffixes to cross namespaces.

#### Regex Matching

In a future version of Emissary-ingress, *no sooner than Ambassador v2.1.0*, the `regex_type`
and `regex_max_size` fields will be removed from the `ambassador` `Module`, and Ambassador Edge
Stack will support only Envoy `safe_regex` matching. Note that `safe_regex` matching has been
the default for all 1.X releases of Emissary-ingress.

This change is being made the original Envay `regex` matcher was [deprecated in favor of safe_regex]
in Envoy v1.12.0, then removed entirely from the Envoy V3 APIs. Additionally, setting
[max_program_size was deprecated] in Envoy v1.15.0. As such, `regex_type: unsafe` and setting
`regex_max_size` are no longer supported unless `AMBASSADOR_ENVOY_API_VERSION` is set to `V2`.

Please see the [Envoy documentation](https://www.envoyproxy.io/docs/envoy/latest/api-v3/type/matcher/v3/regex.proto.html) for more information.

[deprecated in favor of safe_regex]: https://www.envoyproxy.io/docs/envoy/latest/version_history/v1.12.0.html?highlight=regex#deprecated
[max_program_size was deprecated]: https://www.envoyproxy.io/docs/envoy/latest/version_history/v1.15.0.html?highlight=max_program_size

#### Zipkin Collector Versions

In a future version of Emissary-ingress, *no sooner than Emissary-ingress v2.1.0*, support
for the [HTTP_JSON_V1] Zipkin collector version will be removed.

This change is being made because the HTTP_JSON_V1 collector was deprecated in Envoy v1.12.0, then
removed entirely from the Envoy V3 APIs. As such, the HTTP_JSON_V1 collector is no longer supported
unless `AMBASSADOR_ENVOY_API_VERSION` is set to `V2`. You must migrate to either the HTTP_JSON or
the HTTP_PROTO collector unless `AMBASSADOR_ENVOY_API_VERSION` is set to `V2`.

Please see the [Envoy documentation](https://www.envoyproxy.io/docs/envoy/latest/api-v2/config/trace/v2/zipkin.proto#envoy-api-field-config-trace-v2-zipkinconfig-collector-endpoint-version) for more information.

[HTTP_JSON_V1]: https://www.envoyproxy.io/docs/envoy/latest/api-v2/config/trace/v2/zipkin.proto#envoy-api-field-config-trace-v2-zipkinconfig-collector-endpoint-version

## RELEASE NOTES

## [2.0.4] TBD
[2.0.4]: https://github.com/emissary-ingress/emissary/releases/v2.0.4

We're pleased to introduce Emissary-ingress 2.0.4 for general availability for new installations!
The 2.X family introduces a number of changes to allow Emissary-ingress to more gracefully handle
larger installations, reduce global configuration to better handle multitenant or
multiorganizational installations, reduce memory footprint, and improve performance. We welcome
feedback!! Join us on <a href="https://a8r.io/slack">Slack</a> and let us know what you think.

<<<<<<< HEAD
### Emissary-ingress
=======
- Feature: You can now set `respect_dns_ttl` in Ambassador Mappings. When true it configures that
  upstream's refresh rate to be set to resource record’s TTL

- Feature: You can now set `dns_type` to in Ambassador Mappings to use Envoy's `logical_dns`
  resolution instead of the default `strict_dns`.
>>>>>>> d772f135

- Change: The `x.getambassador.io/v3alpha1` API version has become the `getambassador.io/v3alpha1` API
  version. The `Ambassador-` prefixes from `x.getambassador.io/v3alpha1` resources have been removed
  for ease of migration. _Note that `getambassador.io/v3alpha1` is the only supported API version
  for 2.0.4_ &mdash; full support for `getambassador.io/v2` will arrive soon in a later 2.X version.

<<<<<<< HEAD
- Feature: You can now set `dns_type` between `strict_dns` and `logical_dns` in a `Mapping` to configure the
  Service Discovery Type.
=======
- Feature: You can now set `preserve_servers` in Ambassador Edge Stack's `DevPortal` resource to
  configure the DevPortal to use server definitions from the OpenAPI document when displaying
  connection information for services in the DevPortal.
>>>>>>> d772f135

- Feature: You can now set `respect_dns_ttl` to `true` to force the DNS refresh rate for a `Mapping` to be
  set to the record's TTL obtained from DNS resolution.

- Feature: You can now set `buffer_limit_bytes` in the `ambassador` `Module` to to change the size of the
  upstream read and write buffers. The default is 1MiB.

<<<<<<< HEAD
- Bugfix: The release now shows its actual released version number, rather than the internal development
  version number. ([#3854])
=======
- Change: Upgraded Envoy to 1.17.4 to address security vulnerabilities CVE-2021-32777,
  CVE-2021-32778, CVE-2021-32779, and CVE-2021-32781.
>>>>>>> d772f135

- Bugfix: Large configurations no longer cause Emissary-ingress to be unable to communicate with Ambassador
  Cloud. ([#3593])

[#3854]: https://github.com/emissary-ingress/emissary/issues/3854
[#3593]: https://github.com/emissary-ingress/emissary/issues/3593

<<<<<<< HEAD
## [2.0.3-ea] 2021-09-16
[2.0.3-ea]: https://github.com/emissary-ingress/emissary/releases/v2.0.3-ea
=======
- Change: Logs now include subsecond time resolutions, rather than just seconds.

- Change: Update from Envoy 1.15 to 1.17.3

- Change: `AMBASSADOR_ENVOY_API_VERSION` now defaults to `V3`

- Feature: You can now set `allow_chunked_length` in the Ambassador Module to configure the same
  value in Envoy.
>>>>>>> d772f135

We're pleased to introduce Emissary-ingress 2.0.3 as a _developer preview_. The 2.X family
introduces a number of changes to allow Emissary-ingress to more gracefully handle larger
installations, reduce global configuration to better handle multitenant or multiorganizational
installations, reduce memory footprint, and improve performance. We welcome feedback!! Join us on
<a href="https://a8r.io/slack">Slack</a> and let us know what you think.

### Emissary-ingress

- Feature: The environment variable `AES_LOG_LEVEL` now also sets the log level for the `diagd` logger. ([#3686]) ([#3666])

- Feature: You can now set `dns_type` in the `AmbassadorMapping` to configure how Envoy will use the DNS for
  the service.

- Bugfix: It is no longer necessary to set `DOCKER_BUILDKIT=0` when building Emissary. A future change will
  fully support BuildKit. ([#3707])

[#3686]: https://github.com/emissary-ingress/emissary/issues/3686
[#3666]: https://github.com/emissary-ingress/emissary/issues/3666
[#3707]: https://github.com/emissary-ingress/emissary/issues/3707

## [2.0.2-ea] 2021-08-24
[2.0.2-ea]: https://github.com/emissary-ingress/emissary/releases/v2.0.2-ea

We're pleased to introduce Emissary-ingress 2.0.2 as a _developer preview_. The 2.X family
introduces a number of changes to allow Emissary-ingress to more gracefully handle larger
installations, reduce global configuration to better handle multitenant or multiorganizational
installations, reduce memory footprint, and improve performance. We welcome feedback!! Join us on
<a href="https://a8r.io/slack">Slack</a> and let us know what you think.

### Emissary-ingress

- Bugfix: Upgraded envoy to 1.17.4 to address security vulnerabilities CVE-2021-32777, CVE-2021-32778,
  CVE-2021-32779, and CVE-2021-32781.

- Feature: You can now set `allow_chunked_length` in the Ambassador Module to configure the same value in
  Envoy.

- Change: Envoy-configuration snapshots get saved (as `ambex-#.json`) in `/ambassador/snapshots`. The number
  of snapshots is controlled by the `AMBASSADOR_AMBEX_SNAPSHOT_COUNT` environment variable; set it
  to 0 to disable. The default is 30.

## [2.0.1-ea] 2021-08-12
[2.0.1-ea]: https://github.com/emissary-ingress/emissary/releases/v2.0.1-ea

We're pleased to introduce Emissary-ingress 2.0.1 as a _developer preview_. The 2.X family
introduces a number of changes to allow Emissary-ingress to more gracefully handle larger
installations, reduce global configuration to better handle multitenant or multiorganizational
installations, reduce memory footprint, and improve performance. We welcome feedback!! Join us on
<a href="https://a8r.io/slack">Slack</a> and let us know what you think.

### Emissary-ingress

- Feature: Ambassador Agent reports sidecar process information and `AmbassadorMapping` OpenAPI documentation
  to Ambassador Cloud to provide more visibility into services and clusters.

- Feature: The optional `stats_prefix` element of the `AmbassadorListener` CRD now determines the prefix of
  HTTP statistics emitted for a specific `AmbassadorListener`.

- Feature: The optional `stats_name` element of `AmbassadorMapping`, `AmbassadorTCPMapping`, `AuthService`,
  `LogService`, `RateLimitService`, and `TracingService` now sets the name under which cluster
  statistics will be logged. The default is the `service`, with non-alphanumeric characters replaced
  by underscores.

- Bugfix: We have updated to `k8s.io/klog/v2` to track upstream and to quiet unnecessary log output.

- Change: Logs now include subsecond time resolutions, rather than just seconds.

<<<<<<< HEAD
=======
- Bugfix: Fixed a regression when specifying a comma separated string for `cors.origins` on the
  `Mapping` resource. ([#3609](https://github.com/emissary-ingress/emissary/issues/3609))

- Change: Envoy-configuration snapshots get saved (as `ambex-#.json`) in `/ambassador/snapshots`.
  The number of snapshots is controlled by the `AMBASSADOR_AMBEX_SNAPSHOT_COUNT` environment
  variable; set it to 0 to disable. The default is 30.

>>>>>>> d772f135
- Change: Set `AMBASSADOR_AMBEX_NO_RATELIMIT` to `true` to completely disable ratelimiting Envoy
  reconfiguration under memory pressure. This can help performance with the endpoint or Consul
  resolvers, but could make OOMkills more likely with large configurations. The default is `false`,
  meaning that the rate limiter is active.

## [2.0.0-ea] 2021-06-24
[2.0.0-ea]: https://github.com/emissary-ingress/emissary/releases/v2.0.0-ea

<<<<<<< HEAD
We're pleased to introduce Emissary-ingress 2.0.0 as a _developer preview_. The 2.X family
introduces a number of changes to allow Emissary-ingress to more gracefully handle larger
installations, reduce global configuration to better handle multitenant or multiorganizational
installations, reduce memory footprint, and improve performance. We welcome feedback!! Join us on
<a href="https://a8r.io/slack">Slack</a> and let us know what you think.

### Emissary-ingress
=======
- Bugfix: The `Mapping` resource can now specify `docs.timeout_ms` to set the timeout when the Dev
  Portal is fetching API specifications.

- Bugfix: The Dev Portal will now strip HTML tags when displaying search results, showing just the
  actual content of the search result.

- Change: Consul certificate-rotation logging now includes the fingerprints and validity timestamps
  of certificates being rotated.
>>>>>>> d772f135

- Feature: Emissary-ingress 2.0.0 introduces API version `x.getambassador.io/v3alpha1` for configuration
  changes that are not backwards compatible with the 1.X family.  API versions
  `getambassador.io/v0`, `getambassador.io/v1`, and `getambassador.io/v2` are deprecated.  Further
  details are available in the <a
  href="about/changes-2.0.0/#1-configuration-api-version-xgetambassadoriov3alpha1">2.0.0 Changes</a>
  document.

- Feature: The new `AmbassadorListener` CRD defines where and how to listen for requests from the network,
  and which `AmbassadorHost` definitions should be used to process those requests. Note that the
  `AmbassadorListener` CRD is _mandatory_ and consolidates <i>all</i> port configuration; see the <a
  href="topics/running/ambassadorlistener">`AmbassadorListener` documentation</a> for more details.

<<<<<<< HEAD
- Feature: Where `AmbassadorMapping`'s `host` field is either an exact match or (with `host_regex` set) a
  regex, the new `hostname` element is always a DNS glob. Use `hostname` instead of `host` for best
  results.
=======
- Bugfix: Configuring multiple TCPMappings with the same ports (but different hosts) no longer
  generates invalid Envoy configuration.
>>>>>>> d772f135

- Feature: The behavior of the Ambassador module `prune_unreachable_routes` field is now automatic, which
  should reduce Envoy memory requirements for installations with many `AmbassadorHost`s

- Bugfix: Each `AmbassadorHost` can specify its `requestPolicy.insecure.action` independently of any other
  `AmbassadorHost`, allowing for HTTP routing as flexible as HTTPS routing. ([#2888])

<<<<<<< HEAD
- Bugfix: Emissary-ingress 2.0.0 fixes a regression in detecting the Ambassador Kubernetes service that
  could cause the wrong IP or hostname to be used in Ingress statuses -- thanks, <a
  href="https://github.com/impl">Noah Fontes</a>!
=======
- Bugfix: Ambassador Agent now accurately reports up-to-date Endpoint information to Ambassador
  Cloud

- Feature: Ambassador Agent reports ConfigMaps and Deployments to Ambassador Cloud to provide a
  better Argo Rollouts experience. See [Argo+Ambassador
  documentation](https://www.getambassador.io/docs/argo) for more info.
>>>>>>> d772f135

- Bugfix: Emissary-ingress 2.0.0 fixes a bug where mTLS could use the wrong configuration when SNI and the
  `:authority` header didn't match

- Change: The `TLSContext` `redirect_cleartext_from` and `AmbassadorHost`
  `requestPolicy.insecure.additionalPort` elements are no longer supported. Use a
  `AmbassadorListener` for this functionality instead.

<<<<<<< HEAD
- Change: The `use_proxy_protocol` element of the Ambassador `Module` is no longer supported, as it is now
  part of the `AmbassadorListener` resource (and can be set per-`AmbassadorListener` rather than
  globally).
=======
- Feature: Add AMBASSADOR_JSON_LOGGING to enable JSON for most of the Ambassador control plane. Some
  (but few) logs from gunicorn and the Kubernetes client-go package still log text.

- Bugfix: Fixed a bug where the Consul resolver would not actually use Consul endpoints with
  TCPMappings.

- Change: Ambassador now calculates its own memory usage in a way that is more similar to how the
  kernel OOMKiller tracks memory.
>>>>>>> d772f135

- Change: An `AmbassadorMapping` will only be matched with an `AmbassadorHost` if the `AmbassadorMapping`'s
  `host` or the `AmbassadorHost`'s `selector` (or both) are explicitly set, and match. This change
  can significantly improve Emissary-ingress's memory footprint when many `AmbassadorHost`s are
  involved. Further details are available in the <a
  href="about/changes-2.0.0/#host-and-mapping-association">2.0.0 Changes</a> document.

<<<<<<< HEAD
- Change: An `AmbassadorHost` or `Ingress` resource is now required when terminating TLS -- simply creating
  a `TLSContext` is not sufficient. Further details are available in the <a
  href="about/changes-2.0.0/#host-tlscontext-and-tls-termination">`AmbassadorHost` CRD
  documentation.</a>
=======
### Emissary Ingress and Ambassador Edge Stack

- Bugfix: Fixed a regression where Ambassador snapshot data was logged at the INFO label when using
  AMBASSADOR_LEGACY_MODE=true
>>>>>>> d772f135

- Change: By default, Emissary-ingress will configure Envoy using the V3 Envoy API. This change is mostly
  transparent to users, but note that Envoy V3 does not support unsafe regular expressions or, e.g.,
  Zipkin's V1 collector protocol. Further details are available in the <a
  href="about/changes-2.0.0">2.0.0 Changes</a> document.

- Change: The `tls` module and the `tls` field in the Ambassador module are no longer supported. Please use
  `TLSContext` resources instead.

<<<<<<< HEAD
- Change: The environment variable `AMBASSADOR_FAST_RECONFIGURE` is now set by default, enabling the
  higher-performance implementation of the code that Emissary-ingress uses to generate and validate
  Envoy configurations.
=======
- Bugfix: Fix a regression from 1.8.0 that prevented Ambassador module config keys `proper_case` and
  `preserve_external_request_id` from working correctly.

- Bugfix: Fixed a regression in detecting the Ambassador Kubernetes service that could cause the
  wrong IP or hostname to be used in Ingress statuses (thanks, [Noah
  Fontes](https://github.com/impl)!
>>>>>>> d772f135

- Change: Service Preview and the `AGENT_SERVICE` environment variable are no longer supported. The
  Telepresence product replaces this functionality.

- Change: The `edgectl` CLI tool has been deprecated; please use the `emissary-ingress` helm chart instead.

[#2888]: https://github.com/datawire/ambassador/issues/2888

## [1.14.2] 2021-09-29
[1.14.2]: https://github.com/emissary-ingress/emissary/releases/v1.14.2

### Emissary-ingress

- Feature: You can now set `respect_dns_ttl` to `true` to force the DNS refresh rate for a `Mapping` to be
  set to the record's TTL obtained from DNS resolution.

- Feature: You can now set `dns_type` between `strict_dns` and `logical_dns` in a `Mapping` to configure the
  Service Discovery Type.

- Feature: You can now set `buffer_limit_bytes` in the `ambassador` `Module` to to change the size of the
  upstream read and write buffers. The default is 1MiB.

## [1.14.1] 2021-08-24
[1.14.1]: https://github.com/emissary-ingress/emissary/releases/v1.14.1

### Emissary-ingress

- Change: Upgraded envoy to 1.17.4 to address security vulnerabilities CVE-2021-32777, CVE-2021-32778,
  CVE-2021-32779, and CVE-2021-32781.

## [1.14.0] 2021-08-19
[1.14.0]: https://github.com/emissary-ingress/emissary/releases/v1.14.0

### Emissary-ingress

- Change: Upgraded Envoy from 1.15 to 1.17.3, see the <a
  href="https://www.envoyproxy.io/docs/envoy/latest/version_history/version_history">Envoy
  changelog</a> for more information

- Feature: You can now set `allow_chunked_length` in the Ambassador Module to configure the same value in
  Envoy

- Change: The default Envoy API version has changed from V2 to V3, as V2 has fallen out of support, and has
  been removed as of Envoy 1.18.0.

- Change: Logs now include subsecond time resolutions, rather than just seconds.

## [1.13.10] 2021-07-27
[1.13.10]: https://github.com/emissary-ingress/emissary/releases/v1.13.10

### Emissary-ingress

- Bugfix: Fixed a regression when specifying a comma separated string for `cors.origins` on the `Mapping`
  resource

- Change: Envoy-configuration snapshots get saved (as `ambex-#.json`) in `/ambassador/snapshots`. The number
  of snapshots is controlled by the `AMBASSADOR_AMBEX_SNAPSHOT_COUNT` environment variable; set it
  to 0 to disable. The default is 30.

- Change: Set `AMBASSADOR_AMBEX_NO_RATELIMIT` to `true` to completely disable ratelimiting Envoy
  reconfiguration under memory pressure. This can help performance with the endpoint or Consul
  resolvers, but could make OOMkills more likely with large configurations.

## [1.13.9] 2021-06-30
[1.13.9]: https://github.com/emissary-ingress/emissary/releases/v1.13.9

### Emissary-ingress

- Bugfix: Fixed a bug which caused Emissary-ingress to generate invalid Envoy configuration when two
  TCPMappings were deployed with the same port, but different host.

## [1.13.8] 2021-06-08
[1.13.8]: https://github.com/emissary-ingress/emissary/releases/v1.13.8

### Emissary-ingress

- Bugfix: Fixed a bug that occasionally caused missing version information for a service in the Ambassador
  Service Catalog, especially in clusters with high pod churn.

- Feature: Ambassador Agent now reports the state of ArgoCD configurations and Deployments in order to
  provide proper configurations to the users while setting up the Argo Rollouts feature.

## [1.13.7] 2021-06-03
[1.13.7]: https://github.com/emissary-ingress/emissary/releases/v1.13.7

### Emissary-ingress

- Feature: An `AMBASSADOR_JSON_LOGGING` environment variable has been added. When set to `true` JSON format
  will be used for most of the control plane logs. Some (but few) logs from `gunicorn` and the
  Kubernetes `client-go` package will still be in text only format.

- Bugfix: The TCPMapping has the ability to specify a resolver, however the `ConsulResolver` did not work
  properly with it. It now utilizes the Consul Connect service discovery instead of falling back to
  attempting to register an arbitrary endpoint.

- Change: The internal memory usage calculation that Emissary-ingress performs has been updated to exclude
  cache memory. This now matches how the kernel OOMKiller calculates memory and should avoid
  situations where Envoy updates are throttled unnecessarily.

## [1.13.6] 2021-05-24
[1.13.6]: https://github.com/emissary-ingress/emissary/releases/v1.13.6

### Emissary-ingress

- Bugfix: Fixed a regression where Ambassador snapshot data was logged at the INFO label when using
  `AMBASSADOR_LEGACY_MODE=true`.

## [1.13.5] 2021-05-13
[1.13.5]: https://github.com/emissary-ingress/emissary/releases/v1.13.5

### Emissary-ingress

- Bugfix: Fix a regression from 1.8.0 that prevented `ambassador` `Module` config keys `proper_case` and
  `preserve_external_request_id` from working correctly.

- Bugfix: Fixed a regression in detecting the Ambassador Kubernetes service that could cause the wrong IP or
  hostname to be used in Ingress statuses (thanks, [Noah Fontes](https://github.com/impl)!

## [1.13.4] 2021-05-13
[1.13.4]: https://github.com/emissary-ingress/emissary/releases/v1.13.4

### Emissary-ingress

- Security: Emissary-ingress has been updated to Envoy 1.15.5, which addresses a high severity security
  vulnerability (CVE-2021-29492). Emissary-ingress can now be configured to reject client requests
  that contain escaped slashes.

<<<<<<< HEAD
=======
- Bugfix: Incorporate the Envoy 1.15.5 security update by adding the
  `reject_requests_with_escaped_slashes` option to the Ambassador module.
>>>>>>> d772f135

## [1.13.3] May 03, 2021
[1.13.3]: https://github.com/datawire/ambassador/compare/v1.13.2...v1.13.3

### Emissary Ingress and Ambassador Edge Stack

- Bugfix: Fixed a regression that caused Ambassador to crash when loading the Edge Policy Console when any RateLimit resources exist ([#3348])

## [1.13.2] April 29, 2021
[1.13.2]: https://github.com/datawire/ambassador/compare/v1.13.1...v1.13.2

### Emissary Ingress and Ambassador Edge Stack

- Bugfix: Fixed a regression that caused endpoint routing to not work when defining mappings in service annotations ([#3369])

[#3369]: https://github.com/datawire/ambassador/issues/3369

## [1.13.1] April 22, 2021
[1.13.1]: https://github.com/datawire/ambassador/compare/v1.13.0...v1.13.1

### Emissary Ingress and Ambassador Edge Stack

- Bugfix: Potentially increased CPU Usage for deployments with large numbers of Hosts ([#3358])

[#3358]: https://github.com/datawire/ambassador/issues/3358

## [1.13.0] April 20, 2021
[1.13.0]: https://github.com/datawire/ambassador/compare/v1.12.4...v1.13.0

### Emissary Ingress and Ambassador Edge Stack

*Note*: Support for the deprecated `v2alpha` `protocol_version` has been removed from the `AuthService` and `RateLimitService`.

- Feature: Added support for the [Mapping AuthService setting] `auth_context_extensions`, allowing supplying custom per-mapping information to external auth services (thanks, [Giridhar Pathak](https://github.com/gpathak)!).
- Feature: Added support in ambassador-agent for reporting [Argo Rollouts] and [Argo Applications] to Ambassador Cloud
- Feature: The [Ambassador Module configuration] now supports the `diagnostics.allow_non_local` flag to expose admin UI internally only ([#3074] -- thanks, [Fabrice](https://github.com/jfrabaute)!)
- Feature: Ambassador will now use the Envoy v3 API internally when the AMBASSADOR_ENVOY_API_VERSION environment variable is set to "V3". By default, Ambassador will continue to use the v2 API.
- Feature: The [Ambassador Agent] is now available (and deployed by default) for the API Gateway (https://app.getambassador.io).
- Feature: The [Ambassador Module configuration] now supports `merge_slashes` which tells Ambassador to merge adjacent slashes when performing route matching. For example, when true, a request with URL '//foo/' would match a Mapping with prefix '/foo/'.
- Feature: Basic support for a subset of the [Kubernetes Gateway API] has been added.
- Feature: Ambassador now supports the `DD_ENTITY_ID` environment variable to set the `dd.internal.entity_id` statistics tag on metrics generated when using DogStatsD.
- Bugfix: Make Knative paths match on prefix instead of the entire path to better align to the Knative specification ([#3224]).
- Bugfix: The endpoint routing resolver will now properly watch services that include a scheme.
- Bugfix: Environment variable interpolation works again for `ConsulResolver.Spec.Address` without setting `AMBASSADOR_LEGACY_MODE` ([#3182], [#3317])
- Bugfix: Endpoint routing will now detect endpoint changes when your service field includes `.svc.cluster.local`. ([#3324])
- Bugfix: Upgrade PyYAML to 5.4.1 ([#3349])
- Change: The Helm chart has been moved into this repo, in the `charts/ambassador` directory.
- Change: The `Mapping` CRD has been modified so that `kubectl get mappings` now has a column for not just the source path-prefix (`.spec.prefix`), but the source host (`.spec.host`) too.
- Change: The yaml in yaml/docs is now generated from the contents of the helm chart in the `charts/ambassador` directory.
- Change: Support for the deprecated `v2alpha` `protocol_version` has been removed from the `AuthService` and `RateLimitService`.

[Ambassador Agent]: https://www.getambassador.io/docs/cloud/latest/service-catalog/quick-start/
[Ambassador Module configuration]: https://getambassador.io/docs/edge-stack/latest/topics/running/ambassador/
[Argo Applications]: https://www.getambassador.io/docs/argo/latest/quick-start/
[Argo Rollouts]: https://www.getambassador.io/docs/argo/latest/quick-start/
[Kubernetes Gateway API]: https://getambassador.io/docs/edge-stack/latest/topics/using/gateway-api/
[Mapping AuthService setting]: https://getambassador.io/docs/edge-stack/latest/topics/using/authservice

[#3074]: https://github.com/datawire/ambassador/issues/3074
[#3182]: https://github.com/datawire/ambassador/issues/3182
[#3224]: https://github.com/datawire/ambassador/issues/3224
[#3317]: https://github.com/datawire/ambassador/issues/3317
[#3324]: https://github.com/datawire/ambassador/issues/3324
[#3349]: https://github.com/datawire/ambassador/issues/3349

### Ambassador Edge Stack only

- Feature: DevPortal: Added doc.display_name attribute to the Mapping CRD. This value allows for a custom name and documentation URL path of the service in the DevPortal.
- Feature: DevPortal: Added `naming_scheme` enum to the DevPortal CRD. This enum controls the way services are displayed in the DevPortal. Supported values are `namespace.name` (current behavior) and `name.prefix`, which will use the Mapping name and Mapping prefix to display the services.
- Feature: DevPortal: `DEVPORTAL_DOCS_BASE_PATH` environment variable makes the base path of service API documentation configurable.
- Feature: DevPortal: DevPortal will now reload content on changes to Mapping and DevPortal resources.
- Feature: DevPortal: DevPortal now supports a search endpoint at `/docs/api/search`
- Feature: DevPortal search can be configured to only search over titles (with search.type=`title-only`in the DevPortal CRD) or to search over all content (search.type=`all-content`)
- Feature: DevPortal search supports deep linking to openapi spec entries (must set `search.type=all-content` and `search.enabled=true` on the DevPortal CRD)
- Feature: DevPortal: Trigger content refresh by hitting `/docs/api/refreshContent`
- Feature: The AES ratelimit preview service now supports [burst ratelimiting] (aka token bucket ratelimiting).
- Bugfix: The AES ratelimit preview no longer ignores LOCAL_CACHE_SIZE_IN_BYTES.
- Bugfix: The AES ratelimit preview no longer ignores NEAR_LIMIT_RATIO.
- Bugfix: The AES ratelimit preview no longer ignores EXPIRATION_JITTER_MAX_SECONDS.
- Change: Silence DevPortal warnings when DevPortal cannot parse a hostname from a Mapping. (#3341)

[burst ratelimiting]: https://getambassador.io/docs/edge-stack/latest/topics/using/rate-limits/rate-limits/

[#3341]: https://github.com/datawire/ambassador/issues/3341

## [1.12.4] April 19, 2021
[1.12.4]: https://github.com/datawire/ambassador/compare/v1.12.3...v1.12.4

Bugfix: Fix the Envoy base image build step and, as a result, correctly ship the Envoy 1.15.4 security updates.

## [1.12.3] April 15, 2021
[1.12.3]: https://github.com/datawire/ambassador/compare/v1.12.2...v1.12.3

Bugfix: Incorporate the Envoy 1.15.4 security update.

## [1.12.2] March 29, 2021
[1.12.2]: https://github.com/datawire/ambassador/compare/v1.12.1...v1.12.2

- Bugfix: Update OpenSSL to 1.1.1k to address CVE-2021-23840), CVE-2021-3450), CVE-2021-23841), CVE-2021-3449), CVE-2021-23839), CVE-2021-23840), CVE-2021-3450), CVE-2021-23841), CVE-2021-3449), and CVE-2021-23839)

## [1.12.1] March 12, 2021
[1.12.1]: https://github.com/datawire/ambassador/compare/v1.12.0...v1.12.1

- Bugfix: The endpoint routing resolver will now properly watch services with mappings that define the service field with an explicit port.
- Bugfix: Correctly manage cluster load assignments with very long cluster names and `AMBASSADOR_FAST_RECONFIGURE`

## [1.12.0] March 08, 2021
[1.12.0]: https://github.com/datawire/ambassador/compare/v1.11.2...v1.12.0

### Ambasssador API Gateway + Ambassador Edge Stack

- Feature: Endpoint routing is now much more performant, especially in situations where reconfigurations are frequent.
- Feature: A scrubbed ambassador snapshot is now accessible outside the pod at `:8005/snapshot-external`. This port is exposed on the ambassador-admin Kubernetes service.
- Feature: Ambassador now supports configuring the maximum lifetime of an upstream connection using `cluster_max_connection_lifetime_ms`. After the configured time, upstream connections are drained and closed, allowing an operator to set an upper bound on how long any upstream connection will remain open. This is useful when using Kubernetes Service resolvers (the default) and modifying label selectors for traffic shifting.
- Feature: The Ambassador Module configuration now supports `cluster_request_timeout_ms` to set a default request `timeout_ms` for Mappings. This allows an operator to update the default request timeout (currently 3000ms) without needing to update every Mapping.
- Feature: The Ambassador Module configuration now supports `suppress_envoy_headers` to prevent Ambassador from setting additional headers on requests and responses. These headers are typically used for diagnostic purposes and are safe to omit when they are not desired.
- Feature: All Kubernetes services managed by Ambassador are automatically instrumented with service catalog discovery annotations.
- Feature: [`headers_with_underscores_action`](https://www.envoyproxy.io/docs/envoy/latest/api-v2/api/v2/core/protocol.proto#enum-core-httpprotocoloptions-headerswithunderscoresaction) is now configurable in the Ambassador `Module`.
- Feature: The Ambassador Module configuration now supports `strip_matching_host_port` to control whether the port should be removed from the host/Authority header before any processing by request filters / routing. This behavior only applies if the port matches the associated Envoy listener port.
- Bugfix: Ambassador now does a better job of cleaning up gRPC connections when shutting down.
- Bugfix: Prevent potential reconcile loop when updating the status of an Ingress.
- Bugfix: Update Python requirements, including addressing CVE-2020-36242 ([#3233])
- Bugfix: Remove unnecessary logs about Kubernetes Secrets ([#3229])

[#3229]: https://github.com/datawire/ambassador/issues/3229
[#3233]: https://github.com/datawire/ambassador/issues/3233

### Ambassador Edge Stack only

- Feature: Added support for ambassador-agent deployment, reporting to Ambassador Cloud Service Catalog (https://app.getambassador.io)
- Feature: `edgectl login` will automatically open your browser, allowing you to login into Service Catalog (https://app.getambassador.io)
- Feature: `edgectl install` command allows you to install a new Ambassador Edge Stack automatically connected to Ambassador Cloud by passing a `--cloud-connect-token` argument.
- Feature: `AES_AUTH_TIMEOUT` now allows you to configure the timeout of the AES authentication service. Defaults to 4s.
- Bugfix: Prevent Dev Portal from sporadically responding with upstream connect timeout when loading content

## [1.11.2] March 01, 2021
[1.11.2]: https://github.com/datawire/ambassador/compare/v1.11.1...v1.11.2

### Ambasssador API Gateway + Ambassador Edge Stack

- Bugfix: Changes to endpoints when endpoint routing is not active will no longer cause reconfiguration
- Bugfix: Correctly differentiate int values of 0 and Boolean values of `false` from non-existent attributes in CRDs ([#3212])
- Bugfix: Correctly support Consul datacenters other than "dc1" without legacy mode.

[#3212]: https://github.com/datawire/ambassador/issues/3212

## [1.11.1] February 04, 2021
[1.11.1]: https://github.com/datawire/ambassador/compare/v1.11.0...v1.11.1

- Bugfix: Fix an issue that caused Dev Portal to sporadically respond with upstream connect timeout when loading content

## [1.11.0] January 26, 2021
[1.11.0]: https://github.com/datawire/ambassador/compare/v1.10.0...v1.11.0

### Ambasssador API Gateway + Ambassador Edge Stack

- Feature: Ambassador now reads the ENVOY_CONCURRENCY environment variable to optionally set the [--concurrency](https://www.envoyproxy.io/docs/envoy/latest/operations/cli#cmdoption-concurrency) command line option when launching Envoy. This controls the number of worker threads used to serve requests and can be used to fine-tune system resource usage.
- Feature: The %DOWNSTREAM_PEER_CERT_V_START% and %DOWNSTREAM_PEER_CERT_V_END% command operators now support custom date formatting, similar to %START_TIME%. This can be used for both header formatting and access log formatting.
- Feature: Eliminate the need to drain and recreate listeners when routing configuration is changed. This reduces both memory usage and disruption of in-flight requests.
- Bugfix: Make sure that `labels` specifying headers with extra attributes are correctly supported again ([#3137]).
- Bugfix: Support Consul services when the `ConsulResolver` and the `Mapping` aren't in the same namespace, and legacy mode is not enabled.
- Bugfix: Fix failure to start when one or more IngressClasses are present in a cluster ([#3142]).
- Bugfix: Properly handle Kubernetes 1.18 and greater when RBAC prohibits access to IngressClass resources.
- Bugfix: Support `TLSContext` CA secrets with fast validation ([#3005]).
- Bugfix: Dev Portal correctly handles transient failures when fetching content
- Bugfix: Dev Portal sidebar pages have a stable order
- Bugfix: Dev Portal pages are now marked cacheable

### Ambassador Edge Stack only

- Feature: RateLimit CRDs now suport specifying an `action` for each limit. Possible values include "Enforce" and "LogOnly", case insensitive. LogOnly may be used to implement dry run rules that do not actually enforce.
- Feature: RateLimit CRDs now support specifying a symbolic `name` for each limit. This name can later be used in the access log to know which RateLimit, if any, applied to a request.
- Feature: RateLimit metadata is now available using the `DYNAMIC_METADATA(envoy.http.filters.ratelimit: ... )` command operator in the Envoy access logs. See [Envoy Documentation](https://www.envoyproxy.io/docs/envoy/latest/configuration/observability/access_log/usage) for more on using dynamic metadata in the access log.
- Feature: OAuth2 Filter: The SameSite cookie attribute is now configurable.

[#3005]: https://github.com/datawire/ambassador/issues/3005
[#3137]: https://github.com/datawire/ambassador/issues/3137
[#3142]: https://github.com/datawire/ambassador/issues/3142

## [1.10.0] January 04, 2021
[1.10.0]: https://github.com/datawire/ambassador/compare/v1.9.1...v1.10.0

### Ambasssador API Gateway + Ambassador Edge Stack

- Feature: The redirect response code returned by Ambassador is now configurable using `redirect_reponse_code` on `Mappings` that use `host_redirect`.
- Feature: The redirect location header returned by Ambassador now supports prefix rewrites using `prefix_redirect` on `Mappings` that use `host_redirect`.
- Feature: The redirect location header returned by Ambassador now supports regex rewrites using `regex_redirect` on `Mappings` that use `host_redirect`.
- Feature: Expose `max_request_headers_kb` in the Ambassador `Module`. This directly exposes the same value in Envoy; see [Envoy documentation](https://www.envoyproxy.io/docs/envoy/latest/api-v2/config/filter/network/http_connection_manager/v2/http_connection_manager.proto) for more information.
- Feature: Support Istio mTLS certification rotation for Istio 1.5 and higher. See the [howto](https://www.getambassador.io/docs/edge-stack/latest/howtos/istio/) for details.
- Feature: The Ambassador Module's `error_response_overrides` now support configuring an empty response body using `text_format`. Previously, empty response bodies could only be configured by specifying an empty file using `text_format_source`.
- Feature: OAuth2 Filter: Support injecting HTTP header fields in to the request before passing on to the upstream service. Enables passing along `id_token` information to the upstream if it was returned by the IDP.
- Bugfix: Fix the grpc external filter to properly cache grpc clients thereby avoiding initiating a separate connection to the external filter for each filtered request.
- Bugfix: Fix a bug in the Mapping CRD where the `text_format_source` field was incorrectly defined as type `string` instead of an object, as documented.
- Bugfix: The RBAC requirements when `AMBASSADOR_FAST_RECONFIGURE` is enabled now more-closely match the requirements when it's disabled.
- Bugfix: Fix error reporting and required-field checks when fast validation is enabled. Note that fast validation is now the default; see below.
- Change: **Fast validation is now the default**, so the `AMBASSADOR_FAST_VALIDATION` variable has been removed. The Golang boot sequence is also now the default. Set `AMBASSADOR_LEGACY_MODE=true` to disable these two behaviors.
- Change: ambassador-consul-connect resources now get deployed into the `ambassador` namespace instead of the active namespace specified in the user's kubernetes context (usually `default`). Old resource cleanup is documented in the Ambassador Consul integration documentation.

### Ambassador Edge Stack only

- Default-off early access: Ratelimiting now supports redis clustering, local caching of exceeded ratelimits, and an upgraded redis client with improved scalability. Must set AES_RATELIMIT_PREVIEW=true to access these improvements.
- Bugfix: OAuth2 Filter: Fix `insufficient_scope` error when validating Azure access tokens.
- Bugfix: Filters: Fix a capitalization-related bug where sometimes existing headers are appended to when they should be overwritten.

## [1.9.1] November 19, 2020
[1.9.1]: https://github.com/datawire/ambassador/compare/v1.9.0...v1.9.1

### Ambassador Edge Stack only

- Bugfix: DevPortal: fix a crash when the `host` cannot be parsed as a valid hostname.

## [1.9.0] November 12, 2020
[1.9.0]: https://github.com/datawire/ambassador/compare/v1.8.1...v1.9.0

### Ambasssador API Gateway + Ambassador Edge Stack

- Feature: Support configuring the gRPC Statistics Envoy filter to enable telemetry of gRPC calls (see the `grpc_stats` configuration flag -- thanks, [Felipe Roveran](https://github.com/feliperoveran)!)
- Feature: The `RateLimitService` and `AuthService` configs now support switching between gRPC protocol versions `v2` and `v2alpha` (see the `protocol_version` setting)
- Feature: The `TracingService` Zipkin config now supports setting `collector_hostname` to tell Envoy which host header to set when sending spans to the collector
- Feature: Ambassador now supports custom error response mapping
- Bugfix: Ambassador will no longer mistakenly post notices regarding `regex_rewrite` and `rewrite` directive conflicts in `Mapping`s due to the latter's implicit default value of `/` (thanks, [obataku](https://github.com/obataku)!)
- Bugfix: The `/metrics` endpoint will no longer break if invoked before configuration is complete (thanks, [Markus Jevring](https://github.com/markusjevringsesame)!)
- Bugfix: Update Python requirements to address CVE-2020-25659
- Bugfix: Prevent mixing `Mapping`s with `host_redirect` set with `Mapping`s that don't in the same group
- Bugfix: `ConsulResolver` will now fallback to the `Address` of a Consul service if `Service.Address` is not set.
- Docs: Added instructions for building ambassador from source, within a docker container (thanks, [Rahul Kumar Saini](https://github.com/rahul-kumar-saini)!)
- Update: Upgrade Alpine 3.10→3.12, GNU libc 2.30→2.32, and Python 3.7→3.8
- Update: Knative serving tests were bumped from version 0.11.0 to version 0.18.0 (thanks, [Noah Fontes](https://github.com/impl)!)

### Ambassador Edge Stack only

- Change: The DevPortal no longer looks for documentation at `/.ambassador-internal/openapi-docs`.  A new field in `Mappings`, `docs`, must be used for specifying the source for documentation.  This can result in an empty Dev Portal after upgrading if `Mappings` do not include a `docs` attribute.
- Feature: How the `OAuth2` Filter authenticates itself to the identity provider is now configurable with the `clientAuthentication` setting.
- Feature: The `OAuth2` Filter can now use RFC 7523 JWT assertions to authenticate itself to the identity provider; this is usable with all grant types.
- Feature: When validating a JWT's scope, the `JWT` and `OAuth2` Filters now support not just RFC 8693 behavior, but also the behavior of various drafts leading to it, making JWT scope validation usable with more identity providers.
- Feature: The `OAuth2` Filter now has `inheritScopeArgument` and `stripInheritedScope` settings that can further customize the behavior of `accessTokenJWTFilter`.
- Feature: DevPortal: default configuration using the `ambassador` `DevPortal` resource.
- Change: The `OAuth2` Filter argument `scopes` has been renamed to `scope`, for consistency.  The name `scopes` is deprecated, but will continue to work for backward compatibility.
- Bugfix: `OAuth2` Filter: Don't have `accessTokenValidation: auto` fall back to "userinfo" validation for a client_credentials grant; it doesn't make sense there and only serves to obscure a more useful error message.

## [1.8.1] October 16, 2020
[1.8.1]: https://github.com/datawire/ambassador/compare/v1.8.0...v1.8.1

### Ambasssador API Gateway + Ambassador Edge Stack

- Bugfix: Ambassador no longer fails to configure Envoy listeners when a TracingService or LogService has a service name whose underlying cluster name has over 40 charcters.
- Bugfix: The Ambassador diagnostics page no longer returns HTTP 500 when a TracingService or LogService has a service name whose underlying cluster name has over 40 characters.

## [1.8.0] October 08, 2020
[1.8.0]: https://github.com/datawire/ambassador/compare/v1.7.4...v1.8.0

### Ambasssador API Gateway + Ambassador Edge Stack

- Feature: HTTP IP Allow/Deny ranges are supported.
- Bugfix: Ambassador's health checks don't claim that Envoy has failed when reconfiguration taking a long time (thanks, [Fabrice](https://github.com/jfrabaute), for contributions here!).
- Bugfix: The `edgectl connect` command now works properly when using zsh on a Linux platform.
- Bugfix: The container no longer exits "successfully" when the Deployment specifies an invalid `command`.

### Ambassador Edge Stack only

- Feature: `RateLimit` CRDs now support setting a response body, configurable with the `errorResponse` setting.
- Bugfix: `External` `Filter` can now properly proxy the body to the configured `auth_service`
- Bugfix: The RBAC for AES now grants permission to "patch" `Events.v1.core` (previously it granted "create" but not "patch")

## [1.7.4] October 06, 2020
[1.7.4]: https://github.com/datawire/ambassador/compare/v1.7.3...v1.7.4

### Ambasssador API Gateway + Ambassador Edge Stack

- Bugfix: Several regressions in the 1.7.x series are resolved by removing the ability to set `insecure.action` on a per-`Host`-resource basis, which was an ability added in 1.7.0.  This reverts to the pre-1.7.0 behavior of having one `Host`'s insecure action "win" and be used for all `Host`s.
- Bugfix: Ambassador will no longer generate invalid Envoy configuration with duplicate clusters in certain scenarios when `AMBASSADOR_FAST_RECONFIGURE=true`.
- Enhancement: When `AMBASSADOR_FAST_RECONFIGURE=true` is set, Ambassador now logs information about memory usage.

## [1.7.3] September 29, 2020
[1.7.3]: https://github.com/datawire/ambassador/compare/v1.7.2...v1.7.3

### Ambasssador API Gateway + Ambassador Edge Stack

- Incorporate the Envoy 1.15.1 security update.
- Bugfix: A regression introduced in 1.7.2 when `AMBASSADOR_FAST_RECONFIGURE=true` has been fixed where Host resources `tls.ca_secret` didn't work correctly.
- Bugfix: `TLSContext` resources and `spec.tls` in `Host` resources now correctly handle namespaces with `.` in them.
- Bugfix: Fix `spec.requestPolicy.insecure.action` for `Host` resources with a `*` wildcard in the hostname.
- Bugfix: Reduce lock contention while generating diagnostics.

## [1.7.2] September 16, 2020
[1.7.2]: https://github.com/datawire/ambassador/compare/v1.7.1...v1.7.2

### Ambasssador API Gateway + Ambassador Edge Stack

- Bugfix: A regression introduced in 1.7.0 with the various `Host` resource `spec.requestPolicy.insecure.action` behaviors, including handling of X-Forwarded-Proto, has been fixed.
- Bugfix: Host resources no longer perform secret namespacing when the `AMBASSADOR_FAST_RECONFIGURE` flag is enabled.

## [1.7.1] September 08, 2020
[1.7.1]: https://github.com/datawire/ambassador/compare/v1.7.0...v1.7.1

### Ambasssador API Gateway + Ambassador Edge Stack

- Bugfix: Support `envoy_validation_timeout` in the Ambassador Module to set the timeout for validating new Envoy configurations

### Ambassador Edge Stack only

- Bugfix: `consul_connect_integration` is now built correctly.
- Bugfix: The developer portal again supports requests for API documentation

## [1.7.0] August 27, 2020
[1.7.0]: https://github.com/datawire/ambassador/compare/v1.6.2...v1.7.0

### Ambassador API Gateway + Ambassador Edge Stack

- Feature: Upgrade from Envoy 1.14.4 to 1.15.0.
- Bugfix: Correctly handle a `Host` object with incompatible manually-specified `TLSContext`
- Feature: The Ambassador control-plane now publishes Prometheus metrics alongside the existing Envoy data-plane metrics under the `/metrics` endpoint on port 8877.
- Default-off early access: Experimental changes to allow Ambassador to more quickly process configuration changes (especially with larger configurations) have been added. The `AMBASSADOR_FAST_RECONFIGURE` env var must be set to enable this. `AMBASSADOR_FAST_VALIDATION` should also be set for maximum benefit.
- Bugfix: Fixed insecure route action behavior. Host security policies no longer affect other Hosts.

### Ambassador API Gateway only

- Bugfix: Fixes regression in 1.5.1 that caused it to not correctly know its own version number, leading to notifications about an available upgrade despite being on the most recent version.

### Ambassador Edge Stack only

- Feature: DevPortal can now discover openapi documentation from `Mapping`s that set `host` and `headers`
- Feature: `edgectl install` will automatically enable Service Preview with a Preview URL on the Host resource it creates.
- Feature: Service Preview will inject an `x-service-preview-path` header in filtered requests with the original request prefix to allow for context propagation.
- Feature: Service Preview can intercept gRPC requests using the `--grpc` flag on the `edgectl intercept add` command and the `getambassador.io/inject-traffic-agent-grpc: "true"` annotation when using automatic Traffic-Agent injection.
- Feature: The `TracingService` Zipkin config now supports setting `collector_endpoint_version` to tell Envoy to use Zipkin v2.
- Feature: You can now inject request and/or response headers from a `RateLimit`.
- Bugfix: Don't crash during startup if Redis is down.
- Bugfix: Service Preview correctly uses the Host default `Path` value for the `spec.previewUrl.type` field.
- Bugfix: The `JWT`, `OAuth2`, and other Filters are now better about reusing connections for outgoing HTTP requests.
- Bugfix: Fixed a potential deadlock in the HTTP cache used for fetching JWKS and such for `Filters`.
- Bugfix: Internal Ambassador data is no longer exposed to the `/.ambassador-internal/` endpoints used by the DevPortal.
- Bugfix: Problems with license key limits will no longer trigger spurious HTTP 429 errors.  Using the `RateLimit` resource beyond 5rps without any form of license key will still trigger 429 responses, but now with a `X-Ambassador-Message` header indicating that's what happned.
- Bugfix: When multiple `RateLimit`s overlap, it is supposed to enforce the strictest limit; but the strictness comparison didn't correctly handle comparing limits with different units.
- Change: The Redis settings have been adjusted to default to the pre-1.6.0 behavior, and have been adjusted to be easier to understand.
- Feature: `consul_connect_integration` is now part of the AES image.
- Bugfix: `consul_connect_integration` now correctly handles certificates from Hashicorp Vault.

## [1.6.2] July 30, 2020
[1.6.2]: https://github.com/datawire/ambassador/compare/v1.6.1...v1.6.2

### Ambassador API Gateway + Ambassador Edge Stack

- Bugfix: The (new in 1.6.0) `Host.spec.tls` and `Host.spec.tlsContext` fields now work when `AMBASSADOR_FAST_VALIDATION=fast` is not set.
- Bugfix: Setting `use_websocket: true` on a `Mapping` now only affects routes generated from that `Mapping`, instead of affecting all routes on that port.
- Feature: It is now possible to "upgrade" to non-HTTP protocols other than WebSocket; the new `allow_upgrade` is a generalization of `use_websocket`.

### Ambassador Edge Stack only

- Bugfix: The `Host.spec.requestPolicy.insecure.additionalPort` field works again.
- Bugfix: The `Host.spec.ambassadorId` is once again handled in addition to `.ambassador_id`; allowing hosts written by older versions AES prior to 1.6.0 to continue working.
- Bugfix: Fix a redirect loop that could occur when using using multiple `protectedOrigins` in a `Host`.

## [1.6.1] July 23, 2020
[1.6.1]: https://github.com/datawire/ambassador/compare/v1.6.0...v1.6.1

### Ambassador API Gateway + Ambassador Edge Stack

- Bugfix: Mapping with `https` scheme for service are correctly parsed.
- Bugfix: Mapping with both a scheme and a hostname of `localhost` is now handled correctly.
- Bugfix: ConsulResolver now works again for Mappings outside of Ambassador's namespace.

## [1.6.0] July 21, 2020
[1.6.0]: https://github.com/datawire/ambassador/compare/v1.5.5...v1.6.0

### Ambassador API Gateway + Ambassador Edge Stack

- Incorporate the Envoy 1.14.4 security update.
- API CHANGE: Turning off the Diagnostics UI via the Ambassador Module now disables access to the UI from both inside and outside the Ambassador Pod.
- API CHANGE: Default changes updating `Mapping` status from default-on to default-off; see below.
- Feature: Add support for circuit breakers in TCP mapping (thanks, [Pierre Fersing](https://github.com/PierreF)!)
- Feature: Ambassador CRDs now include schema. This enables validation by `kubectl apply`.
- Feature: Advanced TLS configuration can be specified in `Host` resource via `tlsContext` and `tls` fields.
- Feature: Implement sampling percentage in tracing service.
- Performance improvement: Diagnostics are generated on demand rather than on every reconfig.
- Performance improvement: Experimental fast validation of the contents of Ambassador resources has been added. The `AMBASSADOR_FAST_VALIDATION` env var must be set to enable this.
- Internal: Configuration endpoints used internally by Ambassador are no longer accessible from outside the Ambassador Pod.
- Bugfix: `envoy_log_format` can now be set with `envoy_log_type: json`.
- Docs: Fixed OAuth2 documentation spelling errors (thanks, [Travis Byrum](https://github.com/travisbyrum)!)

As previously announced, the default value of `AMBASSADOR_UPDATE_MAPPING_STATUS`
has now changed from `true` to `false`; Ambassador will no longer attempt to
update the `Status` of a `Mapping` unless you explicitly set
`AMBASSADOR_UPDATE_MAPPING_STATUS=true` in the environment.  If you do not have
tooling that relies on `Mapping` status updates, we do not recommend setting
`AMBASSADOR_UPDATE_MAPPING_STATUS`.

*In Ambassador 1.7*, TLS secrets in `Ingress` resources will not be able to use
`.namespace` suffixes to cross namespaces.

### Ambassador Edge Stack only

- Feature: The Edge Policy Console's Debugging page now has a "Log Out" button to terminate all EPC sessions.
- Feature: `X-Content-Type-Options: nosniff` to response headers are now set for the Edge Policy Console, to prevent MIME confusion attacks.
- Feature: The `OAuth2` Filter now has a `allowMalformedAccessToken` setting to enable use with IDPs that generate access tokens that are not compliant with RFC 6750.
- Bugfix: All JWT Filter errors are now formatted per the specified `errorResponse`.
- Feature: Options for making Redis connection pooling configurable.
- Bugfix: User is now directed to the correct URL after clicking in Microsoft Office.
- Feature: The Console's Dashboard page has speedometer gauges to visualize Rate Limited and Authenticated traffic.

## [1.5.5] June 30, 2020
[1.5.5]: https://github.com/datawire/ambassador/compare/v1.5.4...v1.5.5

### Ambassador API Gateway + Ambassador Edge Stack

- Incorporate the Envoy 1.14.3 security update.

## [1.5.4] June 23, 2020
[1.5.4]: https://github.com/datawire/ambassador/compare/v1.5.3...v1.5.4

### Ambassador API Gateway + Ambassador Edge Stack

- Bugfix: Allow disabling `Mapping`-status updates (RECOMMENDED: see below)
- Bugfix: Logging has been made _much_ quieter; the default Envoy log level has been turned down from "warning" to "error"
- Ambassador now logs timing information about reconfigures

We recommend that users set `AMBASSADOR_UPDATE_MAPPING_STATUS=false`
in the environment to tell Ambassador not to update `Mapping` statuses
unless you have some script that relies on `Mapping` status updates.
The default value of `AMBASSADOR_UPDATE_MAPPING_STATUS` will change to
`false` in Ambassador 1.6.

## [1.5.3] June 16, 2020
[1.5.3]: https://github.com/datawire/ambassador/compare/v1.5.2...v1.5.3

### Ambassador API Gateway + Ambassador Edge Stack

- Bugfix: Restore Envoy listener drain time to its pre-Ambassador 1.3.0 default of 10 minutes.
- Bugfix: Read Knative ingress generation from the correct place in the Kubernetes object

### Ambassador Edge Stack only

- Bugfix: Allow deletion of ProjectControllers.
- Bugfix: Fix regression introduced in 1.4.2 where the `OAuth2` AuthorizationCode filter no longer works when behind another gateway that rewrites the request hostname.  The behavior here is now controllable via the `internalOrigin` sub-field.

## [1.5.2] June 10, 2020
[1.5.2]: https://github.com/datawire/ambassador/compare/v1.5.1...v1.5.2

### Ambassador API Gateway + Ambassador Edge Stack

- Incorporate the [Envoy 1.14.2](https://www.envoyproxy.io/docs/envoy/v1.14.2/intro/version_history#june-8-2020) security update.
- Upgrade the base Docker images used by several tests (thanks, [Daniel Sutton](https://github.com/ducksecops)!).

### Ambassador Edge Stack only

- Feature (BETA): Added an in-cluster micro CI/CD system to enable building, staging, and publishing of GitHub projects from source.  This has been included in previous versions as an alpha, but disabled by default. It is now in BETA.
- Bugfix: The `DEVPORTAL_CONTENT_URL` environment variable now properly handles `file:///` URLs to refer to volume-mounted content.
- Bugfix: `acmeProvider.authority: none` is no longer case sensitive
- Bugfix: `edgectl connect` works again on Ubuntu and other Linux setups with old versions of nss-mdns (older than version 0.11)
- Bugfix: `edgectl` works again on Windows
- Bugfix: The Edge Policy Console now correctly creates FilterPolicy resources

## [1.5.1] June 05, 2020
[1.5.1]: https://github.com/datawire/ambassador/compare/v1.5.0...v1.5.1

### Ambassador API Gateway + Ambassador Edge Stack

- Bugfix: Logging has been made _much_ quieter
- Bugfix: A service that somehow has no hostname should no longer cause an exception

## [1.5.0] May 28, 2020
[1.5.0]: https://github.com/datawire/ambassador/compare/v1.4.3...v1.5.0

### Ambassador API Gateway + Ambassador Edge Stack

- Change: Switched from quay.io back to DockerHub as our primary publication point. **If you are using your own Kubernetes manifests, you will have to update them!** Datawire's Helm charts and published YAML have already been updated.
- Feature: switch to Envoy 1.14.1
- Feature: Allow defaults for `add_request_header`, `remove_request_header`, `add_response_header`, and `remove_response_header`
- Feature: Inform Knative of the route to the Ambassador service if available (thanks, [Noah Fontes](https://github.com/impl)!)
- Feature: Support the path and timeout options of the Knative ingress path rules (thanks, [Noah Fontes](https://github.com/impl)!)
- Feature: Allow preserving `X-Request-ID` on requests from external clients (thanks, [Prakhar Joshi](https://github.com/prakharjoshi)!)
- Feature: Mappings now support query parameters (thanks, [Phil Peble](https://github.com/ppeble)!)
- Feature: Allow setting the Envoy shared-memory base ID (thanks, [Phil Peble](https://github.com/ppeble)!)
- Feature: Additional security configurations not set on default YAMLs
- Feature: Let Ambassador configure `regex_rewrite` for advanced forwarding
- Bugfix: Only update Knative ingress CRDs when the generation changes (thanks, [Noah Fontes](https://github.com/impl)!)
- Bugfix: Now behaves properly when `AMBASSADOR_SINGLE_NAMESPACE` is set to an empty string; rather than getting in to a weird in-between state
- Bugfix: The websocket library used by the test suite has been upgraded to incorporate security fixes (thanks, [Andrew Allbright](https://github.com/aallbrig)!)
- Bugfix: Fixed evaluation of label selectors causing the wrong IP to be put in to Ingress resource statuses
- Bugfix: The `watt` (port 8002) and `ambex` (port 8003) components now bind to localhost instead of 0.0.0.0, so they are no longer erroneously available from outside the Pod

### Ambassador Edge Stack only

- Feature: `edgectl upgrade` allows upgrading API Gateway installations to AES
- Feature: `edgectl intercept` can generate preview-urls for Host resources that enabled the feature
- Feature: `edgectl install` will now automatically install the Service Preview components (ambassador-injector, telepresence-proxy) and scoped RBAC
- Feature: Rate-limited 429 responses now include the `Retry-After` header
- Feature: The `JWT` Filter now makes `hasKey` and `doNotSet` functions available to header field templates; in order to facilitate only conditionally setting a header field.
- Feature: The `OAuth2` Filter now has an `expirationSafetyMargin` setting that will cause an access token to be treated as expired sooner, in order to have a safety margin of time to send it to the upstream Resource Server that grants insufficient leeway.
- Feature: The `JWT` Filter now has `leewayFor{ExpiresAt,IssuedAt,NotBefore}` settings for configuring leeway when validating the timestamps of a token.
- Feature: The environment variables `REDIS{,_PERSECOND}_{USERNAME,PASSWORD,TLS_ENABLED,TLS_INSECURE}` may now be used to further configure how the Ambassador Edge Stack communicates with Redis.
- Bugfix: Don't start the dev portal running if `POLL_EVERY_SECS` is 0
- Bugfix: Now no longer needs cluster-wide RBAC when running with `AMBASSADOR_SINGLE_NAMESPACE`.
- Bugfix: The `OAuth2` Filter now validates the reported-to-Client scope of an Access Token even if a separate `accessTokenJWTFilter` is configured.
- Bugfix: The `OAuth2` Filter now sends the user back to the identity provider to upgrade the scope if they request an endpoint that requires broader scope than initially requested; instead of erroring.
- Bugfix: The `OAuth2` Filter will no longer send RFC 7235 challenges back to the user agent if it would not accept RFC 7235 credentials (previously it only avoided sending HTTP 401 challenges, but still sent 400 or 403 challenges).
- Bugfix: The `amb-sidecar` (port 8500) component now binds to localhost instead of 0.0.0.0, so it is no longer erroneously available from outside the Pod

## [1.4.3] May 14, 2020
[1.4.3]: https://github.com/datawire/ambassador/compare/v1.4.2...v1.4.3

### Ambassador Edge Stack only

- Bugfix: Don't generate spurious 403s in the logs when using the Edge Policy Console.

## [1.4.2] April 22, 2020
[1.4.2]: https://github.com/datawire/ambassador/compare/v1.4.1...v1.4.2

### Ambassador Edge Stack only

- Bugfix: The Traffic Agent binds to port 9900 by default. That port can be configured in the Agent's Pod spec.
   - For more about using the Traffic Agent, see the [Service Preview documentation](https://www.getambassador.io/docs/edge-stack/latest/topics/using/edgectl/#configuring-service-preview).
- Bugfix: The `OAuth2` Filter redirection-endpoint now handles various XSRF errors more consistently (the way we meant it to in 1.2.1)
- Bugfix: The `OAuth2` Filter now supports multiple authentication domains that share the same credentials.
   - For more about using multiple domains, see the [OAuth2 `Filter` documentation](https://www.getambassador.io/docs/edge-stack/1.4/topics/using/filters/oauth2/).
- Bugfix: The ACME client now obeys `AMBASSADOR_ID`
- Feature (ALPHA): Added an in-cluster micro CI/CD system to enable building, staging, and publishing of GitHub projects from source.  This is disabled by default.

## [1.4.1] April 15, 2020
[1.4.1]: https://github.com/datawire/ambassador/compare/v1.4.0...v1.4.1

### Ambassador Edge Stack only

- Internal: `edgectl install` uses Helm under the hood

## [1.4.0] April 08, 2020
[1.4.0]: https://github.com/datawire/ambassador/compare/v1.3.2...v1.4.0

### Ambassador API Gateway + Ambassador Edge Stack

- Feature: Support Ingress Path types improvements from networking.k8s.io/v1beta1 on Kubernetes 1.18+
- Feature: Support Ingress hostname wildcards
- Feature: Support for the IngressClass Resource, added to networking.k8s.io/v1beta1 on Kubernetes 1.18+
   - For more about new Ingress support, see the [Ingress Controller documentation](https://getambassador.io/docs/edge-stack/1.4/topics/running/ingress-controller).
- Feature: `Mapping`s support the `cluster_tag` attribute to control the name of the generated Envoy cluster (thanks, [Stefan Sedich](https://github.com/stefansedich)!)
   - See the [Advanced Mapping Configuration documentation](https://getambassador.io/docs/edge-stack/1.4/topics/using/mappings) for more.
- Feature: Support Envoy's ability to force response headers to canonical HTTP case (thanks, [Puneet Loya](https://github.com/puneetloya)!)
   - See the [Ambassador Module documentation](https://getambassador.io/docs/edge-stack/1.4/topics/running/ambassador) for more.
- Bugfix: Correctly ignore Kubernetes services with no metadata (thanks, [Fabrice](https://github.com/jfrabaute)!)

### Ambassador Edge Stack only

- Feature: `edgectl install` output has clearer formatting
- Feature: `edgectl install` offers help when installation does not succeed
- Feature: `edgectl install` uploads installer and AES logs to a private area upon failure so Datawire support can help
- Bugfix: The "Filters" tab in the webui no longer renders the value of OAuth client secrets that are stored in Kubernetes secrets.
- Bugfix: The ACME client of of one Ambassador install will no longer interfere with the ACME client of another Ambassador install in the same namespace with a different AMBASSADOR_ID.
- Bugfix: `edgectl intercept` supports matching headers values against regular expressions once more
- Bugfix: `edgectl install` correctly handles more local and cluster environments
   - For more about `edgectl` improvements, see the [Service Preview and Edge Control documentation](https://getambassador.io/docs/edge-stack/1.4/topics/using/edgectl).

## [1.3.2] April 01, 2020
[1.3.2]: https://github.com/datawire/ambassador/compare/v1.3.1...v1.3.2

### Ambassador Edge Stack only

- Bugfix: `edgectl install` correctly installs on Amazon EKS and other clusters that provide load balancers with fixed DNS names
- Bugfix: `edgectl install` when using Helm once again works as documented
- Bugfix: `edgectl install` console logs are improved and neatened
- Bugfix: `edgectl install --verbose` output is improved
- Bugfix: `edgectl install` automatically opens documentation pages for some errors
- Bugfix: `edgectl install` help text is improved

## [1.3.1] March 24, 2020
[1.3.1]: https://github.com/datawire/ambassador/compare/v1.3.0...v1.3.1

### Ambassador Edge Stack only

- Bugfix: `edgectl install` will not install on top of a running Ambassador
- Bugfix: `edgectl install` can detect and report if `kubectl` is missing
- Bugfix: `edgectl install` can detect and report if it cannot talk to a Kubernetes cluster
- Bugfix: When using the `Authorization Code` grant type for `OAuth2`, expired tokens are correctly handled so that the user will be prompted to renew
- Bugfix: When using the `Password` grant type for `OAuth2`, authentication sessions are properly associated with each user
- Bugfix: When using the `Password` grant type for `OAuth2`, you can set up multiple `Filter`s to allow requesting different scopes for different endpoints

## [1.3.0] March 17, 2020
[1.3.0]: https://github.com/datawire/ambassador/compare/v1.2.2...v1.3.0

### Ambassador Edge Stack only

- Feature: Support username and password as headers for OAuth2 authentication (`grantType: Password`)
- Feature: `edgectl install` provides better feedback for clusters that are unreachable from the public Internet
- Feature: `edgectl install` supports KIND clusters (thanks, [@factorypreset](https://github.com/factorypreset)!)
- Feature: `edgectl intercept` supports HTTPS
- Feature: Ambassador Edge Stack Docker image is ~150MB smaller
- Feature: The Edge Policy Console can be fully disabled with the `diagnostics.enabled` element in the `ambassador` Module
- Feature: `aes-plugin-runner` now allows passing in `docker run` flags after the main argument list.
- Bugfix: Ambassador Edge Stack doesn't crash if the Developer Portal content URL is not accessible
- Bugfix: `edgectl connect` does a better job handling clusters with many services
- Bugfix: The `Plugin` Filter now correctly sets `request.TLS` to nil/non-nil based on if the original request was encrypted or not.
- Change: There is no longer a separate traffic-proxy image; that functionality is now part of the main AES image. Set `command: ["traffic-manager"]` to use it.

## [1.2.2] March 04, 2020
[1.2.2]: https://github.com/datawire/ambassador/compare/v1.2.1...v1.2.2

### Ambassador Edge Stack only

- Internal: Fix an error in Edge Stack update checks

## [1.2.1] March 03, 2020
[1.2.1]: https://github.com/datawire/ambassador/compare/v1.2.0...v1.2.1

Edge Stack users SHOULD NOT use this release, and should instead use 1.2.2.

### Ambassador API Gateway + Ambassador Edge Stack

- Bugfix: re-support PROXY protocol when terminating TLS ([#2348])
- Bugfix: Incorporate the Envoy 1.12.3 security update

### Ambassador Edge Stack only

- Bugfix: The `aes-plugin-runner` binary for GNU/Linux is now statically linked (instead of being linked against musl libc), so it should now work on either musl libc or GNU libc systems
- Feature (ALPHA): An `aes-plugin-runner` binary for Windows is now produced.  (It is un-tested as of yet.)
- Bugfix: The `OAuth2` Filter redirection-endpoint now handles various XSRF errors more consistently
- Change: The `OAuth2` Filter redirection-endpoint now handles XSRF errors by redirecting back to the identity provider

[#2348]: https://github.com/datawire/ambassador/issues/2348

## [1.2.0] February 24, 2020
[1.2.0]: https://github.com/datawire/ambassador/compare/v1.1.1...v1.2.0

### Ambassador API Gateway + Ambassador Edge Stack

- Feature: add idle_timeout_ms support for common HTTP listener (thanks, Jordan Neufeld!) ([#2155])
- Feature: allow override of bind addresses, including for IPv6! (thanks to [Josue Diaz](https://github.com/josuesdiaz)!) ([#2293])
- Bugfix: Support Istio mTLS secrets natively (thanks, [Phil Peble](https://github.com/ppeble)!) ([#1475])
- Bugfix: TLS custom secret with period in name doesn't work (thanks, [Phil Peble](https://github.com/ppeble)!) ([#1255])
- Bugfix: Honor ingress.class when running with Knative
- Internal: Fix CRD-versioning issue in CI tests (thanks, [Ricky Taylor](https://github.com/ricky26)!)
- Bugfix: Stop using deprecated Envoy configuration elements
- Bugfix: Resume building a debuggable Envoy binary

### Ambassador Edge Stack only

- Change: The `ambassador` service now uses the default `externalTrafficPolicy` of `Cluster` rather than explicitly setting it to `Local`. This is a safer setting for GKE where the `Local` policy can cause outages when ambassador is updated. See https://stackoverflow.com/questions/60121956/are-hitless-rolling-updates-possible-on-gke-with-externaltrafficpolicy-local for details.
- Feature: `edgectl install` provides a much cleaner, quicker experience when installing Ambassador Edge Stack
- Feature: Ambassador Edge Stack supports the Ambassador operator for automated management and upgrade
- Feature: `ifRequestHeader` can now have `valueRegex` instead of `value`
- Feature: The `OAuth2` Filter now has `useSessionCookies` option to have cookies expire when the browser closes, rather than at a fixed duration
- Feature: `ifRequestHeader` now has `negate: bool` to invert the match
- Bugfix: The RBAC for `Ingress` now supports the `networking.k8s.io` `apiGroup`
- Bugfix: Quiet Dev Portal debug logs
- Bugfix: The Edge Policy Console is much less chatty when logged out
- Change: The intercept agent is now incorporated into the `aes` image
- Change: The `OAuth2` Filter no longer sets cookies when `insteadOfRedirect` triggers
- Change: The `OAuth2` Filter more frequently adjusts the cookies

[#1475]: https://github.com/datawire/ambassador/issues/1475
[#1255]: https://github.com/datawire/ambassador/issues/1255
[#2155]: https://github.com/datawire/ambassador/issues/2155
[#2293]: https://github.com/datawire/ambassador/issues/2293

## [1.1.1] February 12, 2020
[1.1.1]: https://github.com/datawire/ambassador/compare/v1.1.0...v1.1.1

### Ambassador API Gateway + Ambassador Edge Stack

- Bugfix: Load explicitly referenced secrets in another namespace, even when `AMBASSADOR_SINGLE_NAMESPACE` (thanks, [Thibault Cohen](https://github.com/titilambert)!) ([#2202])
- Bugfix: Fix Host support for choosing cleartext or TLS ([#2279])
- Bugfix: Fix intermittent error when rendering `/ambassador/v0/diag/`
- Internal: Various CLI tooling improvements

[#2202]: https://github.com/datawire/ambassador/issues/2202
[#2279]: https://github.com/datawire/ambassador/pull/2279

### Ambassador Edge Stack only

- Feature: The Policy Console can now set the log level to "trace" (in addition to "info" or "debug")
- Bugfix: Don't have the Policy Console poll for snapshots when logged out
- Bugfix: Do a better job of noticing when the license key changes
- Bugfix: `aes-plugin-runner --version` now works properly
- Bugfix: Only serve the custom CONGRATULATIONS! 404 page on `/`
- Change: The `OAuth2` Filter `stateTTL` setting is now ignored; the lifetime of state-tokens is now managed automatically

## [1.1.0] January 28, 2020
[1.1.0]: https://github.com/datawire/ambassador/compare/v1.0.0...v1.1.0

(Note that Ambassador 1.1.0 is identical to Ambassador 1.1.0-rc.0, from January 24, 2020.
 Also, we're now using "-rc.N" rather than just "-rcN", for better compliance with
 [SemVer](https://www.semver.org/).

### Ambassador API Gateway + Ambassador Edge Stack

- Feature: support resources with the same name but in different namespaces ([#2226], [#2198])
- Feature: support DNS overrides in `edgectl`
- Bugfix: Reduce log noise about "kubestatus" updates
- Bugfix: manage the diagnostics snapshot cache more aggressively to reduce memory footprint
- Bugfix: re-enable Docker demo mode (and improve the test to make sure we don't break it again!) ([#2227])
- Bugfix: correct potential issue with building edgectl on Windows
- Internal: fix an error with an undefined Python type in the TLS test (thanks, [Christian Clauss](https://github.com/cclauss)!)

### Ambassador Edge Stack only

- Feature: make the `External` filter type fully compatible with the `AuthService` type
- Docs: add instructions for what to do after downloading `edgectl`
- Bugfix: make it much faster to apply the Edge Stack License
- Bugfix: make sure the ACME terms-of-service link is always shown
- Bugfix: make the Edge Policy Console more performant

[#2198]: https://github.com/datawire/ambassador/issues/2198
[#2226]: https://github.com/datawire/ambassador/issues/2226
[#2227]: https://github.com/datawire/ambassador/issues/2227

## [1.0.0] January 15, 2020
[1.0.0]: https://github.com/datawire/ambassador/compare/v0.86.1...v1.0.0

### Caution!

All of Ambassador's CRDs have been switched to `apiVersion: getambassador.io/v2`, and
**your resources will be upgraded when you apply the new CRDs**. We recommend that you
follow the [migration instructions](https://getambassador.io/early-access/user-guide/upgrade-to-edge-stack/) and check your installation's
behavior before upgrading your CRDs.

## Ambassador API Gateway + Ambassador Edge Stack

### Breaking changes

- When a resource specifies a service or secret name without a corresponding namespace, Ambassador will now
  look for the service or secret in the namespace of the resource that mentioned it. In the past, Ambassador
  would look in the namespace in which Ambassador was running.

### Features

- The Host CR provides an easy way to tell Ambassador about domains it should expect to handle, and
  how it should handle secure and insecure requests for those domains
- Redirection from HTTP to HTTPS defaults to ON when termination contexts are present
- Mapping and Host CRs, as well as Ingress resources, get Status updates to provide better feedback
- Improve performance of processing events from Kubernetes
- Automatic HTTPS should work with any ACME clients doing the http-01 challenge

### Bugfixes

- CORS now happens before rate limiting
- The reconfiguration engine is better protected from exceptions
- Don’t try to check for upgrades on every UI snapshot update
- Reduced reconfiguration churn
- Don't force SNI routes to be lower-priority than non-SNI routes
- Knative mappings fallback to the Ambassador namespace if no namespace is specified
- Fix `ambassador_id` handling for Knative resources
- Treat `ambassadorId` as a synonym for `ambassador_id` (`ambassadorId` is the Protobuf 3 canonical form of `ambassador_id`)

### Ambassador Edge Stack

Ambassador Edge Stack incorporates the functionality of the old Ambassador Pro product.

- Authentication and ratelimiting are now available under a free community license
- Given a Host CR, Ambassador can manage TLS certificates using ACME (or you can manage them by hand)
- There is now an `edgectl` program that you can use for interacting with Ambassador from the command line
- There is a web user-interface for Ambassador
- BREAKING CHANGE: `APP_LOG_LEVEL` is now `AES_LOG_LEVEL`

See the [`CHANGELOG.old-pro.md`](./CHANGELOG.old-pro.md) file for the changelog of
the old Ambassador Pro product.

## [1.0.0-rc6] January 15, 2020
[1.0.0-rc6]: https://github.com/datawire/ambassador/compare/v1.0.0-rc4...v1.0.0-rc6

 - AES: Bugfix: Fix ACME client with multiple replicas
 - AES: Bugfix: Fix ACME client race conditions with the API server and WATT
 - AES: Bugfix: Don't crash in the ACME client if Redis is unavailable

## [1.0.0-rc4] January 13, 2020
[1.0.0-rc4]: https://github.com/datawire/ambassador/compare/v1.0.0-rc1...v1.0.0-rc4

- Change: Less verbose yet more useful Ambassador pod logs
- Bugfix: Various bugfixes for listeners and route rejection
- Bugfix: Don't append the service namespace for `localhost`
- AES: Bugfix: Fix rendering mapping labels YAML in the webui
- AES: Bugfix: Organize help output from `edgectl` so it is easier to read
- AES: Bugfix: Various bugfixes around ACME support with manually-configured TLSContexts
- AES: Change: Don't disable scout or enable extra-verbose logging when migrating from OSS
- AES: BREAKING CHANGE: `APP_LOG_LEVEL` is now `AES_LOG_LEVEL`

## [1.0.0-rc1] January 11, 2020
[1.0.0-rc1]: https://github.com/datawire/ambassador/compare/v1.0.0-rc0...v1.0.0-rc1

- Internal: Improvements to release machinery
- Internal: Fix the dev shell
- Internal: Adjust KAT tests to work with the Edge Stack

## [1.0.0-rc0] January 10, 2020
[1.0.0-rc0]: https://github.com/datawire/ambassador/compare/v1.0.0-ea13...v1.0.0-rc0

- BREAKING CHANGE: Rename Host CR status field `reason` to `errorReason`
- Feature: Host CRs now default `.spec.hostname` to `.metadata.name`
- Feature: Host CRs now have a `requestPolicy` field to control redirecting from cleartext to TLS
- Feature: Redirecting from cleartext to TLS no longer interferes with ACME http-01 challenges
- Feature: Improved `edgectl` help and informational messages
- Bugfix: Host CR status is now a sub-resource
- Bugfix: Have diagd snapshot JSON not include "serialization" keys (which could potentially leak secrets)
- Bugfix: Fix `ambassador_id` handling for Knative resources
- Bugfix: Use the correct namespace for resources found via annotations
- Bugfix: Treat `ambassadorId` as a synonym for `ambassador_id` (`ambassadorId` is the Protobuf 3 canonical form of `ambassador_id`)
- Internal: Allow passing a `DOCKER_NETWORK` variable to the build-system

## [1.0.0-ea13] January 09, 2020
[1.0.0-ea13]: https://github.com/datawire/ambassador/compare/v1.0.0-ea12...v1.0.0-ea13

- Bugfix: Knative mappings populate and fallback to the Ambassador namespace if unspecified
- Internal: Knative tests for versions 0.7.1 and 0.8.0 were removed
- Internal: Knative tests for version 0.11.0 were added
- Internal: Improved performance with Edge Stack using /ambassador/v0/diag/ with an optional `patch_client` query param to send a partial representation in JSON Patch format, reducing the memory and network traffic for large deployments
- Internal: Silencing warnings from `which` in docs preflight-check

## [1.0.0-ea12] January 08, 2020
[1.0.0-ea12]: https://github.com/datawire/ambassador/compare/v1.0.0-ea9...v1.0.0-ea12

- BREAKING CHANGE: When a resource specifies a service or secret name without a corresponding namespace, Ambassador uses the namespace of the resource. In the past, Ambassador would use its own namespace.
- Bugfix: Add the appropriate label so Ingress works with Edge Stack
- Bugfix: Remove superfluous imagePullSecret
- Bugfix: Fix various admin UI quirks, especially in Firefox
  - Bogus warnings about duplicate resources
  - Drag-and-drop reordering of rate limit configuration
  - Missing icons
- Internal: Drop duplicated resources earlier in the processing chain
- Internal: Streamline code generation from protobufs
- Internal: Automated broken-link checks in the documentation

## [1.0.0-ea9] December 23, 2019
[1.0.0-ea9]: https://github.com/datawire/ambassador/compare/v1.0.0-ea7...v1.0.0-ea9

- Bugfix: Use proper executable name for Windows edgectl
- Bugfix: Don't force SNI routes to be lower-priority than non-SNI routes
- Bugfix: Prevent the self-signed fallback context from conflicting with a manual context

## [1.0.0-ea7] December 19, 2019
[1.0.0-ea7]: https://github.com/datawire/ambassador/compare/v1.0.0-ea6...v1.0.0-ea7

- Bugfix: UI buttons can hide themselves
- Bugfix: Developer Portal API acquisition
- Bugfix: Developer Portal internal routing
- Internal: Better JS console usage
- Internal: Rationalize usage reporting for Edge Stack

## [1.0.0-ea6] December 18, 2019
[1.0.0-ea6]: https://github.com/datawire/ambassador/compare/v1.0.0-ea5...v1.0.0-ea6

- Feature: Improve performance of processing events from Kubernetes
- Feature: Automatic HTTPS should work with any ACME clients doing the http-01 challenge
- Internal: General improvements to test infrastructure
- Internal: Improved the release process

`ambassador-internal-access-control` `Filter` and `FilterPolicy` are now
created internally. Remove them from your cluster if upgrading from a
previous version.

## [1.0.0-ea5] December 17, 2019
[1.0.0-ea5]: https://github.com/datawire/ambassador/compare/v1.0.0-ea3...v1.0.0-ea5

- Internal: Improved the reliability of CI
- Internal: Improved the release process

## [1.0.0-ea3] December 16, 2019
[1.0.0-ea3]: https://github.com/datawire/ambassador/compare/v1.0.0-ea1...v1.0.0-ea3

- Feature: initial edgectl support for Windows!
- UX: be explicit that seeing the license applied can take a few minutes
- Bugfix: don’t try to check for upgrades on every UI snapshot update
- Bugfix: don’t activate the fallback TLSContext if its secret is not available
- Bugfix: first cut at reducing reconfiguration churn

## [1.0.0-ea1] December 10, 2019
[1.0.0-ea1]: https://github.com/datawire/ambassador/compare/v0.85.0...v1.0.0-ea1

### Caution!

All of Ambassador's CRDs have been switched to `apiVersion: getambassador.io/v2`, and
**your resources will be upgraded when you apply the new CRDs**. We recommend that you
follow the [migration instructions](https://getambassador.io/early-access/user-guide/upgrade-to-edge-stack/) and check your installation's
behavior before upgrading your CRDs.

### Features

- Authentication and ratelimiting are now available under a free community license
- The Host CRD provides an easy way to tell Ambassador about domains it should expect to handle
- Given a Host CRD, Ambassador can manage TLS certificates using ACME (or you can manage them by hand)
- Redirection from HTTP to HTTPS defaults to ON when termination contexts are present
- Mapping and Host CRDs, as well as Ingress resources, get Status updates to provide better feedback

### Bugfixes

- CVE-2019–18801, CVE-2019–18802, and CVE-2019–18836 are fixed by including Envoy 1.12.2
- CORS now happens before rate limiting
- The reconfiguration engine is better protected from exceptions

## [0.86.1] December 10, 2019
[0.86.1]: https://github.com/datawire/ambassador/compare/v0.84.1...v0.86.1

- Envoy updated to 1.12.2 for security fixes
- Envoy TCP keepalives are now supported (thanks, [Bartek Kowalczyk](https://github.com/KowalczykBartek)!)
- Envoy remote access logs are now supported
- Correctly handle upgrades when the `LogService` CRD is not present

(Ambassador 0.86.0 was superseded by Ambassador 0.86.1.)

## [0.85.0] October 22, 2019
[0.85.0]: https://github.com/datawire/ambassador/compare/v0.84.1...v0.85.0

### Features

- Support configuring the Envoy access log format (thanks to [John Esmet](https://github.com/esmet)!)

## [0.84.1] October 20, 2019
[0.84.1]: https://github.com/datawire/ambassador/compare/v0.84.0...v0.84.1

### Major changes:
- Bugfix: Fix /ambassador permissions to allow running as non-root - Thanks @dmayle (https://github.com/dmayle) for reporting the bug.

## [0.84.0] October 18, 2019
[0.84.0]: https://github.com/datawire/ambassador/compare/v0.83.0...v0.84.0

### Features:

- Support setting window_bits for the GZip filter (thanks to [Florent Delannoy](https://github.com/Pluies)!)
- Correctly support tuning the regex_max_size, and bump its default to 200 (thanks to [Paul Salaberria](https://github.com/psalaberria002)!)
- Support setting redirect_cleartext_from in a TLSContext

### Bugfixes:

- Correctly update loadbalancer status of Ingress resources
- Don't enable diagd debugging in the test suite unless explicitly requested (thanks to [Jonathan Suever](https://github.com/suever)!)
- Switch to an Envoy release build

### Developer Notes:

- Many many things about the build system have changed under the hood!
   - Start with `make help`, and
   - Join our [Slack channel](https://d6e.co/slack) for more help!

## [0.83.0] October 08, 2019
[0.83.0]: https://github.com/datawire/ambassador/compare/v0.82.0...v0.83.0

### Major changes:
- Update Ambassador to address CVE-2019-15225 and CVE-2019-15226.

NOTE: this switches the default regex engine! See the documentation for the `ambassador` `Module` for more.

## [0.82.0] October 02, 2019
[0.82.0]: https://github.com/datawire/ambassador/compare/v0.81.0...v0.82.0

### Major changes:
- Feature: Arrange for the Prometheus metrics endpoint to also return associated headers (thanks, [Jennifer Wu](https://github.com/jhsiaomei)!)
- Feature: Support setting a TLS origination context when doing TLS to a RateLimitService (thanks, [Phil Peble](https://github.com/ppeble)!)
- Feature: Allow configuring Envoy's access log path (thanks, [Jonathan Suever](https://github.com/suever)!)
- Update: Switch to Python 3.7 and Alpine 3.10

### Developer notes:
- Switch back to the latest mypy (currently 0.730)
- Environment variable KAT_IMAGE_PULL_POLICY can override the imagePullPolicy when running KAT tests
- Updated Generated Envoy Golang APIs

## [0.81.0] September 26, 2019
[0.81.0]: https://github.com/datawire/ambassador/compare/v0.80.0...v0.81.0

### Major changes:
- Feature: ${} environment variable interpolation is supported in all Ambassador configuration resources (thanks, [Stefan Sedich](https://github.com/stefansedich)!)
- Feature: DataDog APM tracing is now supported (thanks again, [Stefan Sedich](https://github.com/stefansedich)!)
- Bugfix: Fix an error in the TLSContext schema (thanks, [@georgekaz](https://github.com/georgekaz)!)

### Developer notes:
- Test services can now be built, deployed, and tested more easily (see BUILDING.md)
- `mypy` is temporarily pinned to version 0.720.

## [0.80.0] September 20, 2019
[0.80.0]: https://github.com/datawire/ambassador/compare/v0.78.0...v0.80.0

### Major changes:
- Feature: Basic support for the Kubernetes Ingress resource
- Feature: Basic reporting for some common configuration errors (lack of Mappings, lack of TLS contexts)
- Bugfix: Update Envoy to prevent crashing when updating AuthService under load

### Developer notes
- Golang components now use Go 1.13
- Ambassador build now _requires_ clean type hinting
- KAT client and server have been pulled back into the Ambassador repo

## [0.78.0] September 11, 2019
[0.78.0]: https://github.com/datawire/ambassador/compare/v0.77.0...v0.78.0

### Major changes:
- Feature: Support setting cipher_suites and ecdh_curves in TLSContext - #1782 (Thanks @teejaded)
- Feature: Make 128-bits traceids the default - #1794 (Thanks @Pluies)
- Feature: Set cap_net_bind_service to allow binding to low ports - #1720 (Thanks @swalberg)

### Minor changes:
- Testing: Add test that ambassador cli does not crash when called with --help - #1806 (Thanks @rokostik)

## [0.77.0] September 05, 2019
[0.77.0]: https://github.com/datawire/ambassador/compare/v0.76.0...v0.77.0

- (Feature) Support the `least_request` load balancer policy (thanks, [Steve Flanders](https://github.com/flands)!)
- (Misc) Many test and release-engineering improvements under the hood

## [0.76.0] August 26, 2019
[0.76.0]: https://github.com/datawire/ambassador/compare/v0.75.0...v0.76.0

- circuit breakers now properly handle overriding a global circuit breaker within a Mapping ([#1767])
- support for Knative 0.8.0 ([#1732])

[#1767]: https://github.com/datawire/ambassador/issues/1767
[#1732]: https://github.com/datawire/ambassador/issues/1732

## [0.75.0] August 13, 2019
[0.75.0]: https://github.com/datawire/ambassador/compare/0.74.1...0.75.0

- (Feature) Update to Envoy 1.11.1, including security fixes
- (Feature) You can use a `TLSContext` without a `secret` to set origination options ([#1708])
- (Feature) Canary deployments can now use multiple `host_rewrite` values ([#1159])
- (Bugfix) Make sure that Ambassador won't mistakenly complain about the number of RateLimit and Tracing services (thanks, [Christian Claus](https://github.com/cclauss)!)

[#1159]: https://github.com/datawire/ambassador/issues/1159
[#1708]: https://github.com/datawire/ambassador/issues/1708

## [0.74.1] August 06, 2019
[0.74.1]: https://github.com/datawire/ambassador/compare/0.74.0...0.74.1

- (bugfix) Make sure that updates properly trigger reconfigures ([#1727])
- (misc) Arrange for startup logging to have timestamps

[#1727]: https://github.com/datawire/ambassador/issues/1727

## [0.74.0] July 30, 2019
[0.74.0]: https://github.com/datawire/ambassador/compare/0.73.0...0.74.0

- Bugfix: Make sure that the pod dies if Envoy dies
- Bugfix: Correctly allow setting `timeout_ms` for `AuthService` (thanks, [John Esmet!](https://www.github.com/esmet)!)
- Feature: Permit configuring `cluster_idle_timeout_ms` for upstream services (thanks, [John Esmet!](https://www.github.com/esmet)!) ([#1542])

[#1542]: https://github.com/datawire/ambassador/issues/1542

## [0.73.0] July 11, 2019
[0.73.0]: https://github.com/datawire/ambassador/compare/0.72.0...0.73.0

- Feature: Experimental native support for Knative! ([#1579])
- Feature: Better Linkerd interoperability! ([#1578], [#1594])

- Feature: Add a legend for the colors of service names on the diagnostic overview (thanks, [Wyatt Pearsall](https://github.com/wpears)!)
- Feature: Allow switching Envoy to output JSON logs (thanks, [Pedro Tavares](https://github.com/ServerlessP)!)
- Feature: Allow setting `AMBASSADOR_LABEL_SELECTOR` and `AMBASSADOR_FIELD_SELECTOR` to let Ambassador use Kubernetes selectors to determine which things to read (thanks, [John Esmet](https://github.com/esmet)!) ([#1292])
- Feature: Allow configuring retries for `AuthService` (thanks, [Kevin Dagostino](https://github.com/TonkWorks)!) ([#1622], [#1461])

- Bugfix: Allow Ambassador to ride through Envoy-validation timeouts (thanks, [John Morrisey](https://github.com/jwm)!)
- Bugfix: Allow Ambassador to ride through parse errors on input resources (thanks, [Andrei Predoiu](https://github.com/Andrei-Predoiu)!) ([#1625])
- Bugfix: Allow '.' in a `secret` name to just be a '.' ([#1255])

- Bugfix: Allow manually defining an Ambassador `Service` resource, same as any other resource
- Bugfix: Prevent spurious duplicate-resource errors when loading config from the filesystem

[#1255]: https://github.com/datawire/ambassador/issues/1255
[#1292]: https://github.com/datawire/ambassador/issuse/1292
[#1461]: https://github.com/datawire/ambassador/issues/1461
[#1578]: https://github.com/datawire/ambassador/issuse/1578
[#1579]: https://github.com/datawire/ambassador/issuse/1579
[#1594]: https://github.com/datawire/ambassador/issuse/1594
[#1622]: https://github.com/datawire/ambassador/issues/1622
[#1625]: https://github.com/datawire/ambassador/issues/1625

## [0.72.0] June 13, 2019
[0.72.0]: https://github.com/datawire/ambassador/compare/0.71.0...0.72.0

- Envoy: Update Envoy to commit 8f57f7d765
- Bugfix: Auth spans are now properly connected to requests ([#1414])
- Bugfix: `include_body` now works correctly ([#1531], [#1595])
- Bugfix: `x_forwarded_proto_redirect` works again (thanks to [Kyle Martin](https://github.com/KyleMartin901)!) ([#1571])
- Bugfix: Ambassador works correctly with read-only filesystems (thanks, [Niko Kurtti](https://github.com/n1koo)!) ([#1614], [#1619])
- Bugfix: Correctly render groups associated with a given resolver in diagnostics JSON output
- Feature: Give the Ambassador CLI a way to specify the directory into which to write secrets.

[#1414]: https://github.com/datawire/ambassador/issues/1414
[#1531]: https://github.com/datawire/ambassador/issues/1531
[#1571]: https://github.com/datawire/ambassador/issues/1571
[#1595]: https://github.com/datawire/ambassador/issues/1595
[#1614]: https://github.com/datawire/ambassador/issues/1614
[#1619]: https://github.com/datawire/ambassador/issues/1619

## [0.71.0] June 06, 2019
[0.71.0]: https://github.com/datawire/ambassador/compare/0.70.1...0.71.0

- Feature: GZIP support [#744]
- Feature: diag UI shows active Resolvers [#1453]
- Feature: CRDs exist for Resolvers [#1563]
- Feature: Resolvers with custom names work, even as CRDs [#1497]
- Feature: The `/metrics` endpoint provides direct access to Prometheus-format stats (thanks to [Rotem Tamir](https://github.com/rotemtam)!)
- Bugfix: `statsd-exporter` now correctly defaults to port 8125 (thanks to [Jonathan Suever](https://github.com/suever)!)
- Bugfix: redirect_cleartext_from no longer strips the URL path [#1463]
- Bugfix: canary weights of 0 and 100 work correctly [#1379]
- Bugfix: `docker run` works again for the Ambassador demo, and is part of our tests now [#1569]
- Bugfix: Scout `DEBUG` messages don’t get leaked into the diag UI [#1573]
- Maintenance: warn of upcoming protocol version changes
- Maintenance: check in with Scout every 24 hours, but no more than twice per day

[#744]: https://github.com/datawire/ambassador/issues/744
[#1379]: https://github.com/datawire/ambassador/issues/1379
[#1453]: https://github.com/datawire/ambassador/issues/1453
[#1463]: https://github.com/datawire/ambassador/issues/1463
[#1497]: https://github.com/datawire/ambassador/issues/1497
[#1563]: https://github.com/datawire/ambassador/issues/1563
[#1569]: https://github.com/datawire/ambassador/issues/1569
[#1573]: https://github.com/datawire/ambassador/issues/1573

## [0.70.1] May 24, 2019
[0.70.1]: https://github.com/datawire/ambassador/compare/0.70.0...0.70.1

### Minor changes:
- Bugfix: Disable CRD support if Ambassador cannot access them
- Upgrade: Upgrade to watt 0.5.1

## [0.70.0] May 20, 2019
[0.70.0]: https://github.com/datawire/ambassador/compare/0.61.0...0.70.0

### Major changes:
- Feature: Support CRDs in the `getambassador.io` API group for configuration ([#482])
- Feature: Update to Envoy 1.10

### Minor changes:
- Feature: Support removing request headers (thanks @ysaakpr!)
- Bugfix: `watt` should better coalesce calls to the watch hook on startup
- Bugfix: Ambassador no longer uses ports 7000 or 18000 ([#1526], [#1527])

[#482]: https://github.com/datawire/ambassador/issues/482
[#1526]: https://github.com/datawire/ambassador/issues/1526
[#1527]: https://github.com/datawire/ambassador/issues/1527

## [0.61.1] May 16, 2019
[0.61.1]: https://github.com/datawire/ambassador/compare/0.61.0...0.61.1

- Bugfix: Make sure that Consul discovery properly handles the datacenter name ([#1533])
- Bugfix: Make sure that the feature-walk code is protected against clusters with no endpoints at all ([#1532])

[#1532]: https://github.com/datawire/ambassador/issues/1532
[#1533]: https://github.com/datawire/ambassador/issues/1533

## [0.61.0] May 08, 2019
[0.61.0]: https://github.com/datawire/ambassador/compare/0.60.3...0.61.0

Ambassador 0.61.0 metadata

### Changes:
- Feature: Support for minimum and maximum TLS versions (#689)
- Feature: Allow choosing whether to append or overwrite when adding request or response headers (#1481) - thanks to @ysaakpr
- Feature: Support for circuit breakers (#360)
- Feature: Support for automatic retries (#1127) - thanks to @l1v3
- Feature: Support for shadow traffic weighting - thanks to @nemo83
- Feature: Support for HTTP/1.0 (#988) - thanks to @cyrus-mc
- Bugfix: Problem with local Consul agent resolver and non-standard HTTP port (#1508)
- Bugfix: Round each mapping's weight to an integer to prevent invalid Envoy configurations when using weights (#1289) - thanks to @esmet
- Bugfix: Fix deadlock on invalid Envoy configuration (#1491) - thanks to @esmet
- Bugfix: Fixed LightStep gRPC TracingService (#1189) - thanks to @sbaum1994
## [0.60.3] May 01, 2019
[0.60.3]: https://github.com/datawire/ambassador/compare/0.60.2...0.60.3

### Changes since 0.60.2

- When scanning its configuration for secrets and endpoints that must be watched, 0.60.2 could fail with certain configurations if TLS termination but not origination was active. Those failures are fixed now.

## [0.60.2] April 29, 2019
[0.60.2]: https://github.com/datawire/ambassador/compare/0.60.1...0.60.2

### Changes since 0.60.1

- Ambassador is now much more careful about which endpoints and secrets it pays attention to. ([#1465] again -- thanks to [@flands](https://github.com/flands) and @seandon for the help here!)

[#1465]: https://github.com/datawire/ambassador/issues/1465

## [0.60.1] April 25, 2019
[0.60.1]: https://github.com/datawire/ambassador/compare/0.60.0...0.60.1

### Changes since 0.60.0

- Speed up initial parsing of WATT snapshots considerably ([#1465])
- Don't look at secrets in the kube-system namespace, or for service-account tokens.
- Make sure that secrets we do look at are correctly associated with their namespaces ([#1467] -- thanks to @flands and @derrickburns for their contributions here!)
- Allow tuning the number of input snapshots retained for debugging
- Include the grab-snapshots.py script to help with debuggability

[#1465]: https://github.com/datawire/ambassador/issues/1465
[#1467]: https://github.com/datawire/ambassador/issues/1467

## [0.60.0] April 23, 2019
[0.60.0]: https://github.com/datawire/ambassador/compare/0.53.1...0.60.0

### Changes since 0.53.1

- BREAKING CHANGE: Ambassador listens on 8080 and 8443 by default so it does not need to run as root
- Ambassador natively supports using Consul for service discovery
- `AMBASSADOR_ENABLE_ENDPOINTS` is no longer needed; configure using the `Resolver` resource instead
- Support for the Maglev load balancing algorithm
- Support `connect_timeout_ms`. Thanks to Pétur Erlingsson.
- Support for `idle_timeout_ms` Thanks to Aaron Triplett.
- Ambassador will properly reload renewed Let's Encrypt certificates (#1416). Thanks to Matthew Ceroni.
- Ambassador will now properly redirect from HTTP to HTTPS based on `x-forwarded-proto` (#1233).
- The `case_sensitive` field now works when `host_redirect` is set to true (#699). Thanks to Peter Choi and Christopher Coté.

## [0.53.1] April 05, 2019
[0.53.1]: https://github.com/datawire/ambassador/compare/0.52.1...0.53.1

(0.53.0 was immediately supplanted by 0.53.1.)

## SECURITY FIXES

Ambassador 0.53.1 addresses two security issues in Envoy Proxy, CVE-2019-9900 and CVE-2019-9901:

- CVE-2019-9900 (Score 8.3/High). When parsing HTTP/1.x header values, Envoy 1.9 and before does not reject embedded zero characters (NUL, ASCII 0x0).

- CVE-2019-9901 (Score 8.3/High). Envoy does not normalize HTTP URL paths in Envoy 1.9 and before.

Since these issues can potentially allow a remote attacker to use maliciously-crafted URLs to bypass
authentication, anyone running an Ambassador prior to 0.53.1 should upgrade.

### UPCOMING CHANGES

Ambassador 0.60 will listen on ports 8080/8443 by default. The diagnostics service in Ambassador 0.52.0
will try to warn you if your configuration will be affected by this change.

## Other changes since 0.52.1

- `AuthService` version `ambassador/v1` can now explicitly configure how much body data is sent
  to the external authentication service.

## [0.52.1] March 26, 2019
[0.52.1]: https://github.com/datawire/ambassador/compare/0.52.0...0.52.1

### Changes since 0.52.0

- You can specify the `AMBASSADOR_NO_SECRETS` environment variable to prevent Ambassador from
  watching Kubernetes secrets at all (thanks [@esmet](https://github.com/esmet)!) ([#1293])
- The services used when you do `docker run ambassador --demo` have been moved into the Docker image,
  to remove external dependencies from the Ambassador quickstart.

[#1293]: https://github.com/datawire/ambassador/issues/1293

## [0.52.0] March 21, 2019
[0.52.0]: https://github.com/datawire/ambassador/compare/0.51.2...0.52.0

### Changes since 0.51.2

- Initial support for endpoint routing, rather than relying on `kube-proxy` ([#1031])
   - set `AMBASSADOR_ENABLE_ENDPOINTS` in the environment to allow this
- Initial support for Envoy ring hashing and session affinity (requires endpoint routing!)
- Support Lua filters (thanks to [@lolletsoc](https://github.com/lolletsoc)!)
- Support gRPC-Web (thanks to [@gertvdijk](https://github.com/gertvdijk)!) ([#456])
- Support for gRPC HTTP 1.1 bridge (thanks to [@rotemtam](https://github.com/rotemtam)!)
- Allow configuring `num-trusted-hosts` for `X-Forwarded-For`
- External auth services using gRPC can now correctly add new headers ([#1313])
- External auth services correctly add trace spans
- Ambassador should respond to changes more quickly now ([#1294], [#1318])
- Ambassador startup should be faster now

[#456]: https://github.com/datawire/ambassador/issues/456
[#1031]: https://github.com/datawire/ambassador/issues/1031
[#1294]: https://github.com/datawire/ambassador/issues/1294
[#1313]: https://github.com/datawire/ambassador/issues/1313
[#1318]: https://github.com/datawire/ambassador/issues/1318

## [0.51.2] March 12, 2019
[0.51.2]: https://github.com/datawire/ambassador/compare/0.51.1...0.51.2

### Changes since 0.51.1

- Cookies are now correctly handled when using external auth services... really. ([#1211])

[#1211]: https://github.com/datawire/ambassador/issues/1211

## [0.51.1] March 11, 2019
[0.51.1]: https://github.com/datawire/ambassador/compare/0.51.0...0.51.1

### Changes since 0.51.0

- Ambassador correctly handles services in namespaces other than the one Ambassador is running in.

## [0.51.0] March 08, 2019
[0.51.0]: https://github.com/datawire/ambassador/compare/0.50.3...0.51.0

**0.51.0 is not recommended: upgrade to 0.51.1.**

### Changes since 0.50.3

- Ambassador can now route any TCP connection, using the new `TCPMapping` resource. ([#420])
- Cookies are now correctly handled when using external auth services ([#1211])
- Lots of work in docs and testing under the hood

[#420]: https://github.com/datawire/ambassador/issues/420
[#1211]: https://github.com/datawire/ambassador/issues/1211

### Limitations in 0.51.0

At present, you cannot mix HTTP and HTTPS upstream `service`s in any Ambassador resource. This restriction will be lifted in a future Ambassador release.

## [0.50.3] February 21, 2019
[0.50.3]: https://github.com/datawire/ambassador/compare/0.50.2...0.50.3

### Fixes since 0.50.2

- Ambassador saves configuration snapshots as it manages configuration changes. 0.50.3 keeps only 5 snapshots,
  to bound its disk usage. The most recent snapshot has no suffix; the `-1` suffix is the next most recent, and
  the `-4` suffix is the oldest.
- Ambassador will not check for available updates more often than once every four hours.

### Limitations in 0.50.3

At present, you cannot mix HTTP and HTTPS upstream `service`s in any Ambassador resource. This restriction will be lifted in a future Ambassador release.

## [0.50.2] February 15, 2019
[0.50.2]: https://github.com/datawire/ambassador/compare/0.50.1...0.50.2

### Important fixes since 0.50.1

- Ambassador no longer requires annotations in order to start -- with no configuration, it will launch with only the diagnostics service available. ([#1203])
- If external auth changes headers, routing will happen based on the changed values. ([#1226])

### Other changes since 0.50.1

- Ambassador will no longer log errors about Envoy statistics being unavaible before startup is complete ([#1216])
- The `tls` attribute is again available to control the client certificate offered by an `AuthService` ([#1202])

### Limitations in 0.50.2

At present, you cannot mix HTTP and HTTPS upstream `service`s in any Ambassador resource. This restriction will be lifted in a future Ambassador release.

[#1202]: https://github.com/datawire/ambassador/issues/1202
[#1203]: https://github.com/datawire/ambassador/issues/1203
[#1216]: https://github.com/datawire/ambassador/issues/1216
[#1226]: https://github.com/datawire/ambassador/issues/1226

## [0.50.1] February 07, 2019
[0.50.1]: https://github.com/datawire/ambassador/compare/0.50.0...0.50.1

**0.50.1 is not recommended: upgrade to 0.52.0.**

### Changes since 0.50.0

- Ambassador defaults to only doing IPv4 DNS lookups. IPv6 can be enabled in the Ambassador module or in a Mapping. ([#944])
- An invalid Envoy configuration should not cause Ambassador to hang.
- Testing using `docker run` and `docker compose` is supported again. ([#1160])
- Configuration from the filesystem is supported again, but see the "Running Ambassador" documentation for more.
- Datawire's default Ambassador YAML no longer asks for any permissions for `ConfigMap`s.

[#944]: https://github.com/datawire/ambassador/issues/944
[#1160]: https://github.com/datawire/ambassador/issues/1160

## [0.50.0] January 29, 2019
[0.50.0]: https://github.com/datawire/ambassador/compare/0.50.0-rc6...0.50.0

**Ambassador 0.50.0 is a major rearchitecture of Ambassador onto Envoy V2 using the ADS. See the "BREAKING NEWS"
section above for more information.**

(Note that Ambassador 0.50.0-rc7 and -rc8 were internal releases.)

### Changes since 0.50.0-rc6

- `AMBASSADOR_SINGLE_NAMESPACE` is finally correctly supported and properly tested ([#1098])
- Ambassador won't throw an exception for name collisions between resources ([#1155])
- A TLS `Module` can now coexist with SNI (the TLS `Module` effectively defines a fallback cert) ([#1156])
- `ambassador dump --diag` no longer requires you to explicitly state `--v1` or `--v2`

### Limitations in 0.50.0 GA

- Configuration from the filesystem is not supported in 0.50.0. It will be resupported in 0.50.1.
- A `TLSContext` referencing a `secret` in another namespace will not function when `AMBASSADOR_SINGLE_NAMESPACE` is set.

[#1098]: https://github.com/datawire/ambassador/issues/1098
[#1155]: https://github.com/datawire/ambassador/issues/1155
[#1156]: https://github.com/datawire/ambassador/issues/1156

## [0.50.0-rc6] January 28, 2019
[0.50.0-rc6]: https://github.com/datawire/ambassador/compare/0.50.0-rc5...0.50.0-rc6

**Ambassador 0.50.0-rc6 is a release candidate**.

### Changes since 0.50.0-rc5

- Ambassador watches certificates and automatically updates TLS on certificate changes ([#474])
- Ambassador no longer saves secrets it hasn't been told to use to disk ([#1093])
- Ambassador correctly honors `AMBASSADOR_SINGLE_NAMESPACE` rather than trying to access all namespaces ([#1098])
- Ambassador correctly honors the `AMBASSADOR_CONFIG_BASE_DIR` setting again ([#1118])
- Configuration changes take effect much more quickly than in RC5 ([#1148])
- `redirect_cleartext_from` works with no configured secret, to support TLS termination at a downstream load balancer ([#1104])
- `redirect_cleartext_from` works with the `PROXY` protocol ([#1115])
- Multiple `AuthService` resources (for canary deployments) work again ([#1106])
- `AuthService` with `allow_request_body` works correctly with an empty body and no `Content-Length` header ([#1140])
- `Mapping` supports the `bypass_auth` attribute to bypass authentication (thanks, @patricksanders! [#174])
- The diagnostic service no longer needs to re-parse the configuration on every page load ([#483])
- Startup is now faster and more stable
- The Makefile should do the right thing if your PATH has spaces in it (thanks, @er1c!)
- Lots of Helm chart, statsd, and doc improvements (thanks, @Flydiverny, @alexgervais, @bartlett, @victortv7, and @zencircle!)

[#174]: https://github.com/datawire/ambassador/issues/174
[#474]: https://github.com/datawire/ambassador/issues/474
[#483]: https://github.com/datawire/ambassador/issues/483
[#1093]: https://github.com/datawire/ambassador/issues/1093
[#1098]: https://github.com/datawire/ambassador/issues/1098
[#1104]: https://github.com/datawire/ambassador/issues/1104
[#1106]: https://github.com/datawire/ambassador/issues/1106
[#1115]: https://github.com/datawire/ambassador/issues/1115
[#1118]: https://github.com/datawire/ambassador/issues/1118
[#1140]: https://github.com/datawire/ambassador/issues/1140
[#1148]: https://github.com/datawire/ambassador/issues/1148

## [0.50.0-rc5] January 14, 2019
[0.50.0-rc5]: https://github.com/datawire/ambassador/compare/0.50.0-rc4...0.50.0-rc5

**Ambassador 0.50.0-rc5 is a release candidate**.

### Changes since 0.50.0-rc4

- Websocket connections will now be authenticated if an AuthService is configured [#1026]
- Client certificate authentication should function whether configured from a TLSContext resource or from the the old-style TLS module (this is the full fix for [#993])
- Ambassador can now switch listening ports without a restart (e.g. switching from cleartext to TLS) [#1100]
- TLS origination certificates (including Istio mTLS) should now function [#1071]
- The diagnostics service should function in all cases. [#1096]
- The Ambassador image is significantly (~500MB) smaller than RC4.

[#933]: https://github.com/datawire/ambassador/issues/993
[#1026]: https://github.com/datawire/ambassador/issues/1026
[#1071]: https://github.com/datawire/ambassador/issues/1071
[#1096]: https://github.com/datawire/ambassador/issues/1096
[#1100]: https://github.com/datawire/ambassador/issues/1100

## [0.50.0-rc4] January 09, 2019
[0.50.0-rc4]: https://github.com/datawire/ambassador/compare/0.50.0-rc3...0.50.0-rc4

**Ambassador 0.50.0-rc4 is a release candidate**, and fully supports running under Microsoft Azure.

### Changes since 0.50.0-rc3

- Ambassador fully supports running under Azure [#1039]
- The `proto` attribute of a v1 `AuthService` is now optional, and defaults to `http`
- Ambassador will warn about the use of v0 configuration resources.

[#1039]: https://github.com/datawire/ambassador/issues/1039

## [0.50.0-rc3] January 03, 2019
[0.50.0-rc3]: https://github.com/datawire/ambassador/compare/0.50.0-rc2...0.50.0-rc3

**Ambassador 0.50.0-rc3 is a release candidate**, but see below for an important warning about Azure.

### Microsoft Azure

There is a known issue with recently-created Microsoft Azure clusters where Ambassador will stop receiving service
updates after running for a short time. This will be fixed in 0.50.0-GA.

### Changes since 0.50.0-rc2

- The `Location` and `Set-Cookie` headers should always be allowed from the auth service when using an `ambassador/v0` config [#1054]
- `add_response_headers` (parallel to `add_request_headers`) is now supported (thanks, @n1koo!)
- `host_redirect` and `shadow` both now work correctly [#1057], [#1069]
- Kat is able to give better information when it cannot parse a YAML specification.

[#1054]: https://github.com/datawire/ambassador/issues/1054
[#1057]: https://github.com/datawire/ambassador/issues/1057
[#1069]: https://github.com/datawire/ambassador/issues/1069

## [0.50.0-rc2] December 24, 2018
[0.50.0-rc2]: https://github.com/datawire/ambassador/compare/0.50.0-rc1...0.50.0-rc2

**Ambassador 0.50.0-rc2 fixes some significant TLS bugs found in RC1.**

### Changes since 0.50.0-rc1:

- TLS client certificate verification should function correctly (including requiring client certs).
- TLS context handling (especially with multiple contexts and origination contexts) has been made more consistent and correct.
    - Ambassador is now much more careful about reporting errors in TLS configuration (especially around missing keys).
    - You can reference a secret in another namespace with `secret: $secret_name.$namespace`.
    - Ambassador will now save certificates loaded from Kubernetes to `$AMBASSADOR_CONFIG_BASE_DIR/$namespace/secrets/$secret_name`.
- `use_proxy_proto` should be correctly supported [#1050].
- `AuthService` v1 will default its `proto` to `http` (thanks @flands!)
- The JSON diagnostics service supports filtering: requesting `/ambassador/v0/diag/?json=true&filter=errors`, for example, will return only the errors element from the diagnostic output.

[#1050]: https://github.com/datawire/ambassador/issues/1050

## [0.50.0-rc1] December 19, 2018
[0.50.0-rc1]: https://github.com/datawire/ambassador/compare/0.50.0-ea7...0.50.0-rc1

**Ambassador 0.50.0-rc1 is a release candidate.**

### Changes since 0.50.0-ea7:

- Websockets should work happily with external authentication [#1026]
- A `TracingService` using a long cluster name works now [#1025]
- TLS origination certificates are no longer offered to clients when Ambassador does TLS termination [#983]
- Ambassador will listen on port 443 only if TLS termination contexts are present; a TLS origination context will not cause the switch
- The diagnostics service is working, and correctly reporting errors, again. [#1019]
- `timeout_ms` in a `Mapping` works correctly again [#990]
- Ambassador sends additional anonymized usage data to help Datawire prioritize bug fixes, etc.
  See `docs/ambassador/running.md` for more information, including how to disable this function.

[#983]: https://github.com/datawire/ambassador/issues/983
[#990]: https://github.com/datawire/ambassador/issues/990
[#1019]: https://github.com/datawire/ambassador/issues/1019
[#1025]: https://github.com/datawire/ambassador/issues/1025
[#1026]: https://github.com/datawire/ambassador/issues/1026

## [0.50.0-ea7] November 19, 2018
[0.50.0-ea7]: https://github.com/datawire/ambassador/compare/0.50.0-ea6...0.50.0-ea7

**Ambassador 0.50.0-ea7 is an EARLY ACCESS release! IT IS NOT SUPPORTED FOR PRODUCTION USE.**

### Upcoming major changes:

- **API version `ambassador/v0` will be officially deprecated in Ambassador 0.50.0.**
  API version `ambassador/v1` will the minimum recommended version for resources in Ambassador 0.50.0.

- Some resources will change between `ambassador/v0` and `ambassador/v1`.
   - For example, the `Mapping` resource will no longer support `rate_limits` as that functionality will
     be subsumed by `labels`.

### Changes since 0.50.0-ea6:

- Ambassador now supports `labels` for all `Mapping`s.
- Configuration of rate limits for a `Mapping` is now handled by providing `labels` in the domain configured
  for the `RateLimitService` (by default, this is "ambassador").
- Ambassador, once again, supports `statsd` for statistics gathering.
- The Envoy `buffer` filter is supported.
- Ambassador can now use GRPC to call the external authentication service, and also include the message body
  in the auth call.
- It's now possible to use environment variables to modify the configuration directory (thanks @n1koo!).
- Setting environment variable `AMBASSADOR_KUBEWATCH_NO_RETRY` will cause the Ambassador pod to exit, and be
  rescheduled, if it loses its connection to the Kubernetes API server.
- Many dependencies have been updated, most notably including switching to kube-client 8.0.0.

## [0.50.0-ea6] November 19, 2018
[0.50.0-ea6]: https://github.com/datawire/ambassador/compare/0.50.0-ea5...0.50.0-ea6

**Ambassador 0.50.0-ea6 is an EARLY ACCESS release! IT IS NOT SUPPORTED FOR PRODUCTION USE.**

### Changes since 0.50.0-ea5:

- `alpn_protocols` is now supported in the `TLS` module and `TLSContext`s
- Using `TLSContext`s to provide TLS termination contexts will correctly switch Ambassador to listening on port 443.
- `redirect_cleartext_from` is now supported with SNI
- Zipkin `TracingService` configuration now supports 128-bit trace IDs and shared span contexts (thanks, @alexgervais!)
- Zipkin should correctly trace calls to external auth services (thanks, @alexgervais!)
- `AuthService` configurations now allow separately configuring headers allowed from the client to the auth service, and from the auth service upstream
- Ambassador won't endlessly append `:annotation` to K8s resources
- The Ambassador CLI no longer requires certificate files to be present when dumping configurations
- `make mypy` will run full type checks on Ambassador to help developers

## [0.50.0-ea5] November 06, 2018
[0.50.0-ea5]: https://github.com/datawire/ambassador/compare/0.50.0-ea4...0.50.0-ea5

**Ambassador 0.50.0-ea5 is an EARLY ACCESS release! IT IS NOT SUPPORTED FOR PRODUCTION USE.**

### Changes since 0.50.0-ea4:

- **`use_remote_address` is now set to `true` by default.** If you need the old behavior, you will need to manually set `use_remote_address` to `false` in the `ambassador` `Module`.
- Ambassador 0.50.0-ea5 **supports SNI!**  See the docs for more here.
- Header matching is now supported again, including `host` and `method` headers.

## [0.50.0-ea4] October 31, 2018
[0.50.0-ea4]: https://github.com/datawire/ambassador/compare/0.50.0-ea3...0.50.0-ea4

**Ambassador 0.50.0-ea4 is an EARLY ACCESS release! IT IS NOT SUPPORTED FOR PRODUCTION USE.**

### Changes since 0.50.0-ea3:

- Ambassador 0.50.0-ea4 uses Envoy 1.8.0.
- `RateLimitService` is now supported. **You will need to restart Ambassador if you change the `RateLimitService` configuration.** We expect to lift this restriction in a later release; for now, the diag service will warn you when a restart is required.
   - The `RateLimitService` also has a new `timeout_ms` attribute, which allows overriding the default request timeout of 20ms.
- GRPC is provisionally supported, but still needs improvements in test coverage.
- Ambassador will correctly include its EA number when checking for updates.

## [0.50.0-ea3] October 21, 2018
[0.50.0-ea3]: https://github.com/datawire/ambassador/compare/0.50.0-ea2...0.50.0-ea3

**Ambassador 0.50.0-ea3 is an EARLY ACCESS release! IT IS NOT SUPPORTED FOR PRODUCTION USE.**

### Changes since 0.50.0-ea2:

- `TracingService` is now supported. **You will need to restart Ambassador if you change the `TracingService` configuration.** We expect to lift this restriction in a later release; for now, the diag service will warn you when a restart is required.
- Websockets are now supported, **including** mapping the same websocket prefix to multiple upstream services for canary releases or load balancing.
- KAT supports full debug logs by individual `Test` or `Query`.

**Ambassador 0.50.0 is not yet feature-complete. Read the Limitations and Breaking Changes sections in the 0.50.0-ea1 section below for more information.**

## [0.50.0-ea2] October 16, 2018
[0.50.0-ea2]: https://github.com/datawire/ambassador/compare/0.50.0-ea1...0.50.0-ea2

**Ambassador 0.50.0-ea2 is an EARLY ACCESS release! IT IS NOT SUPPORTED FOR PRODUCTION USE.**

### Changes since 0.50.0-ea1:

- Attempting to enable TLS termination without supplying a valid cert secret will result in HTTP on port 80, rather than HTTP on port 443. **No error will be displayed in the diagnostic service yet.** This is a bug and will be fixed in `-ea3`.
- CORS is now supported.
- Logs are no longer full of accesses from the diagnostic service.
- KAT supports isolating OptionTests.
- The diagnostics service now shows the V2 config actually in use, not V1.
- `make` will no longer rebuild the Python venv so aggressively.

**Ambassador 0.50.0 is not yet feature-complete. Read the Limitations and Breaking Changes sections in the 0.50.0-ea1 section below for more information.**

## [0.50.0-ea1] October 11, 2018
[0.50.0-ea1]: https://github.com/datawire/ambassador/compare/0.40.0...0.50.0-ea1

**Ambassador 0.50.0-ea1 is an EARLY ACCESS release! IT IS NOT SUPPORTED FOR PRODUCTION USE.**

### Ambassador 0.50.0 is not yet feature-complete. Limitations:

- `RateLimitService` and `TracingService` resources are not currently supported.
- WebSockets are not currently supported.
- CORS is not currently supported.
- GRPC is not currently supported.
- TLS termination is not
- `statsd` integration has not been tested.
- The logs are very cluttered.
- Configuration directly from the filesystem isn’t supported.
- The diagnostics service cannot correctly drill down by source file, though it can drill down by route or other resources.
- Helm installation has not been tested.
- `AuthService` does not currently have full support for configuring headers to be sent to the extauth service. At present it sends all the headers listed in `allowed_headers` plus:
   - `Authorization`
   - `Cookie`
   - `Forwarded`
   - `From`
   - `Host`
   - `Proxy-Authenticate`
   - `Proxy-Authorization`
   - `Set-Cookie`
   - `User-Agent`
   - `X-Forwarded-For`
   - `X-Forwarded-Host`
   - `X-Forwarded`
   - `X-Gateway-Proto`
   - `WWW-Authenticate`

### **BREAKING CHANGES** from 0.40.0

- Configuration from a `ConfigMap` is no longer supported.
- The authentication `Module` is no longer supported; use `AuthService` instead (which you probably already were).
- External authentication now uses the core Envoy `envoy.ext_authz` filter, rather than the custom Datawire auth filter.
   - `ext_authz` speaks the same protocol, and your existing external auth services should work, however:
   - `ext_authz` does _not_ send all the request headers to the external auth service (see above in `Limitations`).
- Circuit breakers and outlier detection are not supported. They will be reintroduced in a later Ambassador release.
- Ambassador now _requires_ a TLS `Module` to enable TLS termination, where previous versions would automatically enable termation if the `ambassador-certs` secret was present. A minimal `Module` for the same behavior is:

        ---
        kind: Module
        name: tls
        config:
          server:
            secret: ambassador-certs

## [0.40.2] November 26, 2018
[0.40.2]: https://github.com/datawire/ambassador/compare/0.40.1...0.40.2

### Minor changes:
- Feature: Support using environment variables to modify the configuration directory (thanks @n1koo!)
- Feature: In Helmfile, support `volumeMounts` (thanks @kyschouv!)
- Bugfix: In Helmfile, correctly quote `.Values.namespace.single` (thanks @bobby!)
- Bugfix: In Helmfile, correctly support `Nodeport` in HTTP and HTTPS (thanks @n1koo!)

## [0.40.1] October 29, 2018
[0.40.1]: https://github.com/datawire/ambassador/compare/0.40.0...0.40.1

### Minor changes:
- Feature: Support running Ambassador as a `Daemonset` via Helm (thanks @DipeshMitthalal!)
- Feature: Switch to Envoy commit 5f795fe2 to fix a crash if attempting to add headers after using an AuthService (#647, #680)

## [0.40.0] September 25, 2018
[0.40.0]: https://github.com/datawire/ambassador/compare/0.39.0...0.40.0

### Minor changes:

- Feature: Allow users to override the `STATSD_HOST` value (#810). Thanks to @rsyvarth.
- Feature: Support LightStep distributed tracing (#796). Thanks to @alexgervais.
- Feature: Add service label in Helm chart (#778). Thanks to @sarce.
- Feature: Add support for load balancer IP in Helm chart (#765). Thanks to @larsha.
- Feature: Support prometheus mapping configurations (#746). Thanks to @bcatcho.
- Feature: Add support for `loadBalancerSourceRanges` to Helm chart (#764). Thanks to @mtbdeano.
- Feature: Support for namespaces and Ambassador ID in Helm chart (#588, #643). Thanks to @MichielDeMey and @jstol.
- Bugfix: Add AMBASSADOR_VERIFY_SSL_FALSE flag (#782, #807). Thanks to @sonrier.
- Bugfix: Fix Ambassador single namespace in Helm chart (#827). Thanks to @sarce.
- Bugfix: Fix Helm templates and default values (#826).
- Bugfix: Add `stats-sink` back to Helm chart (#763).
- Bugfix: Allow setting `timeout_ms` to 0 for gRPC streaming services (#545). Thanks to @lovers36.
- Bugfix: Update Flask to 0.12.3.

## [0.39.0] August 30, 2018
[0.39.0]: https://github.com/datawire/ambassador/compare/0.38.0...0.39.0

### Major Changes:

- Bugfix: The statsd container has been removed by default in order to avoid DoSing Kubernetes DNS. The functionality can be re-enabled by setting the `STATSD_ENABLED` environment variable to `true` in the Ambassador deployment YAML (#568).
- Docs: Added detailed Ambassador + Istio Integration Documentation on monitoring and distributed tracing. - @feitnomore

### Minor Changes:

- Docs: Added instructions for running Ambassador with Docker Compose. - @bcatcho
- Bugfix: Fix Ambassador to more aggressively reconnect to Kubernetes (#554). - @nmatsui
- Feature: Diagnostic view displays AuthService, RateLimitService, and TracingService (#730). - @alexgervais
- Feature: Enable Ambassador to tag tracing spans with request headers via `tag_headers`. - @alexgervais

## [0.38.0] August 08, 2018
[0.38.0]: https://github.com/datawire/ambassador/compare/0.37.0...0.38.0

### Major changes:
- Feature: Default CORS configuration can now be set - @KowalczykBartek
- Bugfix: Ambassador does not crash with empty YAML config anymore - @rohan47

### Minor changes:
- DevEx: `master` is now latest, `stable` tracks the latest released version
- DevEx: release-prep target added to Makefile to facilitate releasing process
- DevEx: all tests now run in parallel, consuming lesser time
- Bugfix: Ambassador SIGCHLD messages are less scary looking now

## [0.37.0] July 31, 2018:
[0.37.0]: https://github.com/datawire/ambassador/compare/0.36.0...0.37.0

### Major changes:
- Feature: Added support for request tracing (by Alex Gervais)

## [0.36.0] July 26, 2018:
[0.36.0]: https://github.com/datawire/ambassador/compare/0.35.3...0.36.0

### Major changes:
- Fix: HEAD requests no longer cause segfaults
- Feature: TLS can now be configured with arbitrary secret names, instead of predefined secrets
- Change: The Envoy dynamic header value `%CLIENT_IP%` is no longer supported. Use `%DOWNSTREAM_REMOTE_ADDRESS_WITHOUT_PORT%` instead. (This is due to a change in Envoy 1.7.0.)

## [0.35.3] July 18, 2018: **READ THE WARNING ABOVE**
[0.35.3]: https://github.com/datawire/ambassador/compare/0.35.2...0.35.3

### Changed

Major changes:
- Ambassador is now based on Envoy v1.7.0
- Support for X-FORWARDED-PROTO based redirection, generally used with Layer 7 load balancers
- Support for port based redirection using `redirect_cleartext_from`, generally used with Layer 4 load balancers
- Specifying HTTP and HTTPS target ports in Helm chart

Other changes:
- End-to-end tests can now be run with `make e2e` command
- Helm release automation has been fixed
- Mutliple end-to-end tests are now executed in parallel, taking lesser time
- Huge revamp to documentation around unit tests
- Documentation changes

## [0.35.2] July 05, 2018: **READ THE WARNING ABOVE**
[0.35.2]: https://github.com/datawire/ambassador/compare/0.35.1...0.35.2

### Changed

- 0.35.2 is almost entirely about updates to Datawire testing infrastructure.
- The only user-visible change is that Ambassador will do a better job of showing which Kubernetes objects define Ambassador configuration objects when using `AMBASSADOR_ID` to run multiple Ambassadors in the same cluster.

## [0.35.1] June 25, 2018: **READ THE WARNING ABOVE**
[0.35.1]: https://github.com/datawire/ambassador/compare/0.35.0...0.35.1

### Changed

- Properly support supplying additional TLS configuration (such as `redirect_cleartext_from`) when using certificates from a Kubernetes `Secret`
- Update Helm chart to allow customizing annotations on the deployed `ambassador` Kubernetes `Service` (thanks @psychopenguin!)

## [0.35.0] June 25, 2018: **READ THE WARNING ABOVE**
[0.35.0]: https://github.com/datawire/ambassador/compare/0.34.3...0.35.0

### Changed

- 0.35.0 re-supports websockets, but see the **BREAKING NEWS** for an important caveat.
- 0.35.0 supports running as non-root. See the **BREAKING NEWS** above for more information.
- Make sure regex matches properly handle backslashes, and properly display in the diagnostics service (thanks @alexgervais!).
- Prevent kubewatch from falling into an endless spinloop (thanks @mechpen!).
- Support YAML array syntax for CORS array elements.

## [0.34.3] June 13, 2018: **READ THE WARNING ABOVE**
[0.34.3]: https://github.com/datawire/ambassador/compare/0.34.2...0.34.3

### Changed

- **0.34.3 cannot support websockets**: see the **WARNING** above.
- Fix a possible crash if no annotations are found at all (#519).
- Improve logging around service watching and such.

## [0.34.2] June 11, 2018: **READ THE WARNING ABOVE**
[0.34.2]: https://github.com/datawire/ambassador/compare/0.34.1...0.34.2

### Changed

- **0.34.2 cannot support websockets**: see the **WARNING** above.
- Ambassador is now based on Envoy 1.6.0!
- Ambassador external auth services can now modify existing headers in place, as well as adding new headers.
- Re-support the `ambassador-cacert` secret for configuring TLS client-certificate authentication. **Note well** that a couple of things have changed in setting this up: you'll use the key `tls.crt`, not `fullchain.pem`. See https://www.getambassador.io/reference/auth-tls-certs for more.

## [0.34.1] June 04, 2018
[0.34.1]: https://github.com/datawire/ambassador/compare/0.34.0...0.34.1

### Bugfixes

- Unbuffer log output for better diagnostics.
- Switch to gunicorn instead of Werkzeug for the diag service.
- Use the YAML we release as the basis for end-to-end testing.

## [0.34.0] May 16, 2018
[0.34.0]: https://github.com/datawire/ambassador/compare/0.33.1...0.34.0

### Changed

- When originating TLS, use the `host_rewrite` value to set outgoing SNI. If no `host_rewrite` is set, do not use SNI.
- Allow disabling external access to the diagnostics service (with thanks to @alexgervais and @dougwilson).

## [0.33.1] May 16, 2018
[0.33.1]: https://github.com/datawire/ambassador/compare/0.33.0...0.33.1

### Changed

- Fix YAML error on statsd pod.

## [0.33.0] May 14, 2018
[0.33.0]: https://github.com/datawire/ambassador/compare/v0.32.2...0.33.0

### Changed

- Fix support for `host_redirect` in a `Mapping`. **See the `Mapping` documentation** for more details: the definition of the `host_redirect` attribute has changed.

## [0.32.2] May 02, 2018
[0.32.2]: https://github.com/datawire/ambassador/compare/v0.32.0...v0.32.2

(Note that 0.32.1 was an internal release.)

### Changed

- Fix a bad bootstrap CSS inclusion that would cause the diagnostic service to render incorrectly.

## [0.32.0] April 27, 2018
[0.32.0]: https://github.com/datawire/ambassador/compare/v0.31.0...v0.32.0

### Changed

- Traffic shadowing is supported using the `shadow` attribute in a `Mapping`
- Multiple Ambassadors can now run more happily in a single cluster
- The diagnostic service will now show you what `AuthService` configuration is active
- The `tls` keyword now works for `AuthService` just like it does for `Mapping` (thanks @dvavili!)

## [0.31.0] April 12, 2018
[0.31.0]: https://github.com/datawire/ambassador/compare/v0.30.2...v0.31.0

### Changed

- Rate limiting is now supported (thanks, @alexgervais!) See the docs for more detail here.
- The `statsd` container has been quieted down yet more (thanks again, @alexgervais!).

## [0.30.2] March 26, 2018
[0.30.2]: https://github.com/datawire/ambassador/compare/v0.30.1...v0.30.2

### Changed

- drop the JavaScript `statsd` for a simple `socat`-based forwarder
- ship an Ambassador Helm chart (thanks @stefanprodan!)
   - Interested in testing Helm? See below!
- disable Istio automatic sidecar injection (thanks @majelbstoat!)
- clean up some doc issues (thanks @lavoiedn and @endrec!)

To test Helm, make sure you have `helm` installed and that you have `tiller` properly set up for your RBAC configuration. Then:

```
helm repo add datawire https://www.getambassador.io

helm upgrade --install --wait my-release datawire/ambassador
```

You can also use `adminService.type=LoadBalancer`.

## [0.30.1] March 26, 2018
[0.30.1]: https://github.com/datawire/ambassador/compare/v0.30.0...v0.30.1

### Fixed

- The `tls` module is now able to override TLS settings probed from the `ambassador-certs` secret

## [0.30.0] March 23, 2018
[0.30.0]: https://github.com/datawire/ambassador/compare/v0.29.0...v0.30.0

### Changed

- Support regex matching for `prefix` (thanks @radu-c!)
- Fix docs around `AuthService` usage

## [0.29.0] March 15, 2018
[0.29.0]: https://github.com/datawire/ambassador/compare/v0.28.2...v0.29.0

### Changed

- Default restart timings have been increased. **This will cause Ambassador to respond to service changes less quickly**; by default, you'll see changes appear within 15 seconds.
- Liveness and readiness checks are now enabled after 30 seconds, rather than 3 seconds, if you use our published YAML.
- The `statsd` container is now based on `mhart/alpine-node:9` rather than `:7`.
- `envoy_override` has been reenabled in `Mapping`s.

## [0.28.1] March 05, 2018 (and [0.28.0] on March 02, 2018)
[0.28.1]: https://github.com/datawire/ambassador/compare/v0.26.0...v0.28.1
[0.28.0]: https://github.com/datawire/ambassador/compare/v0.26.0...v0.28.1

(Note that 0.28.1 is identical to 0.28.0, and 0.27.0 was an internal release. These are related to the way CI generates tags, which we'll be revamping soon.)

### Changed

- Support tuning Envoy restart parameters
- Support `host_regex`, `method_regex`, and `regex_headers` to allow regular expression matches in `Mappings`
- Support `use_proxy_proto` and `use_remote_address` in the `ambassador` module
- Fine-tune the way we sort a `Mapping` based on its constraints
- Support manually setting the `precedence` of a `Mapping`, so that there's an escape hatch when the automagic sorting gets it wrong
- Expose `alpn_protocols` in the `tls` module (thanks @technicianted!)
- Make logs a lot quieter
- Reorganize and update documentation
- Make sure that `ambassador dump --k8s` will work correctly
- Remove a dependency on a `ConfigMap` for upgrade checks

## [0.26.0] February 13, 2018
[0.26.0]: https://github.com/datawire/ambassador/compare/v0.25.0...v0.26.0

### Changed

- The `authentication` module is deprecated in favor of the `AuthService` resource type.
- Support redirecting cleartext connections on port 80 to HTTPS on port 443
- Streamline end-to-end tests and, hopefully, allow them to work well without Kubernaut
- Clean up some documentation (thanks @lavoiedn!)

## [0.25.0] February 06, 2018
[0.25.0]: https://github.com/datawire/ambassador/compare/v0.23.0...v0.25.0

(Note that 0.24.0 was an internal release.)

### Changed

- CORS support (thanks @alexgervais!)
- Updated docs for
  - GKE
  - Ambassador + Istio
  - Ordering of `Mappings`
  - Prometheus with Ambassador
- Support multiple external authentication service instances, so that canarying `extauth` services is possible
- Correctly support `timeout_ms` in a `Mapping`
- Various build tweaks and end-to-end test speedups

## [0.23.0] January 17, 2018
[0.23.0]: https://github.com/datawire/ambassador/compare/v0.22.0...v0.23.0

### Changed

- Clean up build docs (thanks @alexgervais!)
- Support `add_request_headers` for, uh, adding requests headers (thanks @alexgervais!)
- Make end-to-end tests and Travis build process a bit more robust
- Pin to Kubernaut 0.1.39
- Document the use of the `develop` branch
- Don't default to `imagePullAlways`
- Switch to Alpine base with a stripped Envoy image

## [0.22.0] January 17, 2018
[0.22.0]: https://github.com/datawire/ambassador/compare/v0.21.1...v0.22.0

### Changed

- Switched to using `quay.io` rather than DockerHub. **If you are not using Datawire's published Kubernetes manifests, you will have to update your manifests!**
- Switched to building over Alpine rather than Ubuntu. (We're still using an unstripped Envoy; that'll change soon.)
- Switched to a proper production configuration for the `statsd` pod, so that it hopefully chews up less memory.
- Make sure that Ambassador won't generate cluster names that are too long for Envoy.
- Fix a bug where Ambassador could crash if there were too many egregious errors in its configuration.

## [0.21.1] January 11, 2018
[0.21.1]: https://github.com/datawire/ambassador/compare/v0.21.0...v0.21.1

### Changed

- Ambassador will no longer generate cluster names that exceed Envoy's 60-character limit.

## [0.21.0] January 03, 2018
[0.21.0]: https://github.com/datawire/ambassador/compare/v0.20.1...v0.21.0

### Changed

- If `AMBASSADOR_SINGLE_NAMESPACE` is present in the environment, Ambassador will only look for services in its own namespace.
- Ambassador `Mapping` objects now correctly support `host_redirect`, `path_redirect`, `host_rewrite`, `auto_host_rewrite`, `case_sensitive`, `use_websocket`, `timeout_ms`, and `priority`.

## [0.20.1] December 22, 2017
[0.20.1]: https://github.com/datawire/ambassador/compare/v0.20.0...v0.20.1

### Changed

- If Ambassador finds an empty YAML document, it will now ignore it rather than raising an exception.
- Includes the namespace of a service from an annotation in the name of its generated YAML file.
- Always process inputs in the same order from run to run.

## [0.20.0] December 18, 2017
[0.20.0]: https://github.com/datawire/ambassador/compare/v0.19.2...v0.20.0

### Changed

- Switch to Envoy 1.5 under the hood.
- Refocus the diagnostic service to better reflect what's actually visible when you're working at Ambassador's level.
- Allow the diagnostic service to display, and change, the Envoy log level.

## [0.19.2] December 12, 2017
[0.19.2]: https://github.com/datawire/ambassador/compare/v0.19.1...v0.19.2

### Changed

- Arrange for logs from the subsystem that watches for Kubernetes service changes (kubewatch) to have timestamps and such.
- Only do new-version checks every four hours.

## [0.19.1] December 04, 2017
[0.19.1]: https://github.com/datawire/ambassador/compare/v0.19.0...v0.19.1

### Changed

- Allow the diag service to look good (well, OK, not too horrible anyway) when Ambassador is running with TLS termination.
- Show clusters on the overview page again.
- The diag service now shows you the "health" of a cluster by computing it from the number of requests to a given service that didn't involve a 5xx status code, rather than just forwarding Envoy's stat, since we don't configure Envoy's stat in a meaningful way yet.
- Make sure that the tests correctly reported failures (sigh).
- Allow updating out-of-date diagnostic reports without requiring multiple test runs.

## [0.19.0] November 30, 2017
[0.19.0]: https://github.com/datawire/ambassador/compare/v0.18.2...v0.19.0

### Changed

- Ambassador can now use HTTPS upstream services: just use a `service` that starts with `https://` to enable it.
  - By default, Ambassador will not offer a certificate when using HTTPS to connect to a service, but it is possible to configure certificates. Please [contact us on Slack](https://d6e.co/slack) if you need to do this.
- HTTP access logs appear in the normal Kubernetes logs for Ambassador.
- It’s now possible to tell `ambassador config` to read Kubernetes manifests from the filesystem and build a configuration from the annotations in them (use the `--k8s` switch).
- Documentation on using Ambassador with Istio now reflects Ambassador 0.19.0 and Istio 0.2.12.

## [0.18.2] November 28, 2017
[0.18.2]: https://github.com/datawire/ambassador/compare/v0.18.0...v0.18.2

### Changed

- The diagnostics service will now tell you when updates are available.

## [0.18.0] November 20, 2017
[0.18.0]: https://github.com/datawire/ambassador/compare/v0.17.0...v0.18.0

### Changed

- The Host header is no longer overwritten when Ambassador talks to an external auth service. It will now retain whatever value the client passes there.

### Fixed

- Checks for updates weren’t working, and they have been restored. At present you’ll only see them in the Kubernetes logs if you’re using annotations to configure Ambassador — they’ll start showing up in the diagnostics service in the next release or so.

## [0.17.0] November 14, 2017
[0.17.0]: https://github.com/datawire/ambassador/compare/v0.16.0...v0.17.0

### Changed

- Allow Mappings to require matches on HTTP headers and `Host`
- Update tests, docs, and diagnostic service for header matching

### Fixed

- Published YAML resource files will no longer overwrite annotations on the Ambassador `service` when creating the Ambassador `deployment`

## [0.16.0] November 10, 2017
[0.16.0]: https://github.com/datawire/ambassador/compare/v0.15.0...v0.16.0

### Changed

- Support configuring Ambassador via `annotations` on Kubernetes `service`s
- No need for volume mounts! Ambassador can read configuration and TLS-certificate information directly from Kubernetes to simplify your Kubernetes YAML
- Expose more configuration elements for Envoy `route`s: `host_redirect`, `path_redirect`, `host_rewrite`, `auto_host_rewrite`, `case_sensitive`, `use_websocket`, `timeout_ms`, and `priority` get transparently copied

### Fixed

- Reenable support for gRPC

## [0.15.0] October 16, 2017
[0.15.0]: https://github.com/datawire/ambassador/compare/v0.14.2...v0.15.0

### Changed

- Allow `docker run` to start Ambassador with a simple default configuration for testing
- Support `host_rewrite` in mappings to force the HTTP `Host` header value for services that need it
- Support `envoy_override` in mappings for odd situations
- Allow asking the diagnostic service for JSON output rather than HTML

## [0.14.2] October 12, 2017
[0.14.2]: https://github.com/datawire/ambassador/compare/v0.14.0...v0.14.2

### Changed

- Allow the diagnostic service to show configuration errors.

## [0.14.0] October 05, 2017
[0.14.0]: https://github.com/datawire/ambassador/compare/v0.13.0...v0.14.0

### Changed

- Have a diagnostic service!
- Support `cert_required` in TLS config

## [0.13.0] September 25, 2017
[0.13.0]: https://github.com/datawire/ambassador/compare/v0.12.1...v0.13.0

### Changed

- Support using IP addresses for services.
- Check for collisions, so that trying to e.g. map the same prefix twice will report an error.
- Enable liveness and readiness probes, and have Kubernetes perform them by default.
- Document the presence of the template-override escape hatch.

## [0.12.1] September 22, 2017
[0.12.1]: https://github.com/datawire/ambassador/compare/v0.12.0...v0.12.1

### Changed

- Notify (in the logs) if a new version of Ambassador is available.

## [0.12.0] September 21, 2017
[0.12.0]: https://github.com/datawire/ambassador/compare/v0.11.2...v0.12.0

### Changed

- Support for non-default Kubernetes namespaces.
- Infrastructure for checking if a new version of Ambassador is available.

## [0.11.2] September 20, 2017
[0.11.2]: https://github.com/datawire/ambassador/compare/v0.11.1...v0.11.2

### Changed

- Better schema verification.

## [0.11.1] September 18, 2017
[0.11.1]: https://github.com/datawire/ambassador/compare/v0.11.0...v0.11.1

### Changed

- Do schema verification of input YAML files.

## [0.11.0] September 18, 2017
[0.11.0]: https://github.com/datawire/ambassador/compare/v0.10.14...v0.11.0

### Changed

- Declarative Ambassador! Configuration is now via YAML files rather than REST calls
- The `ambassador-store` service is no longer needed.

## [0.10.14] September 15, 2017
[0.10.14]: https://github.com/datawire/ambassador/compare/v0.10.13...v0.10.14

### Fixed

- Update `demo-qotm.yaml` with the correct image tag.

## [0.10.13] September 05, 2017
[0.10.13]: https://github.com/datawire/ambassador/compare/v0.10.12...v0.10.13

### Changed

- Properly support proxying all methods to an external authentication service, with headers intact, rather than moving request headers into the body of an HTTP POST.

## [0.10.12] August 02, 2017
[0.10.12]: https://github.com/datawire/ambassador/compare/v0.10.10...v0.10.12

### Changed

- Make TLS work with standard K8s TLS secrets, and completely ditch push-cert and push-cacert.

### Fixed

- Move Ambassador out from behind Envoy, so that you can use Ambassador to fix things if you completely botch your Envoy config.
- Let Ambassador keep running if Envoy totally chokes and dies, but make sure the pod dies if Ambassador loses access to its storage.

## [0.10.10] August 01, 2017
[0.10.10]: https://github.com/datawire/ambassador/compare/v0.10.7...v0.10.10

### Fixed

- Fix broken doc paths and simplify building as a developer. 0.10.8, 0.10.9, and 0.10.10 were all stops along the way to getting this done; hopefully we'll be able to reduce version churn from here on out.

## [0.10.7] July 25, 2017
[0.10.7]: https://github.com/datawire/ambassador/compare/v0.10.6...v0.10.7

### Changed
- More CI-build tweaks.

## [0.10.6] July 25, 2017
[0.10.6]: https://github.com/datawire/ambassador/compare/v0.10.5...v0.10.6

### Changed
- Fix automagic master build tagging

## [0.10.5] July 25, 2017
[0.10.5]: https://github.com/datawire/ambassador/compare/v0.10.1...v0.10.5

### Changed
- Many changes to the build process and versioning. In particular, CI no longer has to commit files.

## [0.10.1] July 03, 2017
[0.10.1]: https://github.com/datawire/ambassador/compare/v0.10.0...v0.10.1

### Added
- Changelog


## [0.10.0] June 30, 2017
[0.10.0]: https://github.com/datawire/ambassador/compare/v0.9.1...v0.10.0
[grpc-0.10.0]: https://github.com/datawire/ambassador/blob/v0.10.0/docs/user-guide/grpc.md

### Added
- Ambassador supports [GRPC services][grpc-0.10.0] (and other HTTP/2-only services) using the GRPC module

### Fixed
- Minor typo in Ambassador's `Dockerfile` that break some versions of Docker


## [0.9.1] June 28, 2017
[0.9.1]: https://github.com/datawire/ambassador/compare/v0.9.0...v0.9.1
[building-0.9.1]: https://github.com/datawire/ambassador/blob/v0.9.1/BUILDING.md

### Changed
- Made development a little easier by automating dev version numbers so that modified Docker images update in Kubernetes
- Updated [`BUILDING.md`][building-0.9.1]


## [0.9.0] June 23, 2017
[0.9.0]: https://github.com/datawire/ambassador/compare/v0.8.12...v0.9.0
[start-0.9.0]: https://github.com/datawire/ambassador/blob/v0.9.0/docs/user-guide/getting-started.md
[concepts-0.9.0]: https://github.com/datawire/ambassador/blob/v0.9.0/docs/user-guide/mappings.md

### Added
- Ambassador supports HTTP Basic Auth
- Ambassador now has the concept of _modules_ to enable and configure optional features such as auth
- Ambassador now has the concept of _consumers_ to represent end-users of mapped services
- Ambassador supports auth via an external auth server

Basic auth is covered in [Getting Started][start-0.9.0]. Learn about modules and consumers and see an example of external auth in [About Mappings, Modules, and Consumers][concepts-0.9.0].

### Changed
- State management (via Ambassador store) has been refactored
- Switched to [Ambassador-Envoy] for the base Docker image


## [0.8.12] June 07, 2017
[0.8.12]: https://github.com/datawire/ambassador/compare/v0.8.11...v0.8.12

### Added
- Mappings can now be updated


## [0.8.11] May 24, 2017
[0.8.11]: https://github.com/datawire/ambassador/compare/v0.8.10...v0.8.11
[istio-0.8.11]: https://github.com/datawire/ambassador/blob/v0.8.11/docs/user-guide/with-istio.md
[stats-0.8.11]: https://github.com/datawire/ambassador/blob/v0.8.11/docs/user-guide/statistics.md

### Added
- Ambassador interoperates with [Istio] -- see [Ambassador and Istio][istio-0.8.11]
- There is additional documentation for [statistics and monitoring][stats-0.8.11]

### Fixed
- Bug in mapping change detection
- Release machinery issues


## [0.8.6] May 05, 2017
[0.8.6]: https://github.com/datawire/ambassador/compare/v0.8.5...v0.8.6

### Added
- Ambassador releases are now performed by Travis CI


## [0.8.2] May 04, 2017
[0.8.2]: https://github.com/datawire/ambassador/compare/v0.8.1...v0.8.2

### Changed
- Documentation updates


## [0.8.0] May 02, 2017
[0.8.0]: https://github.com/datawire/ambassador/compare/v0.7.0...v0.8.0
[client-tls-0.8.0]: https://github.com/datawire/ambassador/blob/v0.8.0/README.md#using-tls-for-client-auth

### Added
- [Ambassador has a website!][Ambassador]
- Ambassador supports auth via [TLS client certificates][client-tls-0.8.0]
- There are some additional helper scripts in the `scripts` directory

### Changed
- Ambassador's admin interface is now on local port 8888 while mappings are available on port 80/443 depending on whether TLS is enabled
- Multiple instances of Ambassador talking to the same Ambassador Store pod will pick up each other's changes automatically


## [0.7.0] May 01, 2017
[0.7.0]: https://github.com/datawire/ambassador/compare/v0.6.0...v0.7.0
[start-0.7.0]: https://github.com/datawire/ambassador/blob/v0.7.0/README.md#mappings

### Added
- Ambassador can rewrite the request URL path prefix before forwarding the request to your service (covered in [Getting Started][start-0.7.0])
- Ambassador supports additional stats aggregators: Datadog, Grafana

### Changed
- _Services_ are now known as _mappings_
- Minikube is supported again


## [0.6.0] April 28, 2017
[0.6.0]: https://github.com/datawire/ambassador/compare/v0.5.2...v0.6.0

### Removed
- The Ambassador SDS has been removed; Ambassador routes to service names


## [0.5.2] April 26, 2017
[0.5.2]: https://github.com/datawire/ambassador/compare/v0.5.0...v0.5.2

### Added
- Ambassador includes a local `statsd` so that full stats from Envoy can be collected and pushed to a stats aggregator (Prometheus is supported)

### Changed
- It's easier to develop Ambassador thanks to improved build documentation and `Makefile` fixes


## [0.5.0] April 13, 2017
[0.5.0]: https://github.com/datawire/ambassador/compare/v0.4.0...v0.5.0

### Added
- Ambassador supports inbound TLS
- YAML for a demo user service is now included

### Changed
- The `geturl` script supports Minikube and handles AWS better
- Documentation and code cleanup


## [0.4.0] April 07, 2017
[0.4.0]: https://github.com/datawire/ambassador/compare/v0.3.3...v0.4.0

### Changed
- Ambassador now reconfigures Envoy automatically once changes have settled for five seconds
- Envoy stats and Ambassador stats are separate
- Mappings no longer require specifying the port as it is not needed

### Fixed
- SDS does the right thing with unnamed ports


## [0.3.1] April 06, 2017
[0.3.1]: https://github.com/datawire/ambassador/compare/v0.3.0...v0.3.1

### Added
- Envoy stats accessible through Ambassador
- Basic interpretation of cluster stats

### Changed
- Split up `ambassador.py` into multiple files
- Switch to a debug build of Envoy


## [0.1.9] April 03, 2017
[0.1.9]: https://github.com/datawire/ambassador/compare/v0.1.8...v0.1.9

### Changed
- Ambassador configuration on `/ambassador-config/` prefix rather than exposed on port 8001
- Updated to current Envoy and pinned the Envoy version
- Use Bumpversion for version management
- Conditionalized Docker push

### Fixed
- Ambassador keeps running with an empty services list (part 2)


## [0.1.5] March 31, 2017
[0.1.5]: https://github.com/datawire/ambassador/compare/v0.1.4...v0.1.5

### Fixed
- Ambassador SDS correctly handles ports


## [0.1.4] March 31, 2017
[0.1.4]: https://github.com/datawire/ambassador/compare/v0.1.3...v0.1.4

### Changed
- Ambassador keeps running with an empty services list
- Easier to run with [Telepresence]


## [0.1.3] March 31, 2017
[0.1.3]: https://github.com/datawire/ambassador/compare/82ed5e4...v0.1.3

### Added
- Initial Ambassador
- Ambassador service discovery service
- Documentation


Based on [Keep a Changelog](http://keepachangelog.com/en/1.0.0/). Ambassador follows [Semantic Versioning](http://semver.org/spec/v2.0.0.html).

[Ambassador]: https://www.getambassador.io/
[Ambassador-Envoy]: https://github.com/datawire/ambassador-envoy
[Telepresence]: http://telepresence.io
[Istio]: https://istio.io/<|MERGE_RESOLUTION|>--- conflicted
+++ resolved
@@ -1,11 +1,5 @@
-<<<<<<< HEAD
+<!-- -*- fill-column: 100 -*- -->
 # CHANGELOG -- this is a GENERATED FILE, edit docs/releaseNotes.yml and "make generate" to change.
-=======
-<!-- -*- fill-column: 100 -*- -->
-<!-- This is a GENERATED FILE, edit docs/releaseNotes.yml and "make generate" to change. -->
-
-# Changelog
->>>>>>> d772f135
 
 ## EMISSARY-INGRESS and AMBASSADOR EDGE STACK
 
@@ -22,10 +16,10 @@
 - Ambassador Edge Stack provides all the capabilities of Emissary-ingress,
   as well as additional capabilities including:
 
-   - Security features such as automatic TLS setup via ACME integration, OAuth/OpenID Connect
-     integration, rate limiting, and fine-grained access control; and
-   - Developer onboarding assistance, including an API catalog, Swagger/OpenAPI documentation
-     support, and a fully customizable developer portal.
+  - Security features such as automatic TLS setup via ACME integration, OAuth/OpenID Connect
+    integration, rate limiting, and fine-grained access control; and
+  - Developer onboarding assistance, including an API catalog, Swagger/OpenAPI documentation
+    support, and a fully customizable developer portal.
 
 - Emissary-ingress can do everything that Ambassador Edge Stack can do, but you'll need to
   write your own code to take advantage of the capabilities above.
@@ -87,7 +81,7 @@
 ## RELEASE NOTES
 
 ## [2.0.4] TBD
-[2.0.4]: https://github.com/emissary-ingress/emissary/releases/v2.0.4
+[2.0.4]: https://github.com/emissary-ingress/emissary/compare/v2.0.3-ea...v2.0.4
 
 We're pleased to introduce Emissary-ingress 2.0.4 for general availability for new installations!
 The 2.X family introduces a number of changes to allow Emissary-ingress to more gracefully handle
@@ -95,220 +89,278 @@
 multiorganizational installations, reduce memory footprint, and improve performance. We welcome
 feedback!! Join us on <a href="https://a8r.io/slack">Slack</a> and let us know what you think.
 
-<<<<<<< HEAD
-### Emissary-ingress
-=======
-- Feature: You can now set `respect_dns_ttl` in Ambassador Mappings. When true it configures that
-  upstream's refresh rate to be set to resource record’s TTL
-
-- Feature: You can now set `dns_type` to in Ambassador Mappings to use Envoy's `logical_dns`
-  resolution instead of the default `strict_dns`.
->>>>>>> d772f135
-
-- Change: The `x.getambassador.io/v3alpha1` API version has become the `getambassador.io/v3alpha1` API
-  version. The `Ambassador-` prefixes from `x.getambassador.io/v3alpha1` resources have been removed
-  for ease of migration. _Note that `getambassador.io/v3alpha1` is the only supported API version
-  for 2.0.4_ &mdash; full support for `getambassador.io/v2` will arrive soon in a later 2.X version.
-
-<<<<<<< HEAD
-- Feature: You can now set `dns_type` between `strict_dns` and `logical_dns` in a `Mapping` to configure the
-  Service Discovery Type.
-=======
-- Feature: You can now set `preserve_servers` in Ambassador Edge Stack's `DevPortal` resource to
-  configure the DevPortal to use server definitions from the OpenAPI document when displaying
-  connection information for services in the DevPortal.
->>>>>>> d772f135
-
-- Feature: You can now set `respect_dns_ttl` to `true` to force the DNS refresh rate for a `Mapping` to be
-  set to the record's TTL obtained from DNS resolution.
-
-- Feature: You can now set `buffer_limit_bytes` in the `ambassador` `Module` to to change the size of the
-  upstream read and write buffers. The default is 1MiB.
-
-<<<<<<< HEAD
-- Bugfix: The release now shows its actual released version number, rather than the internal development
-  version number. ([#3854])
-=======
-- Change: Upgraded Envoy to 1.17.4 to address security vulnerabilities CVE-2021-32777,
-  CVE-2021-32778, CVE-2021-32779, and CVE-2021-32781.
->>>>>>> d772f135
-
-- Bugfix: Large configurations no longer cause Emissary-ingress to be unable to communicate with Ambassador
-  Cloud. ([#3593])
+### Emissary-ingress and Ambassador Edge Stack
+
+- Change: The `x.getambassador.io/v3alpha1` API version has become the `getambassador.io/v3alpha1`
+  API version. The `Ambassador-` prefixes from `x.getambassador.io/v3alpha1` resources have been
+  removed for ease of migration. _Note that `getambassador.io/v3alpha1` is the only supported API
+  version for 2.0.4_ &mdash; full support for `getambassador.io/v2` will arrive soon in a later 2.X
+  version.
+
+- Feature: You can now set `dns_type` between `strict_dns` and `logical_dns` in a `Mapping` to
+  configure the Service Discovery Type.
+
+- Feature: You can now set `respect_dns_ttl` to `true` to force the DNS refresh rate for a `Mapping`
+  to be set to the record's TTL obtained from DNS resolution.
+
+- Feature: You can now set `buffer_limit_bytes` in the `ambassador` `Module` to to change the size
+  of the upstream read and write buffers. The default is 1MiB.
+
+- Bugfix: The release now shows its actual released version number, rather than the internal
+  development version number. ([#3854])
+
+- Bugfix: Large configurations no longer cause Emissary-ingress to be unable to communicate with
+  Ambassador Cloud. ([#3593])
 
 [#3854]: https://github.com/emissary-ingress/emissary/issues/3854
 [#3593]: https://github.com/emissary-ingress/emissary/issues/3593
 
-<<<<<<< HEAD
-## [2.0.3-ea] 2021-09-16
-[2.0.3-ea]: https://github.com/emissary-ingress/emissary/releases/v2.0.3-ea
-=======
-- Change: Logs now include subsecond time resolutions, rather than just seconds.
-
-- Change: Update from Envoy 1.15 to 1.17.3
-
-- Change: `AMBASSADOR_ENVOY_API_VERSION` now defaults to `V3`
-
-- Feature: You can now set `allow_chunked_length` in the Ambassador Module to configure the same
-  value in Envoy.
->>>>>>> d772f135
+## [2.0.3-ea] September 16, 2021
+[2.0.3-ea]: https://github.com/emissary-ingress/emissary/compare/v2.0.2-ea...v2.0.3-ea
 
 We're pleased to introduce Emissary-ingress 2.0.3 as a _developer preview_. The 2.X family
 introduces a number of changes to allow Emissary-ingress to more gracefully handle larger
 installations, reduce global configuration to better handle multitenant or multiorganizational
-installations, reduce memory footprint, and improve performance. We welcome feedback!! Join us on
-<a href="https://a8r.io/slack">Slack</a> and let us know what you think.
-
-### Emissary-ingress
-
-- Feature: The environment variable `AES_LOG_LEVEL` now also sets the log level for the `diagd` logger. ([#3686]) ([#3666])
-
-- Feature: You can now set `dns_type` in the `AmbassadorMapping` to configure how Envoy will use the DNS for
-  the service.
-
-- Bugfix: It is no longer necessary to set `DOCKER_BUILDKIT=0` when building Emissary. A future change will
-  fully support BuildKit. ([#3707])
+installations, reduce memory footprint, and improve performance. We welcome feedback!! Join us on <a
+href="https://a8r.io/slack">Slack</a> and let us know what you think.
+
+### Emissary-ingress and Ambassador Edge Stack
+
+- Feature: The environment variable `AES_LOG_LEVEL` now also sets the log level for the `diagd`
+  logger. ([#3686]) ([#3666])
+
+- Feature: You can now set `dns_type` in the `AmbassadorMapping` to configure how Envoy will use the
+  DNS for the service.
+
+- Bugfix: It is no longer necessary to set `DOCKER_BUILDKIT=0` when building Emissary. A future
+  change will fully support BuildKit. ([#3707])
 
 [#3686]: https://github.com/emissary-ingress/emissary/issues/3686
 [#3666]: https://github.com/emissary-ingress/emissary/issues/3666
 [#3707]: https://github.com/emissary-ingress/emissary/issues/3707
 
-## [2.0.2-ea] 2021-08-24
-[2.0.2-ea]: https://github.com/emissary-ingress/emissary/releases/v2.0.2-ea
+## [2.0.2-ea] August 24, 2021
+[2.0.2-ea]: https://github.com/emissary-ingress/emissary/compare/v2.0.1-ea...v2.0.2-ea
 
 We're pleased to introduce Emissary-ingress 2.0.2 as a _developer preview_. The 2.X family
 introduces a number of changes to allow Emissary-ingress to more gracefully handle larger
 installations, reduce global configuration to better handle multitenant or multiorganizational
-installations, reduce memory footprint, and improve performance. We welcome feedback!! Join us on
-<a href="https://a8r.io/slack">Slack</a> and let us know what you think.
-
-### Emissary-ingress
-
-- Bugfix: Upgraded envoy to 1.17.4 to address security vulnerabilities CVE-2021-32777, CVE-2021-32778,
-  CVE-2021-32779, and CVE-2021-32781.
-
-- Feature: You can now set `allow_chunked_length` in the Ambassador Module to configure the same value in
-  Envoy.
-
-- Change: Envoy-configuration snapshots get saved (as `ambex-#.json`) in `/ambassador/snapshots`. The number
-  of snapshots is controlled by the `AMBASSADOR_AMBEX_SNAPSHOT_COUNT` environment variable; set it
-  to 0 to disable. The default is 30.
-
-## [2.0.1-ea] 2021-08-12
-[2.0.1-ea]: https://github.com/emissary-ingress/emissary/releases/v2.0.1-ea
+installations, reduce memory footprint, and improve performance. We welcome feedback!! Join us on <a
+href="https://a8r.io/slack">Slack</a> and let us know what you think.
+
+### Emissary-ingress and Ambassador Edge Stack
+
+- Bugfix: Upgraded envoy to 1.17.4 to address security vulnerabilities CVE-2021-32777,
+  CVE-2021-32778, CVE-2021-32779, and CVE-2021-32781.
+
+- Feature: You can now set `allow_chunked_length` in the Ambassador Module to configure the same
+  value in Envoy.
+
+- Change: Envoy-configuration snapshots get saved (as `ambex-#.json`) in `/ambassador/snapshots`.
+  The number of snapshots is controlled by the `AMBASSADOR_AMBEX_SNAPSHOT_COUNT` environment
+  variable; set it to 0 to disable. The default is 30.
+
+## [2.0.1-ea] August 12, 2021
+[2.0.1-ea]: https://github.com/emissary-ingress/emissary/compare/v2.0.0-ea...v2.0.1-ea
 
 We're pleased to introduce Emissary-ingress 2.0.1 as a _developer preview_. The 2.X family
 introduces a number of changes to allow Emissary-ingress to more gracefully handle larger
 installations, reduce global configuration to better handle multitenant or multiorganizational
-installations, reduce memory footprint, and improve performance. We welcome feedback!! Join us on
-<a href="https://a8r.io/slack">Slack</a> and let us know what you think.
-
-### Emissary-ingress
-
-- Feature: Ambassador Agent reports sidecar process information and `AmbassadorMapping` OpenAPI documentation
-  to Ambassador Cloud to provide more visibility into services and clusters.
-
-- Feature: The optional `stats_prefix` element of the `AmbassadorListener` CRD now determines the prefix of
-  HTTP statistics emitted for a specific `AmbassadorListener`.
-
-- Feature: The optional `stats_name` element of `AmbassadorMapping`, `AmbassadorTCPMapping`, `AuthService`,
-  `LogService`, `RateLimitService`, and `TracingService` now sets the name under which cluster
-  statistics will be logged. The default is the `service`, with non-alphanumeric characters replaced
-  by underscores.
+installations, reduce memory footprint, and improve performance. We welcome feedback!! Join us on <a
+href="https://a8r.io/slack">Slack</a> and let us know what you think.
+
+### Emissary-ingress and Ambassador Edge Stack
+
+- Feature: Ambassador Agent reports sidecar process information and `AmbassadorMapping` OpenAPI
+  documentation to Ambassador Cloud to provide more visibility into services and clusters.
+
+- Feature: The optional `stats_prefix` element of the `AmbassadorListener` CRD now determines the
+  prefix of HTTP statistics emitted for a specific `AmbassadorListener`.
+
+- Feature: The optional `stats_name` element of `AmbassadorMapping`, `AmbassadorTCPMapping`,
+  `AuthService`, `LogService`, `RateLimitService`, and `TracingService` now sets the name under
+  which cluster statistics will be logged. The default is the `service`, with non-alphanumeric
+  characters replaced by underscores.
 
 - Bugfix: We have updated to `k8s.io/klog/v2` to track upstream and to quiet unnecessary log output.
 
 - Change: Logs now include subsecond time resolutions, rather than just seconds.
 
-<<<<<<< HEAD
-=======
-- Bugfix: Fixed a regression when specifying a comma separated string for `cors.origins` on the
-  `Mapping` resource. ([#3609](https://github.com/emissary-ingress/emissary/issues/3609))
-
-- Change: Envoy-configuration snapshots get saved (as `ambex-#.json`) in `/ambassador/snapshots`.
-  The number of snapshots is controlled by the `AMBASSADOR_AMBEX_SNAPSHOT_COUNT` environment
-  variable; set it to 0 to disable. The default is 30.
-
->>>>>>> d772f135
 - Change: Set `AMBASSADOR_AMBEX_NO_RATELIMIT` to `true` to completely disable ratelimiting Envoy
   reconfiguration under memory pressure. This can help performance with the endpoint or Consul
   resolvers, but could make OOMkills more likely with large configurations. The default is `false`,
   meaning that the rate limiter is active.
 
-## [2.0.0-ea] 2021-06-24
-[2.0.0-ea]: https://github.com/emissary-ingress/emissary/releases/v2.0.0-ea
-
-<<<<<<< HEAD
+## [2.0.0-ea] June 24, 2021
+[2.0.0-ea]: https://github.com/emissary-ingress/emissary/compare/v1.14.2...v2.0.0-ea
+
 We're pleased to introduce Emissary-ingress 2.0.0 as a _developer preview_. The 2.X family
 introduces a number of changes to allow Emissary-ingress to more gracefully handle larger
 installations, reduce global configuration to better handle multitenant or multiorganizational
-installations, reduce memory footprint, and improve performance. We welcome feedback!! Join us on
-<a href="https://a8r.io/slack">Slack</a> and let us know what you think.
-
-### Emissary-ingress
-=======
-- Bugfix: The `Mapping` resource can now specify `docs.timeout_ms` to set the timeout when the Dev
-  Portal is fetching API specifications.
-
-- Bugfix: The Dev Portal will now strip HTML tags when displaying search results, showing just the
-  actual content of the search result.
-
-- Change: Consul certificate-rotation logging now includes the fingerprints and validity timestamps
-  of certificates being rotated.
->>>>>>> d772f135
-
-- Feature: Emissary-ingress 2.0.0 introduces API version `x.getambassador.io/v3alpha1` for configuration
-  changes that are not backwards compatible with the 1.X family.  API versions
+installations, reduce memory footprint, and improve performance. We welcome feedback!! Join us on <a
+href="https://a8r.io/slack">Slack</a> and let us know what you think.
+
+### Emissary-ingress and Ambassador Edge Stack
+
+- Feature: Emissary-ingress 2.0.0 introduces API version `x.getambassador.io/v3alpha1` for
+  configuration changes that are not backwards compatible with the 1.X family.  API versions
   `getambassador.io/v0`, `getambassador.io/v1`, and `getambassador.io/v2` are deprecated.  Further
   details are available in the <a
   href="about/changes-2.0.0/#1-configuration-api-version-xgetambassadoriov3alpha1">2.0.0 Changes</a>
   document.
 
-- Feature: The new `AmbassadorListener` CRD defines where and how to listen for requests from the network,
-  and which `AmbassadorHost` definitions should be used to process those requests. Note that the
-  `AmbassadorListener` CRD is _mandatory_ and consolidates <i>all</i> port configuration; see the <a
-  href="topics/running/ambassadorlistener">`AmbassadorListener` documentation</a> for more details.
-
-<<<<<<< HEAD
-- Feature: Where `AmbassadorMapping`'s `host` field is either an exact match or (with `host_regex` set) a
-  regex, the new `hostname` element is always a DNS glob. Use `hostname` instead of `host` for best
-  results.
-=======
+- Feature: The new `AmbassadorListener` CRD defines where and how to listen for requests from the
+  network, and which `AmbassadorHost` definitions should be used to process those requests. Note
+  that the `AmbassadorListener` CRD is _mandatory_ and consolidates <i>all</i> port configuration;
+  see the <a href="topics/running/ambassadorlistener">`AmbassadorListener` documentation</a> for
+  more details.
+
+- Feature: Where `AmbassadorMapping`'s `host` field is either an exact match or (with `host_regex`
+  set) a regex, the new `hostname` element is always a DNS glob. Use `hostname` instead of `host`
+  for best results.
+
+- Feature: The behavior of the Ambassador module `prune_unreachable_routes` field is now automatic,
+  which should reduce Envoy memory requirements for installations with many `AmbassadorHost`s
+
+- Bugfix: Each `AmbassadorHost` can specify its `requestPolicy.insecure.action` independently of any
+  other `AmbassadorHost`, allowing for HTTP routing as flexible as HTTPS routing. ([#2888])
+
+- Bugfix: Emissary-ingress 2.0.0 fixes a regression in detecting the Ambassador Kubernetes service
+  that could cause the wrong IP or hostname to be used in Ingress statuses -- thanks, <a
+  href="https://github.com/impl">Noah Fontes</a>!
+
+- Bugfix: Emissary-ingress 2.0.0 fixes a bug where mTLS could use the wrong configuration when SNI
+  and the `:authority` header didn't match
+
+- Change: The `TLSContext` `redirect_cleartext_from` and `AmbassadorHost`
+  `requestPolicy.insecure.additionalPort` elements are no longer supported. Use a
+  `AmbassadorListener` for this functionality instead.
+
+- Change: The `use_proxy_protocol` element of the Ambassador `Module` is no longer supported, as it
+  is now part of the `AmbassadorListener` resource (and can be set per-`AmbassadorListener` rather
+  than globally).
+
+- Change: An `AmbassadorMapping` will only be matched with an `AmbassadorHost` if the
+  `AmbassadorMapping`'s `host` or the `AmbassadorHost`'s `selector` (or both) are explicitly set,
+  and match. This change can significantly improve Emissary-ingress's memory footprint when many
+  `AmbassadorHost`s are involved. Further details are available in the <a
+  href="about/changes-2.0.0/#host-and-mapping-association">2.0.0 Changes</a> document.
+
+- Change: An `AmbassadorHost` or `Ingress` resource is now required when terminating TLS -- simply
+  creating a `TLSContext` is not sufficient. Further details are available in the <a
+  href="about/changes-2.0.0/#host-tlscontext-and-tls-termination">`AmbassadorHost` CRD
+  documentation.</a>
+
+- Change: By default, Emissary-ingress will configure Envoy using the V3 Envoy API. This change is
+  mostly transparent to users, but note that Envoy V3 does not support unsafe regular expressions
+  or, e.g., Zipkin's V1 collector protocol. Further details are available in the <a
+  href="about/changes-2.0.0">2.0.0 Changes</a> document.
+
+- Change: The `tls` module and the `tls` field in the Ambassador module are no longer supported.
+  Please use `TLSContext` resources instead.
+
+- Change: The environment variable `AMBASSADOR_FAST_RECONFIGURE` is now set by default, enabling the
+  higher-performance implementation of the code that Emissary-ingress uses to generate and validate
+  Envoy configurations.
+
+- Change: Service Preview and the `AGENT_SERVICE` environment variable are no longer supported. The
+  Telepresence product replaces this functionality.
+
+- Change: The `edgectl` CLI tool has been deprecated; please use the `emissary-ingress` helm chart
+  instead.
+
+[#2888]: https://github.com/datawire/ambassador/issues/2888
+
+## [1.14.2] September 29, 2021
+[1.14.2]: https://github.com/emissary-ingress/emissary/compare/v1.14.1...v1.14.2
+
+### Emissary-ingress and Ambassador Edge Stack
+
+- Feature: You can now set `respect_dns_ttl` in Ambassador Mappings. When true it configures that
+  upstream's refresh rate to be set to resource record’s TTL
+
+- Feature: You can now set `dns_type` to in Ambassador Mappings to use Envoy's `logical_dns`
+  resolution instead of the default `strict_dns`.
+
+### Ambassador Edge Stack only
+
+- Feature: You can now set `preserve_servers` in Ambassador Edge Stack's `DevPortal` resource to
+  configure the DevPortal to use server definitions from the OpenAPI document when displaying
+  connection information for services in the DevPortal.
+
+## [1.14.1] August 24, 2021
+[1.14.1]: https://github.com/emissary-ingress/emissary/compare/v1.14.0...v1.14.1
+
+### Emissary-ingress and Ambassador Edge Stack
+
+- Change: Upgraded Envoy to 1.17.4 to address security vulnerabilities CVE-2021-32777,
+  CVE-2021-32778, CVE-2021-32779, and CVE-2021-32781.
+
+## [1.14.0] August 19, 2021
+[1.14.0]: https://github.com/emissary-ingress/emissary/compare/v1.13.10...v1.14.0
+
+### Emissary-ingress and Ambassador Edge Stack
+
+- Change: Update from Envoy 1.15 to 1.17.3
+
+- Feature: You can now set `allow_chunked_length` in the Ambassador Module to configure the same
+  value in Envoy.
+
+- Change: `AMBASSADOR_ENVOY_API_VERSION` now defaults to `V3`
+
+- Change: Logs now include subsecond time resolutions, rather than just seconds.
+
+## [1.13.10] July 28, 2021
+[1.13.10]: https://github.com/emissary-ingress/emissary/compare/v1.13.9...v1.13.10
+
+### Emissary-ingress and Ambassador Edge Stack
+
+- Bugfix: Fixed a regression when specifying a comma separated string for `cors.origins` on the
+  `Mapping` resource. ([#3609](https://github.com/emissary-ingress/emissary/issues/3609))
+
+- Change: Envoy-configuration snapshots get saved (as `ambex-#.json`) in `/ambassador/snapshots`.
+  The number of snapshots is controlled by the `AMBASSADOR_AMBEX_SNAPSHOT_COUNT` environment
+  variable; set it to 0 to disable. The default is 30.
+
+- Change: Set `AMBASSADOR_AMBEX_NO_RATELIMIT` to `true` to completely disable ratelimiting Envoy
+  reconfiguration under memory pressure. This can help performance with the endpoint or Consul
+  resolvers, but could make OOMkills more likely with large configurations. The default is `false`,
+  meaning that the rate limiter is active.
+
+- Bugfix: The `Mapping` resource can now specify `docs.timeout_ms` to set the timeout when the Dev
+  Portal is fetching API specifications.
+
+- Bugfix: The Dev Portal will now strip HTML tags when displaying search results, showing just the
+  actual content of the search result.
+
+- Change: Consul certificate-rotation logging now includes the fingerprints and validity timestamps
+  of certificates being rotated.
+
+## [1.13.9] June 30, 2021
+[1.13.9]: https://github.com/emissary-ingress/emissary/compare/v1.13.8...v1.13.9
+
+### Emissary-ingress and Ambassador Edge Stack
+
 - Bugfix: Configuring multiple TCPMappings with the same ports (but different hosts) no longer
   generates invalid Envoy configuration.
->>>>>>> d772f135
-
-- Feature: The behavior of the Ambassador module `prune_unreachable_routes` field is now automatic, which
-  should reduce Envoy memory requirements for installations with many `AmbassadorHost`s
-
-- Bugfix: Each `AmbassadorHost` can specify its `requestPolicy.insecure.action` independently of any other
-  `AmbassadorHost`, allowing for HTTP routing as flexible as HTTPS routing. ([#2888])
-
-<<<<<<< HEAD
-- Bugfix: Emissary-ingress 2.0.0 fixes a regression in detecting the Ambassador Kubernetes service that
-  could cause the wrong IP or hostname to be used in Ingress statuses -- thanks, <a
-  href="https://github.com/impl">Noah Fontes</a>!
-=======
+
+## [1.13.8] June 08, 2021
+[1.13.8]: https://github.com/emissary-ingress/emissary/compare/v1.13.7...v1.13.8
+
+### Emissary-ingress and Ambassador Edge Stack
+
 - Bugfix: Ambassador Agent now accurately reports up-to-date Endpoint information to Ambassador
   Cloud
 
 - Feature: Ambassador Agent reports ConfigMaps and Deployments to Ambassador Cloud to provide a
   better Argo Rollouts experience. See [Argo+Ambassador
   documentation](https://www.getambassador.io/docs/argo) for more info.
->>>>>>> d772f135
-
-- Bugfix: Emissary-ingress 2.0.0 fixes a bug where mTLS could use the wrong configuration when SNI and the
-  `:authority` header didn't match
-
-- Change: The `TLSContext` `redirect_cleartext_from` and `AmbassadorHost`
-  `requestPolicy.insecure.additionalPort` elements are no longer supported. Use a
-  `AmbassadorListener` for this functionality instead.
-
-<<<<<<< HEAD
-- Change: The `use_proxy_protocol` element of the Ambassador `Module` is no longer supported, as it is now
-  part of the `AmbassadorListener` resource (and can be set per-`AmbassadorListener` rather than
-  globally).
-=======
+
+## [1.13.7] June 03, 2021
+[1.13.7]: https://github.com/datawire/ambassador/compare/v1.13.6...v1.13.7
+
+### Emissary-ingress and Ambassador Edge Stack
+
 - Feature: Add AMBASSADOR_JSON_LOGGING to enable JSON for most of the Ambassador control plane. Some
   (but few) logs from gunicorn and the Kubernetes client-go package still log text.
 
@@ -317,178 +369,34 @@
 
 - Change: Ambassador now calculates its own memory usage in a way that is more similar to how the
   kernel OOMKiller tracks memory.
->>>>>>> d772f135
-
-- Change: An `AmbassadorMapping` will only be matched with an `AmbassadorHost` if the `AmbassadorMapping`'s
-  `host` or the `AmbassadorHost`'s `selector` (or both) are explicitly set, and match. This change
-  can significantly improve Emissary-ingress's memory footprint when many `AmbassadorHost`s are
-  involved. Further details are available in the <a
-  href="about/changes-2.0.0/#host-and-mapping-association">2.0.0 Changes</a> document.
-
-<<<<<<< HEAD
-- Change: An `AmbassadorHost` or `Ingress` resource is now required when terminating TLS -- simply creating
-  a `TLSContext` is not sufficient. Further details are available in the <a
-  href="about/changes-2.0.0/#host-tlscontext-and-tls-termination">`AmbassadorHost` CRD
-  documentation.</a>
-=======
-### Emissary Ingress and Ambassador Edge Stack
+
+## [1.13.6] May 24, 2021
+[1.13.6]: https://github.com/datawire/ambassador/compare/v1.13.5...v1.13.6
+
+### Emissary-ingress and Ambassador Edge Stack
 
 - Bugfix: Fixed a regression where Ambassador snapshot data was logged at the INFO label when using
-  AMBASSADOR_LEGACY_MODE=true
->>>>>>> d772f135
-
-- Change: By default, Emissary-ingress will configure Envoy using the V3 Envoy API. This change is mostly
-  transparent to users, but note that Envoy V3 does not support unsafe regular expressions or, e.g.,
-  Zipkin's V1 collector protocol. Further details are available in the <a
-  href="about/changes-2.0.0">2.0.0 Changes</a> document.
-
-- Change: The `tls` module and the `tls` field in the Ambassador module are no longer supported. Please use
-  `TLSContext` resources instead.
-
-<<<<<<< HEAD
-- Change: The environment variable `AMBASSADOR_FAST_RECONFIGURE` is now set by default, enabling the
-  higher-performance implementation of the code that Emissary-ingress uses to generate and validate
-  Envoy configurations.
-=======
-- Bugfix: Fix a regression from 1.8.0 that prevented Ambassador module config keys `proper_case` and
-  `preserve_external_request_id` from working correctly.
+  `AMBASSADOR_LEGACY_MODE=true`.
+
+## [1.13.5] May 13, 2021
+[1.13.5]: https://github.com/datawire/ambassador/compare/v1.13.4...v1.13.5
+
+### Emissary-ingress and Ambassador Edge Stack
+
+- Bugfix: Fix a regression from 1.8.0 that prevented `ambassador` `Module` config keys `proper_case`
+  and `preserve_external_request_id` from working correctly.
 
 - Bugfix: Fixed a regression in detecting the Ambassador Kubernetes service that could cause the
   wrong IP or hostname to be used in Ingress statuses (thanks, [Noah
   Fontes](https://github.com/impl)!
->>>>>>> d772f135
-
-- Change: Service Preview and the `AGENT_SERVICE` environment variable are no longer supported. The
-  Telepresence product replaces this functionality.
-
-- Change: The `edgectl` CLI tool has been deprecated; please use the `emissary-ingress` helm chart instead.
-
-[#2888]: https://github.com/datawire/ambassador/issues/2888
-
-## [1.14.2] 2021-09-29
-[1.14.2]: https://github.com/emissary-ingress/emissary/releases/v1.14.2
-
-### Emissary-ingress
-
-- Feature: You can now set `respect_dns_ttl` to `true` to force the DNS refresh rate for a `Mapping` to be
-  set to the record's TTL obtained from DNS resolution.
-
-- Feature: You can now set `dns_type` between `strict_dns` and `logical_dns` in a `Mapping` to configure the
-  Service Discovery Type.
-
-- Feature: You can now set `buffer_limit_bytes` in the `ambassador` `Module` to to change the size of the
-  upstream read and write buffers. The default is 1MiB.
-
-## [1.14.1] 2021-08-24
-[1.14.1]: https://github.com/emissary-ingress/emissary/releases/v1.14.1
-
-### Emissary-ingress
-
-- Change: Upgraded envoy to 1.17.4 to address security vulnerabilities CVE-2021-32777, CVE-2021-32778,
-  CVE-2021-32779, and CVE-2021-32781.
-
-## [1.14.0] 2021-08-19
-[1.14.0]: https://github.com/emissary-ingress/emissary/releases/v1.14.0
-
-### Emissary-ingress
-
-- Change: Upgraded Envoy from 1.15 to 1.17.3, see the <a
-  href="https://www.envoyproxy.io/docs/envoy/latest/version_history/version_history">Envoy
-  changelog</a> for more information
-
-- Feature: You can now set `allow_chunked_length` in the Ambassador Module to configure the same value in
-  Envoy
-
-- Change: The default Envoy API version has changed from V2 to V3, as V2 has fallen out of support, and has
-  been removed as of Envoy 1.18.0.
-
-- Change: Logs now include subsecond time resolutions, rather than just seconds.
-
-## [1.13.10] 2021-07-27
-[1.13.10]: https://github.com/emissary-ingress/emissary/releases/v1.13.10
-
-### Emissary-ingress
-
-- Bugfix: Fixed a regression when specifying a comma separated string for `cors.origins` on the `Mapping`
-  resource
-
-- Change: Envoy-configuration snapshots get saved (as `ambex-#.json`) in `/ambassador/snapshots`. The number
-  of snapshots is controlled by the `AMBASSADOR_AMBEX_SNAPSHOT_COUNT` environment variable; set it
-  to 0 to disable. The default is 30.
-
-- Change: Set `AMBASSADOR_AMBEX_NO_RATELIMIT` to `true` to completely disable ratelimiting Envoy
-  reconfiguration under memory pressure. This can help performance with the endpoint or Consul
-  resolvers, but could make OOMkills more likely with large configurations.
-
-## [1.13.9] 2021-06-30
-[1.13.9]: https://github.com/emissary-ingress/emissary/releases/v1.13.9
-
-### Emissary-ingress
-
-- Bugfix: Fixed a bug which caused Emissary-ingress to generate invalid Envoy configuration when two
-  TCPMappings were deployed with the same port, but different host.
-
-## [1.13.8] 2021-06-08
-[1.13.8]: https://github.com/emissary-ingress/emissary/releases/v1.13.8
-
-### Emissary-ingress
-
-- Bugfix: Fixed a bug that occasionally caused missing version information for a service in the Ambassador
-  Service Catalog, especially in clusters with high pod churn.
-
-- Feature: Ambassador Agent now reports the state of ArgoCD configurations and Deployments in order to
-  provide proper configurations to the users while setting up the Argo Rollouts feature.
-
-## [1.13.7] 2021-06-03
-[1.13.7]: https://github.com/emissary-ingress/emissary/releases/v1.13.7
-
-### Emissary-ingress
-
-- Feature: An `AMBASSADOR_JSON_LOGGING` environment variable has been added. When set to `true` JSON format
-  will be used for most of the control plane logs. Some (but few) logs from `gunicorn` and the
-  Kubernetes `client-go` package will still be in text only format.
-
-- Bugfix: The TCPMapping has the ability to specify a resolver, however the `ConsulResolver` did not work
-  properly with it. It now utilizes the Consul Connect service discovery instead of falling back to
-  attempting to register an arbitrary endpoint.
-
-- Change: The internal memory usage calculation that Emissary-ingress performs has been updated to exclude
-  cache memory. This now matches how the kernel OOMKiller calculates memory and should avoid
-  situations where Envoy updates are throttled unnecessarily.
-
-## [1.13.6] 2021-05-24
-[1.13.6]: https://github.com/emissary-ingress/emissary/releases/v1.13.6
-
-### Emissary-ingress
-
-- Bugfix: Fixed a regression where Ambassador snapshot data was logged at the INFO label when using
-  `AMBASSADOR_LEGACY_MODE=true`.
-
-## [1.13.5] 2021-05-13
-[1.13.5]: https://github.com/emissary-ingress/emissary/releases/v1.13.5
-
-### Emissary-ingress
-
-- Bugfix: Fix a regression from 1.8.0 that prevented `ambassador` `Module` config keys `proper_case` and
-  `preserve_external_request_id` from working correctly.
-
-- Bugfix: Fixed a regression in detecting the Ambassador Kubernetes service that could cause the wrong IP or
-  hostname to be used in Ingress statuses (thanks, [Noah Fontes](https://github.com/impl)!
-
-## [1.13.4] 2021-05-13
-[1.13.4]: https://github.com/emissary-ingress/emissary/releases/v1.13.4
-
-### Emissary-ingress
-
-- Security: Emissary-ingress has been updated to Envoy 1.15.5, which addresses a high severity security
-  vulnerability (CVE-2021-29492). Emissary-ingress can now be configured to reject client requests
-  that contain escaped slashes.
-
-<<<<<<< HEAD
-=======
+
+## [1.13.4] May 11, 2021
+[1.13.4]: https://github.com/datawire/ambassador/compare/v1.13.3...v1.13.4
+
+### Emissary-ingress and Ambassador Edge Stack
+
 - Bugfix: Incorporate the Envoy 1.15.5 security update by adding the
   `reject_requests_with_escaped_slashes` option to the Ambassador module.
->>>>>>> d772f135
 
 ## [1.13.3] May 03, 2021
 [1.13.3]: https://github.com/datawire/ambassador/compare/v1.13.2...v1.13.3
