# CHANGELOG -- this is a GENERATED FILE, edit docs/releaseNotes.yml and "make generate" to change.

## EMISSARY-INGRESS and AMBASSADOR EDGE STACK

Emissary-ingress is a Kubernatives-native, self-service, open-source API gateway
and ingress controller. It is a CNCF Incubation project, formerly known as the 
Ambassador API Gateway.

Ambassador Edge Stack is a comprehensive, self-service solution for exposing,
securing, and managing the boundary between end users and your Kubernetes services.
The core of Ambassador Edge Stack is Emissary-ingress.

*Note well:*

- Ambassador Edge Stack provides all the capabilities of Emissary-ingress,
  as well as additional capabilities including:

   - Security features such as automatic TLS setup via ACME integration, OAuth/OpenID Connect
     integration, rate limiting, and fine-grained access control; and
   - Developer onboarding assistance, including an API catalog, Swagger/OpenAPI documentation
     support, and a fully customizable developer portal.

- Emissary-ingress can do everything that Ambassador Edge Stack can do, but you'll need to 
  write your own code to take advantage of the capabilities above.

- Ambassador Edge Stack is free for all users: due to popular demand, Ambassador Edge Stack
  offers a free usage tier of its core features, designed for startups.

In general, references to "Ambassador" in documentation (including this CHANGELOG)
refer both to Emissary-ingress and to the Ambassador Edge Stack.

## UPCOMING BREAKING CHANGES

#### TLS Termination and the `Host` CRD

As of Ambassador 2.0.0, you _must_ supply a `Host` CRD to terminate TLS: it is not sufficient
to define a `TLSContext` (although `TLSContext`s are still the best way to define TLS configuration
information to be shared across multiple `Host`s). The minimal configuration for TLS termination is
now a certificate stored in a Kubernetes `Secret`, and a `Host` referring to that `Secret`.

#### `Ingress` Resources and Namespaces

In a future version of Ambassador, *no sooner than Ambassador 1.14.0*, TLS secrets
in `Ingress` resources will not be able to use `.namespace` suffixes to cross namespaces.

#### Regex Matching

In a future version of Ambassador, *no sooner than Ambassador 1.14.0*, the `regex_type` and `regex_max_size`
fields will be removed from the `ambassador` `Module`, and Ambassador will support only Envoy `safe_regex`
matching. Note that `safe_regex` matching has been Ambassador's default since Ambassador v0.83.0.

This change is being made because the `regex` field for `HeaderMatcher`, `RouteMatch`, and `StringMatcher` was
[deprecated in favor of safe_regex] in Envoy v1.12.0, then removed entirely from the Envoy V3 APIs. Additionally,
setting [max_program_size was deprecated] in Envoy v1.15.0. As such, `regex_type: unsafe` and setting
`regex_max_size` are no longer supported unless `AMBASSADOR_ENVOY_API_VERSION` is set to `V2`.

Please see the [Envoy documentation](https://www.envoyproxy.io/docs/envoy/latest/api-v3/type/matcher/v3/regex.proto.html) for more information.

[deprecated in favor of safe_regex]: https://www.envoyproxy.io/docs/envoy/latest/version_history/v1.12.0.html?highlight=regex#deprecated
[max_program_size was deprecated]: https://www.envoyproxy.io/docs/envoy/latest/version_history/v1.15.0.html?highlight=max_program_size

#### Zipkin Collector Versions

In a future version of Ambassador, *no sooner than Ambassador 1.14.0*, support for the [HTTP_JSON_V1] Zipkin
collector version will be removed.

This change is being made because the HTTP_JSON_V1 collector was deprecated in Envoy v1.12.0, then removed
entirely from the Envoy V3 APIs. As such, the HTTP_JSON_V1 collector is no longer supported unless
`AMBASSADOR_ENVOY_API_VERSION` is set to `V2`. You must migrate to either the HTTP_JSON or the HTTP_PROTO
collector unless `AMBASSADOR_ENVOY_API_VERSION` is set to `V2`.

Please see the [Envoy documentation](https://www.envoyproxy.io/docs/envoy/latest/api-v2/config/trace/v2/zipkin.proto#envoy-api-field-config-trace-v2-zipkinconfig-collector-endpoint-version) for more information.

[HTTP_JSON_V1]: https://www.envoyproxy.io/docs/envoy/latest/api-v2/config/trace/v2/zipkin.proto#envoy-api-field-config-trace-v2-zipkinconfig-collector-endpoint-version

## RELEASE NOTES

<<<<<<< HEAD
## [2.0.3-ea] (2021-09-16)
=======
## [2.0.4-ea] (TBD)
[2.0.4-ea]: https://github.com/emissary-ingress/emissary/releases/v2.0.4-ea

We're pleased to introduce Emissary-ingress 2.0.3 as a _developer preview_. The 2.X family
introduces a number of changes to allow Emissary-ingress to more gracefully handle larger
installations, reduce global configuration to better handle multitenant or multiorganizational
installations, reduce memory footprint, and improve performance. We welcome feedback!! Join us on
<a href="https://a8r.io/slack">Slack</a> and let us know what you think.

## Emissary-ingress

- Bugfix: The release now shows its actual released version number, rather than the internal development
  version number.

## [2.0.3-ea] (TBD)
>>>>>>> 7d74d051
[2.0.3-ea]: https://github.com/emissary-ingress/emissary/releases/v2.0.3-ea

We're pleased to introduce Emissary-ingress 2.0.3 as a _developer preview_. The 2.X family
introduces a number of changes to allow Emissary-ingress to more gracefully handle larger
installations, reduce global configuration to better handle multitenant or multiorganizational
installations, reduce memory footprint, and improve performance. We welcome feedback!! Join us on
<a href="https://a8r.io/slack">Slack</a> and let us know what you think.

## Emissary-ingress

- Feature: The environment variable `AES_LOG_LEVEL` now also sets the log level for the `diagd` logger. [#3686] [#3666]

- Feature: You can now set `dns_type` in the `AmbassadorMapping` to configure how Envoy will use the DNS for
  the service.

- Bugfix: It is no longer necessary to set `DOCKER_BUILDKIT=0` when building Emissary. A future change will
  fully support BuildKit. [#3707]

[#3686]: https://github.com/emissary-ingress/emissary/issues/3686
[#3666]: https://github.com/emissary-ingress/emissary/issues/3666
[#3707]: https://github.com/emissary-ingress/emissary/issues/3707

## [2.0.2-ea] (2021-08-24)
[2.0.2-ea]: https://github.com/emissary-ingress/emissary/releases/v2.0.2-ea

We're pleased to introduce Emissary-ingress 2.0.2 as a _developer preview_. The 2.X family
introduces a number of changes to allow Emissary-ingress to more gracefully handle larger
installations, reduce global configuration to better handle multitenant or multiorganizational
installations, reduce memory footprint, and improve performance. We welcome feedback!! Join us on
<a href="https://a8r.io/slack">Slack</a> and let us know what you think.

## Emissary-ingress

- Bugfix: Upgraded envoy to 1.17.4 to address security vulnerabilities CVE-2021-32777, CVE-2021-32778,
  CVE-2021-32779, and CVE-2021-32781.

- Feature: You can now set `allow_chunked_length` in the Ambassador Module to configure the same value in
  Envoy.

- Change: Envoy-configuration snapshots get saved (as `ambex-#.json`) in `/ambassador/snapshots`. The number
  of snapshots is controlled by the `AMBASSADOR_AMBEX_SNAPSHOT_COUNT` environment variable; set it
  to 0 to disable. The default is 30.

## [2.0.1-ea] (2021-08-12)
[2.0.1-ea]: https://github.com/emissary-ingress/emissary/releases/v2.0.1-ea

We're pleased to introduce Emissary-ingress 2.0.1 as a _developer preview_. The 2.X family
introduces a number of changes to allow Emissary-ingress to more gracefully handle larger
installations, reduce global configuration to better handle multitenant or multiorganizational
installations, reduce memory footprint, and improve performance. We welcome feedback!! Join us on
<a href="https://a8r.io/slack">Slack</a> and let us know what you think.

## Emissary-ingress

- Feature: Ambassador Agent reports sidecar process information and `AmbassadorMapping` OpenAPI documentation
  to Ambassador Cloud to provide more visibility into services and clusters.

- Feature: The optional `stats_prefix` element of the `AmbassadorListener` CRD now determines the prefix of
  HTTP statistics emitted for a specific `AmbassadorListener`.

- Feature: The optional `stats_name` element of `AmbassadorMapping`, `AmbassadorTCPMapping`, `AuthService`,
  `LogService`, `RateLimitService`, and `TracingService` now sets the name under which cluster
  statistics will be logged. The default is the `service`, with non-alphanumeric characters replaced
  by underscores.

- Bugfix: We have updated to `k8s.io/klog/v2` to track upstream and to quiet unnecessary log output.

- Change: Logs now include subsecond time resolutions, rather than just seconds.

- Change: Set `AMBASSADOR_AMBEX_NO_RATELIMIT` to `true` to completely disable ratelimiting Envoy
  reconfiguration under memory pressure. This can help performance with the endpoint or Consul
  resolvers, but could make OOMkills more likely with large configurations. The default is `false`,
  meaning that the rate limiter is active.

## [2.0.0-ea] (2021-06-24)
[2.0.0-ea]: https://github.com/emissary-ingress/emissary/releases/v2.0.0-ea

We're pleased to introduce Emissary-ingress 2.0.0 as a _developer preview_. The 2.X family
introduces a number of changes to allow Emissary-ingress to more gracefully handle larger
installations, reduce global configuration to better handle multitenant or multiorganizational
installations, reduce memory footprint, and improve performance. We welcome feedback!! Join us on
<a href="https://a8r.io/slack">Slack</a> and let us know what you think.

## Emissary-ingress

- Feature: Emissary-ingress 2.0.0 introduces API version `x.getambassador.io/v3alpha1` for configuration
  changes that are not backwards compatible with the 1.X family. API versions `getambassador.io/v0`
  and `getambassador.io/v1` are deprecated. Further details are available in the <a
  href="about/changes-2.0.0/#1-configuration-api-version-xgetambassadoriov3alpha1">2.0.0 Changes</a>
  document.

- Feature: The new `AmbassadorListener` CRD defines where and how to listen for requests from the network,
  and which `AmbassadorHost` definitions should be used to process those requests. Note that the
  `AmbassadorListener` CRD is _mandatory_ and consolidates <i>all</i> port configuration; see the <a
  href="topics/running/ambassadorlistener">`AmbassadorListener` documentation</a> for more details.

- Feature: Where `AmbassadorMapping`'s `host` field is either an exact match or (with `host_regex` set) a
  regex, the new `hostname` element is always a DNS glob. Use `hostname` instead of `host` for best
  results.

- Feature: The behavior of the Ambassador module `prune_unreachable_routes` field is now automatic, which
  should reduce Envoy memory requirements for installations with many `AmbassadorHost`s

- Bugfix: Each `AmbassadorHost` can specify its `requestPolicy.insecure.action` independently of any other
  `AmbassadorHost`, allowing for HTTP routing as flexible as HTTPS routing. [#2888]

- Bugfix: Emissary-ingress 2.0.0 fixes a regression in detecting the Ambassador Kubernetes service that
  could cause the wrong IP or hostname to be used in Ingress statuses -- thanks, <a
  href="https://github.com/impl">Noah Fontes</a>!

- Bugfix: Emissary-ingress 2.0.0 fixes a bug where mTLS could use the wrong configuration when SNI and the
  `:authority` header didn't match

- Change: The `TLSContext` `redirect_cleartext_from` and `AmbassadorHost`
  `requestPolicy.insecure.additionalPort` elements are no longer supported. Use a
  `AmbassadorListener` for this functionality instead.

- Change: The `use_proxy_protocol` element of the Ambassador `Module` is no longer supported, as it is now
  part of the `AmbassadorListener` resource (and can be set per-`AmbassadorListener` rather than
  globally).

- Change: An `AmbassadorMapping` will only be matched with an `AmbassadorHost` if the `AmbassadorMapping`'s
  `host` or the `AmbassadorHost`'s `selector` (or both) are explicitly set, and match. This change
  can significantly improve Emissary-ingress's memory footprint when many `AmbassadorHost`s are
  involved. Further details are available in the <a
  href="about/changes-2.0.0/#host-and-mapping-association">2.0.0 Changes</a> document.

- Change: An `AmbassadorHost` or `Ingress` resource is now required when terminating TLS -- simply creating
  a `TLSContext` is not sufficient. Further details are available in the <a
  href="about/changes-2.0.0/#host-tlscontext-and-tls-termination">`AmbassadorHost` CRD
  documentation.</a>

- Change: By default, Emissary-ingress will configure Envoy using the V3 Envoy API. This change is mostly
  transparent to users, but note that Envoy V3 does not support unsafe regular expressions or, e.g.,
  Zipkin's V1 collector protocol. Further details are available in the <a
  href="about/changes-2.0.0">2.0.0 Changes</a> document.

- Change: The `tls` module and the `tls` field in the Ambassador module are no longer supported. Please use
  `TLSContext` resources instead.

- Change: The environment variable `AMBASSADOR_FAST_RECONFIGURE` is now set by default, enabling the
  higher-performance implementation of the code that Emissary-ingress uses to generate and validate
  Envoy configurations.

- Change: Service Preview and the `AGENT_SERVICE` environment variable are no longer supported. The
  Telepresence product replaces this functionality.

- Change: The `edgectl` CLI tool has been deprecated; please use the `emissary-ingress` helm chart instead.

[#2888]: https://github.com/datawire/ambassador/issues/2888

## [1.14.1] (2021-08-24)
[1.14.1]: https://github.com/emissary-ingress/emissary/releases/v1.14.1

## Emissary-ingress

- Bugfix: Upgraded Envoy to 1.17.4 to address security vulnerabilities CVE-2021-32777, CVE-2021-32778,
  CVE-2021-32779, and CVE-2021-32781

## [1.14.0] (2021-08-19)
[1.14.0]: https://github.com/emissary-ingress/emissary/releases/v1.14.0

## Emissary-ingress

- Change: Upgraded Envoy from 1.15 to 1.17.3, see the <a
  href="https://www.envoyproxy.io/docs/envoy/latest/version_history/version_history">Envoy
  changelog</a> for more information

- Feature: You can now set `allow_chunked_length` in the Ambassador Module to configure the same value in
  Envoy

- Change: The default Envoy API version has changed from V2 to V3, as V2 has fallen out of support, and has
  been removed as of Envoy 1.18.0.

- Change: Logs now include subsecond time resolutions, rather than just seconds.

## [1.13.10] (2021-07-27)
[1.13.10]: https://github.com/emissary-ingress/emissary/releases/v1.13.10

## Emissary-ingress

- Bugfix: Fixed a regression when specifying a comma separated string for `cors.origins` on the ` Mapping`
  resource

- Change: Envoy-configuration snapshots get saved (as `ambex-#.json`) in `/ambassador/snapshots`. The number
  of snapshots is controlled by the `AMBASSADOR_AMBEX_SNAPSHOT_COUNT` environment variable; set it
  to 0 to disable. The default is 30."

- Change: Set `AMBASSADOR_AMBEX_NO_RATELIMIT` to `true` to completely disable ratelimiting Envoy
  reconfiguration under memory pressure. This can help performance with the endpoint or Consul
  resolvers, but could make OOMkills more likely with large configurations.

## [1.13.9] (2021-06-30)
[1.13.9]: https://github.com/emissary-ingress/emissary/releases/v1.13.9

## Emissary-ingress

- Bugfix: Fixed a bug which caused Emissary-ingress to generate invalid Envoy configuration when two
  TCPMappings were deployed with the same port, but different host."



## [1.13.11] (TBD)
[1.13.11]: https://github.com/emissary-ingress/emissary/compare/v1.13.10...v1.13.11

### Emissary Ingress and Ambassador Edge Stack

- Change: Logs now include subsecond time resolutions, rather than just seconds.

## [1.13.8] June 08, 2021
[1.13.8]: https://github.com/emissary-ingress/emissary/compare/v1.13.7...v1.13.8

### Emissary Ingress and Ambassador Edge Stack

- Bugfix: Ambassador Agent now accurately reports up-to-date Endpoint information to Ambassador Cloud
- Feature: Ambassador Agent reports ConfigMaps and Deployments to Ambassador Cloud to provide a better Argo Rollouts experience. See [Argo+Ambassador documentation](https://www.getambassador.io/docs/argo) for more info.

## [1.13.7] June 03, 2021
[1.13.7]: https://github.com/datawire/ambassador/compare/v1.13.6...v1.13.7

### Emissary Ingress and Ambassador Edge Stack

- Feature: Add AMBASSADOR_JSON_LOGGING to enable JSON for most of the Ambassador control plane. Some (but few) logs from gunicorn and the Kubernetes client-go package still log text.
- Bugfix: Fixed a bug where the Consul resolver would not actually use Consul endpoints with TCPMappings.
- Change: Ambassador now calculates its own memory usage in a way that is more similar to how the kernel OOMKiller tracks memory.

## [1.13.6] May 24, 2021
[1.13.6]: https://github.com/datawire/ambassador/compare/v1.13.5...v1.13.6

- Bugfix: Fixed a regression where Ambassador snapshot data was logged at the INFO label when using AMBASSADOR_LEGACY_MODE=true

## [1.13.5] May 13, 2021
[1.13.5]: https://github.com/datawire/ambassador/compare/v1.13.4...v1.13.5

### Emissary Ingress and Ambassador Edge Stack

- Bugfix: Fix a regression from 1.8.0 that prevented Ambassador module config keys `proper_case` and `preserve_external_request_id` from working correctly.
- Bugfix: Fixed a regression in detecting the Ambassador Kubernetes service that could cause the wrong IP or hostname to be used in Ingress statuses (thanks, [Noah Fontes](https://github.com/impl)!

## [1.13.4] May 11, 2021
[1.13.4]: https://github.com/datawire/ambassador/compare/v1.13.3...v1.13.4

### Emissary Ingress and Ambassador Edge Stack

- Bugfix: Incorporate the Envoy 1.15.5 security update by adding the `reject_requests_with_escaped_slashes` option to the Ambassador module.

## [1.13.3] May 03, 2021
[1.13.3]: https://github.com/datawire/ambassador/compare/v1.13.2...v1.13.3

### Emissary Ingress and Ambassador Edge Stack

- Bugfix: Fixed a regression that caused Ambassador to crash when loading the Edge Policy Console when any RateLimit resources exist ([#3348])

## [1.13.2] April 29, 2021
[1.13.2]: https://github.com/datawire/ambassador/compare/v1.13.1...v1.13.2

### Emissary Ingress and Ambassador Edge Stack

- Bugfix: Fixed a regression that caused endpoint routing to not work when defining mappings in service annotations ([#3369])

[#3369]: https://github.com/datawire/ambassador/issues/3369

## [1.13.1] April 22, 2021
[1.13.1]: https://github.com/datawire/ambassador/compare/v1.13.0...v1.13.1

### Emissary Ingress and Ambassador Edge Stack

- Bugfix: Potentially increased CPU Usage for deployments with large numbers of Hosts ([#3358])

[#3358]: https://github.com/datawire/ambassador/issues/3358

## [1.13.0] April 20, 2021
[1.13.0]: https://github.com/datawire/ambassador/compare/v1.12.4...v1.13.0

### Emissary Ingress and Ambassador Edge Stack

*Note*: Support for the deprecated `v2alpha` `protocol_version` has been removed from the `AuthService` and `RateLimitService`.

- Feature: Added support for the [Mapping AuthService setting] `auth_context_extensions`, allowing supplying custom per-mapping information to external auth services (thanks, [Giridhar Pathak](https://github.com/gpathak)!).
- Feature: Added support in ambassador-agent for reporting [Argo Rollouts] and [Argo Applications] to Ambassador Cloud
- Feature: The [Ambassador Module configuration] now supports the `diagnostics.allow_non_local` flag to expose admin UI internally only ([#3074] -- thanks, [Fabrice](https://github.com/jfrabaute)!)
- Feature: Ambassador will now use the Envoy v3 API internally when the AMBASSADOR_ENVOY_API_VERSION environment variable is set to "V3". By default, Ambassador will continue to use the v2 API.
- Feature: The [Ambassador Agent] is now available (and deployed by default) for the API Gateway (https://app.getambassador.io).
- Feature: The [Ambassador Module configuration] now supports `merge_slashes` which tells Ambassador to merge adjacent slashes when performing route matching. For example, when true, a request with URL '//foo/' would match a Mapping with prefix '/foo/'.
- Feature: Basic support for a subset of the [Kubernetes Gateway API] has been added.
- Feature: Ambassador now supports the `DD_ENTITY_ID` environment variable to set the `dd.internal.entity_id` statistics tag on metrics generated when using DogStatsD.
- Bugfix: Make Knative paths match on prefix instead of the entire path to better align to the Knative specification ([#3224]).
- Bugfix: The endpoint routing resolver will now properly watch services that include a scheme.
- Bugfix: Environment variable interpolation works again for `ConsulResolver.Spec.Address` without setting `AMBASSADOR_LEGACY_MODE` ([#3182], [#3317])
- Bugfix: Endpoint routing will now detect endpoint changes when your service field includes `.svc.cluster.local`. ([#3324])
- Bugfix: Upgrade PyYAML to 5.4.1 ([#3349])
- Change: The Helm chart has been moved into this repo, in the `charts/ambassador` directory.
- Change: The `Mapping` CRD has been modified so that `kubectl get mappings` now has a column for not just the source path-prefix (`.spec.prefix`), but the source host (`.spec.host`) too.
- Change: The yaml in yaml/docs is now generated from the contents of the helm chart in the `charts/ambassador` directory.
- Change: Support for the deprecated `v2alpha` `protocol_version` has been removed from the `AuthService` and `RateLimitService`.

[Ambassador Agent]: https://www.getambassador.io/docs/cloud/latest/service-catalog/quick-start/
[Ambassador Module configuration]: https://getambassador.io/docs/edge-stack/latest/topics/running/ambassador/
[Argo Applications]: https://www.getambassador.io/docs/argo/latest/quick-start/
[Argo Rollouts]: https://www.getambassador.io/docs/argo/latest/quick-start/
[Kubernetes Gateway API]: https://getambassador.io/docs/edge-stack/latest/topics/using/gateway-api/
[Mapping AuthService setting]: https://getambassador.io/docs/edge-stack/latest/topics/using/authservice

[#3074]: https://github.com/datawire/ambassador/issues/3074
[#3182]: https://github.com/datawire/ambassador/issues/3182
[#3224]: https://github.com/datawire/ambassador/issues/3224
[#3317]: https://github.com/datawire/ambassador/issues/3317
[#3324]: https://github.com/datawire/ambassador/issues/3324
[#3349]: https://github.com/datawire/ambassador/issues/3349

### Ambassador Edge Stack only

- Feature: DevPortal: Added doc.display_name attribute to the Mapping CRD. This value allows for a custom name and documentation URL path of the service in the DevPortal.
- Feature: DevPortal: Added `naming_scheme` enum to the DevPortal CRD. This enum controls the way services are displayed in the DevPortal. Supported values are `namespace.name` (current behavior) and `name.prefix`, which will use the Mapping name and Mapping prefix to display the services.
- Feature: DevPortal: `DEVPORTAL_DOCS_BASE_PATH` environment variable makes the base path of service API documentation configurable.
- Feature: DevPortal: DevPortal will now reload content on changes to Mapping and DevPortal resources.
- Feature: DevPortal: DevPortal now supports a search endpoint at `/docs/api/search`
- Feature: DevPortal search can be configured to only search over titles (with search.type=`title-only`in the DevPortal CRD) or to search over all content (search.type=`all-content`)
- Feature: DevPortal search supports deep linking to openapi spec entries (must set `search.type=all-content` and `search.enabled=true` on the DevPortal CRD)
- Feature: DevPortal: Trigger content refresh by hitting `/docs/api/refreshContent`
- Feature: The AES ratelimit preview service now supports [burst ratelimiting] (aka token bucket ratelimiting).
- Bugfix: The AES ratelimit preview no longer ignores LOCAL_CACHE_SIZE_IN_BYTES.
- Bugfix: The AES ratelimit preview no longer ignores NEAR_LIMIT_RATIO.
- Bugfix: The AES ratelimit preview no longer ignores EXPIRATION_JITTER_MAX_SECONDS.
- Change: Silence DevPortal warnings when DevPortal cannot parse a hostname from a Mapping. (#3341)

[burst ratelimiting]: https://getambassador.io/docs/edge-stack/latest/topics/using/rate-limits/rate-limits/

[#3341]: https://github.com/datawire/ambassador/issues/3341

## [1.12.4] April 19, 2021
[1.12.4]: https://github.com/datawire/ambassador/compare/v1.12.3...v1.12.4

Bugfix: Fix the Envoy base image build step and, as a result, correctly ship the Envoy 1.15.4 security updates.

## [1.12.3] April 15, 2021
[1.12.3]: https://github.com/datawire/ambassador/compare/v1.12.2...v1.12.3

Bugfix: Incorporate the Envoy 1.15.4 security update.

## [1.12.2] March 29, 2021
[1.12.2]: https://github.com/datawire/ambassador/compare/v1.12.1...v1.12.2

- Bugfix: Update OpenSSL to 1.1.1k to address CVE-2021-23840), CVE-2021-3450), CVE-2021-23841), CVE-2021-3449), CVE-2021-23839), CVE-2021-23840), CVE-2021-3450), CVE-2021-23841), CVE-2021-3449), and CVE-2021-23839)

## [1.12.1] March 12, 2021
[1.12.1]: https://github.com/datawire/ambassador/compare/v1.12.0...v1.12.1

- Bugfix: The endpoint routing resolver will now properly watch services with mappings that define the service field with an explicit port.
- Bugfix: Correctly manage cluster load assignments with very long cluster names and `AMBASSADOR_FAST_RECONFIGURE`

## [1.12.0] March 08, 2021
[1.12.0]: https://github.com/datawire/ambassador/compare/v1.11.2...v1.12.0

### Ambasssador API Gateway + Ambassador Edge Stack

- Feature: Endpoint routing is now much more performant, especially in situations where reconfigurations are frequent.
- Feature: A scrubbed ambassador snapshot is now accessible outside the pod at `:8005/snapshot-external`. This port is exposed on the ambassador-admin Kubernetes service.
- Feature: Ambassador now supports configuring the maximum lifetime of an upstream connection using `cluster_max_connection_lifetime_ms`. After the configured time, upstream connections are drained and closed, allowing an operator to set an upper bound on how long any upstream connection will remain open. This is useful when using Kubernetes Service resolvers (the default) and modifying label selectors for traffic shifting.
- Feature: The Ambassador Module configuration now supports `cluster_request_timeout_ms` to set a default request `timeout_ms` for Mappings. This allows an operator to update the default request timeout (currently 3000ms) without needing to update every Mapping.
- Feature: The Ambassador Module configuration now supports `suppress_envoy_headers` to prevent Ambassador from setting additional headers on requests and responses. These headers are typically used for diagnostic purposes and are safe to omit when they are not desired.
- Feature: All Kubernetes services managed by Ambassador are automatically instrumented with service catalog discovery annotations.
- Feature: [`headers_with_underscores_action`](https://www.envoyproxy.io/docs/envoy/latest/api-v2/api/v2/core/protocol.proto#enum-core-httpprotocoloptions-headerswithunderscoresaction) is now configurable in the Ambassador `Module`.
- Feature: The Ambassador Module configuration now supports `strip_matching_host_port` to control whether the port should be removed from the host/Authority header before any processing by request filters / routing. This behavior only applies if the port matches the associated Envoy listener port.
- Bugfix: Ambassador now does a better job of cleaning up gRPC connections when shutting down.
- Bugfix: Prevent potential reconcile loop when updating the status of an Ingress.
- Bugfix: Update Python requirements, including addressing CVE-2020-36242 ([#3233])
- Bugfix: Remove unnecessary logs about Kubernetes Secrets ([#3229])

[#3229]: https://github.com/datawire/ambassador/issues/3229
[#3233]: https://github.com/datawire/ambassador/issues/3233

### Ambassador Edge Stack only

- Feature: Added support for ambassador-agent deployment, reporting to Ambassador Cloud Service Catalog (https://app.getambassador.io)
- Feature: `edgectl login` will automatically open your browser, allowing you to login into Service Catalog (https://app.getambassador.io)
- Feature: `edgectl install` command allows you to install a new Ambassador Edge Stack automatically connected to Ambassador Cloud by passing a `--cloud-connect-token` argument.
- Feature: `AES_AUTH_TIMEOUT` now allows you to configure the timeout of the AES authentication service. Defaults to 4s.
- Bugfix: Prevent Dev Portal from sporadically responding with upstream connect timeout when loading content

## [1.11.2] March 01, 2021
[1.11.2]: https://github.com/datawire/ambassador/compare/v1.11.1...v1.11.2

### Ambasssador API Gateway + Ambassador Edge Stack

- Bugfix: Changes to endpoints when endpoint routing is not active will no longer cause reconfiguration
- Bugfix: Correctly differentiate int values of 0 and Boolean values of `false` from non-existent attributes in CRDs ([#3212])
- Bugfix: Correctly support Consul datacenters other than "dc1" without legacy mode.

[#3212]: https://github.com/datawire/ambassador/issues/3212

## [1.11.1] February 04, 2021
[1.11.1]: https://github.com/datawire/ambassador/compare/v1.11.0...v1.11.1

- Bugfix: Fix an issue that caused Dev Portal to sporadically respond with upstream connect timeout when loading content

## [1.11.0] January 26, 2021
[1.11.0]: https://github.com/datawire/ambassador/compare/v1.10.0...v1.11.0

### Ambasssador API Gateway + Ambassador Edge Stack

- Feature: Ambassador now reads the ENVOY_CONCURRENCY environment variable to optionally set the [--concurrency](https://www.envoyproxy.io/docs/envoy/latest/operations/cli#cmdoption-concurrency) command line option when launching Envoy. This controls the number of worker threads used to serve requests and can be used to fine-tune system resource usage.
- Feature: The %DOWNSTREAM_PEER_CERT_V_START% and %DOWNSTREAM_PEER_CERT_V_END% command operators now support custom date formatting, similar to %START_TIME%. This can be used for both header formatting and access log formatting.
- Feature: Eliminate the need to drain and recreate listeners when routing configuration is changed. This reduces both memory usage and disruption of in-flight requests.
- Bugfix: Make sure that `labels` specifying headers with extra attributes are correctly supported again ([#3137]).
- Bugfix: Support Consul services when the `ConsulResolver` and the `Mapping` aren't in the same namespace, and legacy mode is not enabled.
- Bugfix: Fix failure to start when one or more IngressClasses are present in a cluster ([#3142]).
- Bugfix: Properly handle Kubernetes 1.18 and greater when RBAC prohibits access to IngressClass resources.
- Bugfix: Support `TLSContext` CA secrets with fast validation ([#3005]).
- Bugfix: Dev Portal correctly handles transient failures when fetching content
- Bugfix: Dev Portal sidebar pages have a stable order
- Bugfix: Dev Portal pages are now marked cacheable

### Ambassador Edge Stack only

- Feature: RateLimit CRDs now suport specifying an `action` for each limit. Possible values include "Enforce" and "LogOnly", case insensitive. LogOnly may be used to implement dry run rules that do not actually enforce.
- Feature: RateLimit CRDs now support specifying a symbolic `name` for each limit. This name can later be used in the access log to know which RateLimit, if any, applied to a request.
- Feature: RateLimit metadata is now available using the `DYNAMIC_METADATA(envoy.http.filters.ratelimit: ... )` command operator in the Envoy access logs. See [Envoy Documentation](https://www.envoyproxy.io/docs/envoy/latest/configuration/observability/access_log/usage) for more on using dynamic metadata in the access log.
- Feature: OAuth2 Filter: The SameSite cookie attribute is now configurable.

[#3005]: https://github.com/datawire/ambassador/issues/3005
[#3137]: https://github.com/datawire/ambassador/issues/3137
[#3142]: https://github.com/datawire/ambassador/issues/3142

## [1.10.0] January 04, 2021
[1.10.0]: https://github.com/datawire/ambassador/compare/v1.9.1...v1.10.0

### Ambasssador API Gateway + Ambassador Edge Stack

- Feature: The redirect response code returned by Ambassador is now configurable using `redirect_reponse_code` on `Mappings` that use `host_redirect`.
- Feature: The redirect location header returned by Ambassador now supports prefix rewrites using `prefix_redirect` on `Mappings` that use `host_redirect`.
- Feature: The redirect location header returned by Ambassador now supports regex rewrites using `regex_redirect` on `Mappings` that use `host_redirect`.
- Feature: Expose `max_request_headers_kb` in the Ambassador `Module`. This directly exposes the same value in Envoy; see [Envoy documentation](https://www.envoyproxy.io/docs/envoy/latest/api-v2/config/filter/network/http_connection_manager/v2/http_connection_manager.proto) for more information.
- Feature: Support Istio mTLS certification rotation for Istio 1.5 and higher. See the [howto](https://www.getambassador.io/docs/edge-stack/latest/howtos/istio/) for details.
- Feature: The Ambassador Module's `error_response_overrides` now support configuring an empty response body using `text_format`. Previously, empty response bodies could only be configured by specifying an empty file using `text_format_source`.
- Feature: OAuth2 Filter: Support injecting HTTP header fields in to the request before passing on to the upstream service. Enables passing along `id_token` information to the upstream if it was returned by the IDP.
- Bugfix: Fix the grpc external filter to properly cache grpc clients thereby avoiding initiating a separate connection to the external filter for each filtered request.
- Bugfix: Fix a bug in the Mapping CRD where the `text_format_source` field was incorrectly defined as type `string` instead of an object, as documented.
- Bugfix: The RBAC requirements when `AMBASSADOR_FAST_RECONFIGURE` is enabled now more-closely match the requirements when it's disabled.
- Bugfix: Fix error reporting and required-field checks when fast validation is enabled. Note that fast validation is now the default; see below.
- Change: **Fast validation is now the default**, so the `AMBASSADOR_FAST_VALIDATION` variable has been removed. The Golang boot sequence is also now the default. Set `AMBASSADOR_LEGACY_MODE=true` to disable these two behaviors.
- Change: ambassador-consul-connect resources now get deployed into the `ambassador` namespace instead of the active namespace specified in the user's kubernetes context (usually `default`). Old resource cleanup is documented in the Ambassador Consul integration documentation.

### Ambassador Edge Stack only

- Default-off early access: Ratelimiting now supports redis clustering, local caching of exceeded ratelimits, and an upgraded redis client with improved scalability. Must set AES_RATELIMIT_PREVIEW=true to access these improvements.
- Bugfix: OAuth2 Filter: Fix `insufficient_scope` error when validating Azure access tokens.
- Bugfix: Filters: Fix a capitalization-related bug where sometimes existing headers are appended to when they should be overwritten.

## [1.9.1] November 19, 2020
[1.9.1]: https://github.com/datawire/ambassador/compare/v1.9.0...v1.9.1

### Ambassador Edge Stack only

- Bugfix: DevPortal: fix a crash when the `host` cannot be parsed as a valid hostname.

## [1.9.0] November 12, 2020
[1.9.0]: https://github.com/datawire/ambassador/compare/v1.8.1...v1.9.0

### Ambasssador API Gateway + Ambassador Edge Stack

- Feature: Support configuring the gRPC Statistics Envoy filter to enable telemetry of gRPC calls (see the `grpc_stats` configuration flag -- thanks, [Felipe Roveran](https://github.com/feliperoveran)!)
- Feature: The `RateLimitService` and `AuthService` configs now support switching between gRPC protocol versions `v2` and `v2alpha` (see the `protocol_version` setting)
- Feature: The `TracingService` Zipkin config now supports setting `collector_hostname` to tell Envoy which host header to set when sending spans to the collector
- Feature: Ambassador now supports custom error response mapping
- Bugfix: Ambassador will no longer mistakenly post notices regarding `regex_rewrite` and `rewrite` directive conflicts in `Mapping`s due to the latter's implicit default value of `/` (thanks, [obataku](https://github.com/obataku)!)
- Bugfix: The `/metrics` endpoint will no longer break if invoked before configuration is complete (thanks, [Markus Jevring](https://github.com/markusjevringsesame)!)
- Bugfix: Update Python requirements to address CVE-2020-25659
- Bugfix: Prevent mixing `Mapping`s with `host_redirect` set with `Mapping`s that don't in the same group
- Bugfix: `ConsulResolver` will now fallback to the `Address` of a Consul service if `Service.Address` is not set.
- Docs: Added instructions for building ambassador from source, within a docker container (thanks, [Rahul Kumar Saini](https://github.com/rahul-kumar-saini)!)
- Update: Upgrade Alpine 3.10→3.12, GNU libc 2.30→2.32, and Python 3.7→3.8
- Update: Knative serving tests were bumped from version 0.11.0 to version 0.18.0 (thanks, [Noah Fontes](https://github.com/impl)!)

### Ambassador Edge Stack only

- Change: The DevPortal no longer looks for documentation at `/.ambassador-internal/openapi-docs`.  A new field in `Mappings`, `docs`, must be used for specifying the source for documentation.  This can result in an empty Dev Portal after upgrading if `Mappings` do not include a `docs` attribute.
- Feature: How the `OAuth2` Filter authenticates itself to the identity provider is now configurable with the `clientAuthentication` setting.
- Feature: The `OAuth2` Filter can now use RFC 7523 JWT assertions to authenticate itself to the identity provider; this is usable with all grant types.
- Feature: When validating a JWT's scope, the `JWT` and `OAuth2` Filters now support not just RFC 8693 behavior, but also the behavior of various drafts leading to it, making JWT scope validation usable with more identity providers.
- Feature: The `OAuth2` Filter now has `inheritScopeArgument` and `stripInheritedScope` settings that can further customize the behavior of `accessTokenJWTFilter`.
- Feature: DevPortal: default configuration using the `ambassador` `DevPortal` resource.
- Change: The `OAuth2` Filter argument `scopes` has been renamed to `scope`, for consistency.  The name `scopes` is deprecated, but will continue to work for backward compatibility.
- Bugfix: `OAuth2` Filter: Don't have `accessTokenValidation: auto` fall back to "userinfo" validation for a client_credentials grant; it doesn't make sense there and only serves to obscure a more useful error message.

## [1.8.1] October 16, 2020
[1.8.1]: https://github.com/datawire/ambassador/compare/v1.8.0...v1.8.1

### Ambasssador API Gateway + Ambassador Edge Stack

- Bugfix: Ambassador no longer fails to configure Envoy listeners when a TracingService or LogService has a service name whose underlying cluster name has over 40 charcters.
- Bugfix: The Ambassador diagnostics page no longer returns HTTP 500 when a TracingService or LogService has a service name whose underlying cluster name has over 40 characters.

## [1.8.0] October 08, 2020
[1.8.0]: https://github.com/datawire/ambassador/compare/v1.7.4...v1.8.0

### Ambasssador API Gateway + Ambassador Edge Stack

- Feature: HTTP IP Allow/Deny ranges are supported.
- Bugfix: Ambassador's health checks don't claim that Envoy has failed when reconfiguration taking a long time (thanks, [Fabrice](https://github.com/jfrabaute), for contributions here!).
- Bugfix: The `edgectl connect` command now works properly when using zsh on a Linux platform.
- Bugfix: The container no longer exits "successfully" when the Deployment specifies an invalid `command`.

### Ambassador Edge Stack only

- Feature: `RateLimit` CRDs now support setting a response body, configurable with the `errorResponse` setting.
- Bugfix: `External` `Filter` can now properly proxy the body to the configured `auth_service`
- Bugfix: The RBAC for AES now grants permission to "patch" `Events.v1.core` (previously it granted "create" but not "patch")

## [1.7.4] October 06, 2020
[1.7.4]: https://github.com/datawire/ambassador/compare/v1.7.3...v1.7.4

### Ambasssador API Gateway + Ambassador Edge Stack

- Bugfix: Several regressions in the 1.7.x series are resolved by removing the ability to set `insecure.action` on a per-`Host`-resource basis, which was an ability added in 1.7.0.  This reverts to the pre-1.7.0 behavior of having one `Host`'s insecure action "win" and be used for all `Host`s.
- Bugfix: Ambassador will no longer generate invalid Envoy configuration with duplicate clusters in certain scenarios when `AMBASSADOR_FAST_RECONFIGURE=true`.
- Enhancement: When `AMBASSADOR_FAST_RECONFIGURE=true` is set, Ambassador now logs information about memory usage.

## [1.7.3] September 29, 2020
[1.7.3]: https://github.com/datawire/ambassador/compare/v1.7.2...v1.7.3

### Ambasssador API Gateway + Ambassador Edge Stack

- Incorporate the Envoy 1.15.1 security update.
- Bugfix: A regression introduced in 1.7.2 when `AMBASSADOR_FAST_RECONFIGURE=true` has been fixed where Host resources `tls.ca_secret` didn't work correctly.
- Bugfix: `TLSContext` resources and `spec.tls` in `Host` resources now correctly handle namespaces with `.` in them.
- Bugfix: Fix `spec.requestPolicy.insecure.action` for `Host` resources with a `*` wildcard in the hostname.
- Bugfix: Reduce lock contention while generating diagnostics.

## [1.7.2] September 16, 2020
[1.7.2]: https://github.com/datawire/ambassador/compare/v1.7.1...v1.7.2

### Ambasssador API Gateway + Ambassador Edge Stack

- Bugfix: A regression introduced in 1.7.0 with the various `Host` resource `spec.requestPolicy.insecure.action` behaviors, including handling of X-Forwarded-Proto, has been fixed.
- Bugfix: Host resources no longer perform secret namespacing when the `AMBASSADOR_FAST_RECONFIGURE` flag is enabled.

## [1.7.1] September 08, 2020
[1.7.1]: https://github.com/datawire/ambassador/compare/v1.7.0...v1.7.1

### Ambasssador API Gateway + Ambassador Edge Stack

- Bugfix: Support `envoy_validation_timeout` in the Ambassador Module to set the timeout for validating new Envoy configurations

### Ambassador Edge Stack only

- Bugfix: `consul_connect_integration` is now built correctly.
- Bugfix: The developer portal again supports requests for API documentation

## [1.7.0] August 27, 2020
[1.7.0]: https://github.com/datawire/ambassador/compare/v1.6.2...v1.7.0

### Ambassador API Gateway + Ambassador Edge Stack

- Feature: Upgrade from Envoy 1.14.4 to 1.15.0.
- Bugfix: Correctly handle a `Host` object with incompatible manually-specified `TLSContext`
- Feature: The Ambassador control-plane now publishes Prometheus metrics alongside the existing Envoy data-plane metrics under the `/metrics` endpoint on port 8877.
- Default-off early access: Experimental changes to allow Ambassador to more quickly process configuration changes (especially with larger configurations) have been added. The `AMBASSADOR_FAST_RECONFIGURE` env var must be set to enable this. `AMBASSADOR_FAST_VALIDATION` should also be set for maximum benefit.
- Bugfix: Fixed insecure route action behavior. Host security policies no longer affect other Hosts.

### Ambassador API Gateway only

- Bugfix: Fixes regression in 1.5.1 that caused it to not correctly know its own version number, leading to notifications about an available upgrade despite being on the most recent version.

### Ambassador Edge Stack only

- Feature: DevPortal can now discover openapi documentation from `Mapping`s that set `host` and `headers`
- Feature: `edgectl install` will automatically enable Service Preview with a Preview URL on the Host resource it creates.
- Feature: Service Preview will inject an `x-service-preview-path` header in filtered requests with the original request prefix to allow for context propagation.
- Feature: Service Preview can intercept gRPC requests using the `--grpc` flag on the `edgectl intercept add` command and the `getambassador.io/inject-traffic-agent-grpc: "true"` annotation when using automatic Traffic-Agent injection.
- Feature: The `TracingService` Zipkin config now supports setting `collector_endpoint_version` to tell Envoy to use Zipkin v2.
- Feature: You can now inject request and/or response headers from a `RateLimit`.
- Bugfix: Don't crash during startup if Redis is down.
- Bugfix: Service Preview correctly uses the Host default `Path` value for the `spec.previewUrl.type` field.
- Bugfix: The `JWT`, `OAuth2`, and other Filters are now better about reusing connections for outgoing HTTP requests.
- Bugfix: Fixed a potential deadlock in the HTTP cache used for fetching JWKS and such for `Filters`.
- Bugfix: Internal Ambassador data is no longer exposed to the `/.ambassador-internal/` endpoints used by the DevPortal.
- Bugfix: Problems with license key limits will no longer trigger spurious HTTP 429 errors.  Using the `RateLimit` resource beyond 5rps without any form of license key will still trigger 429 responses, but now with a `X-Ambassador-Message` header indicating that's what happned.
- Bugfix: When multiple `RateLimit`s overlap, it is supposed to enforce the strictest limit; but the strictness comparison didn't correctly handle comparing limits with different units.
- Change: The Redis settings have been adjusted to default to the pre-1.6.0 behavior, and have been adjusted to be easier to understand.
- Feature: `consul_connect_integration` is now part of the AES image.
- Bugfix: `consul_connect_integration` now correctly handles certificates from Hashicorp Vault.

## [1.6.2] July 30, 2020
[1.6.2]: https://github.com/datawire/ambassador/compare/v1.6.1...v1.6.2

### Ambassador API Gateway + Ambassador Edge Stack

- Bugfix: The (new in 1.6.0) `Host.spec.tls` and `Host.spec.tlsContext` fields now work when `AMBASSADOR_FAST_VALIDATION=fast` is not set.
- Bugfix: Setting `use_websocket: true` on a `Mapping` now only affects routes generated from that `Mapping`, instead of affecting all routes on that port.
- Feature: It is now possible to "upgrade" to non-HTTP protocols other than WebSocket; the new `allow_upgrade` is a generalization of `use_websocket`.

### Ambassador Edge Stack only

- Bugfix: The `Host.spec.requestPolicy.insecure.additionalPort` field works again.
- Bugfix: The `Host.spec.ambassadorId` is once again handled in addition to `.ambassador_id`; allowing hosts written by older versions AES prior to 1.6.0 to continue working.
- Bugfix: Fix a redirect loop that could occur when using using multiple `protectedOrigins` in a `Host`.

## [1.6.1] July 23, 2020
[1.6.1]: https://github.com/datawire/ambassador/compare/v1.6.0...v1.6.1

### Ambassador API Gateway + Ambassador Edge Stack

- Bugfix: Mapping with `https` scheme for service are correctly parsed.
- Bugfix: Mapping with both a scheme and a hostname of `localhost` is now handled correctly.
- Bugfix: ConsulResolver now works again for Mappings outside of Ambassador's namespace.

## [1.6.0] July 21, 2020
[1.6.0]: https://github.com/datawire/ambassador/compare/v1.5.5...v1.6.0

### Ambassador API Gateway + Ambassador Edge Stack

- Incorporate the Envoy 1.14.4 security update.
- API CHANGE: Turning off the Diagnostics UI via the Ambassador Module now disables access to the UI from both inside and outside the Ambassador Pod.
- API CHANGE: Default changes updating `Mapping` status from default-on to default-off; see below.
- Feature: Add support for circuit breakers in TCP mapping (thanks, [Pierre Fersing](https://github.com/PierreF)!)
- Feature: Ambassador CRDs now include schema. This enables validation by `kubectl apply`.
- Feature: Advanced TLS configuration can be specified in `Host` resource via `tlsContext` and `tls` fields.
- Feature: Implement sampling percentage in tracing service.
- Performance improvement: Diagnostics are generated on demand rather than on every reconfig.
- Performance improvement: Experimental fast validation of the contents of Ambassador resources has been added. The `AMBASSADOR_FAST_VALIDATION` env var must be set to enable this.
- Internal: Configuration endpoints used internally by Ambassador are no longer accessible from outside the Ambassador Pod.
- Bugfix: `envoy_log_format` can now be set with `envoy_log_type: json`.
- Docs: Fixed OAuth2 documentation spelling errors (thanks, [Travis Byrum](https://github.com/travisbyrum)!)

As previously announced, the default value of `AMBASSADOR_UPDATE_MAPPING_STATUS`
has now changed from `true` to `false`; Ambassador will no longer attempt to
update the `Status` of a `Mapping` unless you explicitly set
`AMBASSADOR_UPDATE_MAPPING_STATUS=true` in the environment.  If you do not have
tooling that relies on `Mapping` status updates, we do not recommend setting
`AMBASSADOR_UPDATE_MAPPING_STATUS`.

*In Ambassador 1.7*, TLS secrets in `Ingress` resources will not be able to use
`.namespace` suffixes to cross namespaces.

### Ambassador Edge Stack only

- Feature: The Edge Policy Console's Debugging page now has a "Log Out" button to terminate all EPC sessions.
- Feature: `X-Content-Type-Options: nosniff` to response headers are now set for the Edge Policy Console, to prevent MIME confusion attacks.
- Feature: The `OAuth2` Filter now has a `allowMalformedAccessToken` setting to enable use with IDPs that generate access tokens that are not compliant with RFC 6750.
- Bugfix: All JWT Filter errors are now formatted per the specified `errorResponse`.
- Feature: Options for making Redis connection pooling configurable.
- Bugfix: User is now directed to the correct URL after clicking in Microsoft Office.
- Feature: The Console's Dashboard page has speedometer gauges to visualize Rate Limited and Authenticated traffic.

## [1.5.5] June 30, 2020
[1.5.5]: https://github.com/datawire/ambassador/compare/v1.5.4...v1.5.5

### Ambassador API Gateway + Ambassador Edge Stack

- Incorporate the Envoy 1.14.3 security update.

## [1.5.4] June 23, 2020
[1.5.4]: https://github.com/datawire/ambassador/compare/v1.5.3...v1.5.4

### Ambassador API Gateway + Ambassador Edge Stack

- Bugfix: Allow disabling `Mapping`-status updates (RECOMMENDED: see below)
- Bugfix: Logging has been made _much_ quieter; the default Envoy log level has been turned down from "warning" to "error"
- Ambassador now logs timing information about reconfigures

We recommend that users set `AMBASSADOR_UPDATE_MAPPING_STATUS=false`
in the environment to tell Ambassador not to update `Mapping` statuses
unless you have some script that relies on `Mapping` status updates.
The default value of `AMBASSADOR_UPDATE_MAPPING_STATUS` will change to
`false` in Ambassador 1.6.

## [1.5.3] June 16, 2020
[1.5.3]: https://github.com/datawire/ambassador/compare/v1.5.2...v1.5.3

### Ambassador API Gateway + Ambassador Edge Stack

- Bugfix: Restore Envoy listener drain time to its pre-Ambassador 1.3.0 default of 10 minutes.
- Bugfix: Read Knative ingress generation from the correct place in the Kubernetes object

### Ambassador Edge Stack only

- Bugfix: Allow deletion of ProjectControllers.
- Bugfix: Fix regression introduced in 1.4.2 where the `OAuth2` AuthorizationCode filter no longer works when behind another gateway that rewrites the request hostname.  The behavior here is now controllable via the `internalOrigin` sub-field.

## [1.5.2] June 10, 2020
[1.5.2]: https://github.com/datawire/ambassador/compare/v1.5.1...v1.5.2

### Ambassador API Gateway + Ambassador Edge Stack

- Incorporate the [Envoy 1.14.2](https://www.envoyproxy.io/docs/envoy/v1.14.2/intro/version_history#june-8-2020) security update.
- Upgrade the base Docker images used by several tests (thanks, [Daniel Sutton](https://github.com/ducksecops)!).

### Ambassador Edge Stack only

- Feature (BETA): Added an in-cluster micro CI/CD system to enable building, staging, and publishing of GitHub projects from source.  This has been included in previous versions as an alpha, but disabled by default. It is now in BETA.
- Bugfix: The `DEVPORTAL_CONTENT_URL` environment variable now properly handles `file:///` URLs to refer to volume-mounted content.
- Bugfix: `acmeProvider.authority: none` is no longer case sensitive
- Bugfix: `edgectl connect` works again on Ubuntu and other Linux setups with old versions of nss-mdns (older than version 0.11)
- Bugfix: `edgectl` works again on Windows
- Bugfix: The Edge Policy Console now correctly creates FilterPolicy resources

## [1.5.1] June 05, 2020
[1.5.1]: https://github.com/datawire/ambassador/compare/v1.5.0...v1.5.1

### Ambassador API Gateway + Ambassador Edge Stack

- Bugfix: Logging has been made _much_ quieter
- Bugfix: A service that somehow has no hostname should no longer cause an exception

## [1.5.0] May 28, 2020
[1.5.0]: https://github.com/datawire/ambassador/compare/v1.4.3...v1.5.0

### Ambassador API Gateway + Ambassador Edge Stack

- Change: Switched from quay.io back to DockerHub as our primary publication point. **If you are using your own Kubernetes manifests, you will have to update them!** Datawire's Helm charts and published YAML have already been updated.
- Feature: switch to Envoy 1.14.1
- Feature: Allow defaults for `add_request_header`, `remove_request_header`, `add_response_header`, and `remove_response_header`
- Feature: Inform Knative of the route to the Ambassador service if available (thanks, [Noah Fontes](https://github.com/impl)!)
- Feature: Support the path and timeout options of the Knative ingress path rules (thanks, [Noah Fontes](https://github.com/impl)!)
- Feature: Allow preserving `X-Request-ID` on requests from external clients (thanks, [Prakhar Joshi](https://github.com/prakharjoshi)!)
- Feature: Mappings now support query parameters (thanks, [Phil Peble](https://github.com/ppeble)!)
- Feature: Allow setting the Envoy shared-memory base ID (thanks, [Phil Peble](https://github.com/ppeble)!)
- Feature: Additional security configurations not set on default YAMLs
- Feature: Let Ambassador configure `regex_rewrite` for advanced forwarding
- Bugfix: Only update Knative ingress CRDs when the generation changes (thanks, [Noah Fontes](https://github.com/impl)!)
- Bugfix: Now behaves properly when `AMBASSADOR_SINGLE_NAMESPACE` is set to an empty string; rather than getting in to a weird in-between state
- Bugfix: The websocket library used by the test suite has been upgraded to incorporate security fixes (thanks, [Andrew Allbright](https://github.com/aallbrig)!)
- Bugfix: Fixed evaluation of label selectors causing the wrong IP to be put in to Ingress resource statuses
- Bugfix: The `watt` (port 8002) and `ambex` (port 8003) components now bind to localhost instead of 0.0.0.0, so they are no longer erroneously available from outside the Pod

### Ambassador Edge Stack only

- Feature: `edgectl upgrade` allows upgrading API Gateway installations to AES
- Feature: `edgectl intercept` can generate preview-urls for Host resources that enabled the feature
- Feature: `edgectl install` will now automatically install the Service Preview components (ambassador-injector, telepresence-proxy) and scoped RBAC
- Feature: Rate-limited 429 responses now include the `Retry-After` header
- Feature: The `JWT` Filter now makes `hasKey` and `doNotSet` functions available to header field templates; in order to facilitate only conditionally setting a header field.
- Feature: The `OAuth2` Filter now has an `expirationSafetyMargin` setting that will cause an access token to be treated as expired sooner, in order to have a safety margin of time to send it to the upstream Resource Server that grants insufficient leeway.
- Feature: The `JWT` Filter now has `leewayFor{ExpiresAt,IssuedAt,NotBefore}` settings for configuring leeway when validating the timestamps of a token.
- Feature: The environment variables `REDIS{,_PERSECOND}_{USERNAME,PASSWORD,TLS_ENABLED,TLS_INSECURE}` may now be used to further configure how the Ambassador Edge Stack communicates with Redis.
- Bugfix: Don't start the dev portal running if `POLL_EVERY_SECS` is 0
- Bugfix: Now no longer needs cluster-wide RBAC when running with `AMBASSADOR_SINGLE_NAMESPACE`.
- Bugfix: The `OAuth2` Filter now validates the reported-to-Client scope of an Access Token even if a separate `accessTokenJWTFilter` is configured.
- Bugfix: The `OAuth2` Filter now sends the user back to the identity provider to upgrade the scope if they request an endpoint that requires broader scope than initially requested; instead of erroring.
- Bugfix: The `OAuth2` Filter will no longer send RFC 7235 challenges back to the user agent if it would not accept RFC 7235 credentials (previously it only avoided sending HTTP 401 challenges, but still sent 400 or 403 challenges).
- Bugfix: The `amb-sidecar` (port 8500) component now binds to localhost instead of 0.0.0.0, so it is no longer erroneously available from outside the Pod

## [1.4.3] May 14, 2020
[1.4.3]: https://github.com/datawire/ambassador/compare/v1.4.2...v1.4.3

### Ambassador Edge Stack only

- Bugfix: Don't generate spurious 403s in the logs when using the Edge Policy Console.

## [1.4.2] April 22, 2020
[1.4.2]: https://github.com/datawire/ambassador/compare/v1.4.1...v1.4.2

### Ambassador Edge Stack only

- Bugfix: The Traffic Agent binds to port 9900 by default. That port can be configured in the Agent's Pod spec.
   - For more about using the Traffic Agent, see the [Service Preview documentation](https://www.getambassador.io/docs/edge-stack/latest/topics/using/edgectl/#configuring-service-preview).
- Bugfix: The `OAuth2` Filter redirection-endpoint now handles various XSRF errors more consistently (the way we meant it to in 1.2.1)
- Bugfix: The `OAuth2` Filter now supports multiple authentication domains that share the same credentials.
   - For more about using multiple domains, see the [OAuth2 `Filter` documentation](https://www.getambassador.io/docs/edge-stack/1.4/topics/using/filters/oauth2/).
- Bugfix: The ACME client now obeys `AMBASSADOR_ID`
- Feature (ALPHA): Added an in-cluster micro CI/CD system to enable building, staging, and publishing of GitHub projects from source.  This is disabled by default.

## [1.4.1] April 15, 2020
[1.4.1]: https://github.com/datawire/ambassador/compare/v1.4.0...v1.4.1

### Ambassador Edge Stack only

- Internal: `edgectl install` uses Helm under the hood

## [1.4.0] April 08, 2020
[1.4.0]: https://github.com/datawire/ambassador/compare/v1.3.2...v1.4.0

### Ambassador API Gateway + Ambassador Edge Stack

- Feature: Support Ingress Path types improvements from networking.k8s.io/v1beta1 on Kubernetes 1.18+
- Feature: Support Ingress hostname wildcards
- Feature: Support for the IngressClass Resource, added to networking.k8s.io/v1beta1 on Kubernetes 1.18+
   - For more about new Ingress support, see the [Ingress Controller documentation](https://getambassador.io/docs/edge-stack/1.4/topics/running/ingress-controller).
- Feature: `Mapping`s support the `cluster_tag` attribute to control the name of the generated Envoy cluster (thanks, [Stefan Sedich](https://github.com/stefansedich)!)
   - See the [Advanced Mapping Configuration documentation](https://getambassador.io/docs/edge-stack/1.4/topics/using/mappings) for more.
- Feature: Support Envoy's ability to force response headers to canonical HTTP case (thanks, [Puneet Loya](https://github.com/puneetloya)!)
   - See the [Ambassador Module documentation](https://getambassador.io/docs/edge-stack/1.4/topics/running/ambassador) for more.
- Bugfix: Correctly ignore Kubernetes services with no metadata (thanks, [Fabrice](https://github.com/jfrabaute)!)

### Ambassador Edge Stack only

- Feature: `edgectl install` output has clearer formatting
- Feature: `edgectl install` offers help when installation does not succeed
- Feature: `edgectl install` uploads installer and AES logs to a private area upon failure so Datawire support can help
- Bugfix: The "Filters" tab in the webui no longer renders the value of OAuth client secrets that are stored in Kubernetes secrets.
- Bugfix: The ACME client of of one Ambassador install will no longer interfere with the ACME client of another Ambassador install in the same namespace with a different AMBASSADOR_ID.
- Bugfix: `edgectl intercept` supports matching headers values against regular expressions once more
- Bugfix: `edgectl install` correctly handles more local and cluster environments
   - For more about `edgectl` improvements, see the [Service Preview and Edge Control documentation](https://getambassador.io/docs/edge-stack/1.4/topics/using/edgectl).

## [1.3.2] April 01, 2020
[1.3.2]: https://github.com/datawire/ambassador/compare/v1.3.1...v1.3.2

### Ambassador Edge Stack only

- Bugfix: `edgectl install` correctly installs on Amazon EKS and other clusters that provide load balancers with fixed DNS names
- Bugfix: `edgectl install` when using Helm once again works as documented
- Bugfix: `edgectl install` console logs are improved and neatened
- Bugfix: `edgectl install --verbose` output is improved
- Bugfix: `edgectl install` automatically opens documentation pages for some errors
- Bugfix: `edgectl install` help text is improved

## [1.3.1] March 24, 2020
[1.3.1]: https://github.com/datawire/ambassador/compare/v1.3.0...v1.3.1

### Ambassador Edge Stack only

- Bugfix: `edgectl install` will not install on top of a running Ambassador
- Bugfix: `edgectl install` can detect and report if `kubectl` is missing
- Bugfix: `edgectl install` can detect and report if it cannot talk to a Kubernetes cluster
- Bugfix: When using the `Authorization Code` grant type for `OAuth2`, expired tokens are correctly handled so that the user will be prompted to renew
- Bugfix: When using the `Password` grant type for `OAuth2`, authentication sessions are properly associated with each user
- Bugfix: When using the `Password` grant type for `OAuth2`, you can set up multiple `Filter`s to allow requesting different scopes for different endpoints

## [1.3.0] March 17, 2020
[1.3.0]: https://github.com/datawire/ambassador/compare/v1.2.2...v1.3.0

### Ambassador Edge Stack only

- Feature: Support username and password as headers for OAuth2 authentication (`grantType: Password`)
- Feature: `edgectl install` provides better feedback for clusters that are unreachable from the public Internet
- Feature: `edgectl install` supports KIND clusters (thanks, [@factorypreset](https://github.com/factorypreset)!)
- Feature: `edgectl intercept` supports HTTPS
- Feature: Ambassador Edge Stack Docker image is ~150MB smaller
- Feature: The Edge Policy Console can be fully disabled with the `diagnostics.enabled` element in the `ambassador` Module
- Feature: `aes-plugin-runner` now allows passing in `docker run` flags after the main argument list.
- Bugfix: Ambassador Edge Stack doesn't crash if the Developer Portal content URL is not accessible
- Bugfix: `edgectl connect` does a better job handling clusters with many services
- Bugfix: The `Plugin` Filter now correctly sets `request.TLS` to nil/non-nil based on if the original request was encrypted or not.
- Change: There is no longer a separate traffic-proxy image; that functionality is now part of the main AES image. Set `command: ["traffic-manager"]` to use it.

## [1.2.2] March 04, 2020
[1.2.2]: https://github.com/datawire/ambassador/compare/v1.2.1...v1.2.2

### Ambassador Edge Stack only

- Internal: Fix an error in Edge Stack update checks

## [1.2.1] March 03, 2020
[1.2.1]: https://github.com/datawire/ambassador/compare/v1.2.0...v1.2.1

Edge Stack users SHOULD NOT use this release, and should instead use 1.2.2.

### Ambassador API Gateway + Ambassador Edge Stack

- Bugfix: re-support PROXY protocol when terminating TLS ([#2348])
- Bugfix: Incorporate the Envoy 1.12.3 security update

### Ambassador Edge Stack only

- Bugfix: The `aes-plugin-runner` binary for GNU/Linux is now statically linked (instead of being linked against musl libc), so it should now work on either musl libc or GNU libc systems
- Feature (ALPHA): An `aes-plugin-runner` binary for Windows is now produced.  (It is un-tested as of yet.)
- Bugfix: The `OAuth2` Filter redirection-endpoint now handles various XSRF errors more consistently
- Change: The `OAuth2` Filter redirection-endpoint now handles XSRF errors by redirecting back to the identity provider

[#2348]: https://github.com/datawire/ambassador/issues/2348

## [1.2.0] February 24, 2020
[1.2.0]: https://github.com/datawire/ambassador/compare/v1.1.1...v1.2.0

### Ambassador API Gateway + Ambassador Edge Stack

- Feature: add idle_timeout_ms support for common HTTP listener (thanks, Jordan Neufeld!) ([#2155])
- Feature: allow override of bind addresses, including for IPv6! (thanks to [Josue Diaz](https://github.com/josuesdiaz)!) ([#2293])
- Bugfix: Support Istio mTLS secrets natively (thanks, [Phil Peble](https://github.com/ppeble)!) ([#1475])
- Bugfix: TLS custom secret with period in name doesn't work (thanks, [Phil Peble](https://github.com/ppeble)!) ([#1255])
- Bugfix: Honor ingress.class when running with Knative
- Internal: Fix CRD-versioning issue in CI tests (thanks, [Ricky Taylor](https://github.com/ricky26)!)
- Bugfix: Stop using deprecated Envoy configuration elements
- Bugfix: Resume building a debuggable Envoy binary

### Ambassador Edge Stack only

- Change: The `ambassador` service now uses the default `externalTrafficPolicy` of `Cluster` rather than explicitly setting it to `Local`. This is a safer setting for GKE where the `Local` policy can cause outages when ambassador is updated. See https://stackoverflow.com/questions/60121956/are-hitless-rolling-updates-possible-on-gke-with-externaltrafficpolicy-local for details.
- Feature: `edgectl install` provides a much cleaner, quicker experience when installing Ambassador Edge Stack
- Feature: Ambassador Edge Stack supports the Ambassador operator for automated management and upgrade
- Feature: `ifRequestHeader` can now have `valueRegex` instead of `value`
- Feature: The `OAuth2` Filter now has `useSessionCookies` option to have cookies expire when the browser closes, rather than at a fixed duration
- Feature: `ifRequestHeader` now has `negate: bool` to invert the match
- Bugfix: The RBAC for `Ingress` now supports the `networking.k8s.io` `apiGroup`
- Bugfix: Quiet Dev Portal debug logs
- Bugfix: The Edge Policy Console is much less chatty when logged out
- Change: The intercept agent is now incorporated into the `aes` image
- Change: The `OAuth2` Filter no longer sets cookies when `insteadOfRedirect` triggers
- Change: The `OAuth2` Filter more frequently adjusts the cookies

[#1475]: https://github.com/datawire/ambassador/issues/1475
[#1255]: https://github.com/datawire/ambassador/issues/1255
[#2155]: https://github.com/datawire/ambassador/issues/2155
[#2293]: https://github.com/datawire/ambassador/issues/2293

## [1.1.1] February 12, 2020
[1.1.1]: https://github.com/datawire/ambassador/compare/v1.1.0...v1.1.1

### Ambassador API Gateway + Ambassador Edge Stack

- Bugfix: Load explicitly referenced secrets in another namespace, even when `AMBASSADOR_SINGLE_NAMESPACE` (thanks, [Thibault Cohen](https://github.com/titilambert)!) ([#2202])
- Bugfix: Fix Host support for choosing cleartext or TLS ([#2279])
- Bugfix: Fix intermittent error when rendering `/ambassador/v0/diag/`
- Internal: Various CLI tooling improvements

[#2202]: https://github.com/datawire/ambassador/issues/2202
[#2279]: https://github.com/datawire/ambassador/pull/2279

### Ambassador Edge Stack only

- Feature: The Policy Console can now set the log level to "trace" (in addition to "info" or "debug")
- Bugfix: Don't have the Policy Console poll for snapshots when logged out
- Bugfix: Do a better job of noticing when the license key changes
- Bugfix: `aes-plugin-runner --version` now works properly
- Bugfix: Only serve the custom CONGRATULATIONS! 404 page on `/`
- Change: The `OAuth2` Filter `stateTTL` setting is now ignored; the lifetime of state-tokens is now managed automatically

## [1.1.0] January 28, 2020
[1.1.0]: https://github.com/datawire/ambassador/compare/v1.0.0...v1.1.0

(Note that Ambassador 1.1.0 is identical to Ambassador 1.1.0-rc.0, from January 24, 2020.
 Also, we're now using "-rc.N" rather than just "-rcN", for better compliance with
 [SemVer](https://www.semver.org/).

### Ambassador API Gateway + Ambassador Edge Stack

- Feature: support resources with the same name but in different namespaces ([#2226], [#2198])
- Feature: support DNS overrides in `edgectl`
- Bugfix: Reduce log noise about "kubestatus" updates
- Bugfix: manage the diagnostics snapshot cache more aggressively to reduce memory footprint
- Bugfix: re-enable Docker demo mode (and improve the test to make sure we don't break it again!) ([#2227])
- Bugfix: correct potential issue with building edgectl on Windows
- Internal: fix an error with an undefined Python type in the TLS test (thanks, [Christian Clauss](https://github.com/cclauss)!)

### Ambassador Edge Stack only

- Feature: make the `External` filter type fully compatible with the `AuthService` type
- Docs: add instructions for what to do after downloading `edgectl`
- Bugfix: make it much faster to apply the Edge Stack License
- Bugfix: make sure the ACME terms-of-service link is always shown
- Bugfix: make the Edge Policy Console more performant

[#2198]: https://github.com/datawire/ambassador/issues/2198
[#2226]: https://github.com/datawire/ambassador/issues/2226
[#2227]: https://github.com/datawire/ambassador/issues/2227

## [1.0.0] January 15, 2020
[1.0.0]: https://github.com/datawire/ambassador/compare/v0.86.1...v1.0.0

### Caution!

All of Ambassador's CRDs have been switched to `apiVersion: getambassador.io/v2`, and
**your resources will be upgraded when you apply the new CRDs**. We recommend that you
follow the [migration instructions](https://getambassador.io/early-access/user-guide/upgrade-to-edge-stack/) and check your installation's
behavior before upgrading your CRDs.

## Ambassador API Gateway + Ambassador Edge Stack

### Breaking changes

- When a resource specifies a service or secret name without a corresponding namespace, Ambassador will now
  look for the service or secret in the namespace of the resource that mentioned it. In the past, Ambassador
  would look in the namespace in which Ambassador was running.

### Features

- The Host CR provides an easy way to tell Ambassador about domains it should expect to handle, and
  how it should handle secure and insecure requests for those domains
- Redirection from HTTP to HTTPS defaults to ON when termination contexts are present
- Mapping and Host CRs, as well as Ingress resources, get Status updates to provide better feedback
- Improve performance of processing events from Kubernetes
- Automatic HTTPS should work with any ACME clients doing the http-01 challenge

### Bugfixes

- CORS now happens before rate limiting
- The reconfiguration engine is better protected from exceptions
- Don’t try to check for upgrades on every UI snapshot update
- Reduced reconfiguration churn
- Don't force SNI routes to be lower-priority than non-SNI routes
- Knative mappings fallback to the Ambassador namespace if no namespace is specified
- Fix `ambassador_id` handling for Knative resources
- Treat `ambassadorId` as a synonym for `ambassador_id` (`ambassadorId` is the Protobuf 3 canonical form of `ambassador_id`)

### Ambassador Edge Stack

Ambassador Edge Stack incorporates the functionality of the old Ambassador Pro product.

- Authentication and ratelimiting are now available under a free community license
- Given a Host CR, Ambassador can manage TLS certificates using ACME (or you can manage them by hand)
- There is now an `edgectl` program that you can use for interacting with Ambassador from the command line
- There is a web user-interface for Ambassador
- BREAKING CHANGE: `APP_LOG_LEVEL` is now `AES_LOG_LEVEL`

See the [`CHANGELOG.old-pro.md`](./CHANGELOG.old-pro.md) file for the changelog of
the old Ambassador Pro product.

## [1.0.0-rc6] January 15, 2020
[1.0.0-rc6]: https://github.com/datawire/ambassador/compare/v1.0.0-rc4...v1.0.0-rc6

 - AES: Bugfix: Fix ACME client with multiple replicas
 - AES: Bugfix: Fix ACME client race conditions with the API server and WATT
 - AES: Bugfix: Don't crash in the ACME client if Redis is unavailable

## [1.0.0-rc4] January 13, 2020
[1.0.0-rc4]: https://github.com/datawire/ambassador/compare/v1.0.0-rc1...v1.0.0-rc4

- Change: Less verbose yet more useful Ambassador pod logs
- Bugfix: Various bugfixes for listeners and route rejection
- Bugfix: Don't append the service namespace for `localhost`
- AES: Bugfix: Fix rendering mapping labels YAML in the webui
- AES: Bugfix: Organize help output from `edgectl` so it is easier to read
- AES: Bugfix: Various bugfixes around ACME support with manually-configured TLSContexts
- AES: Change: Don't disable scout or enable extra-verbose logging when migrating from OSS
- AES: BREAKING CHANGE: `APP_LOG_LEVEL` is now `AES_LOG_LEVEL`

## [1.0.0-rc1] January 11, 2020
[1.0.0-rc1]: https://github.com/datawire/ambassador/compare/v1.0.0-rc0...v1.0.0-rc1

- Internal: Improvements to release machinery
- Internal: Fix the dev shell
- Internal: Adjust KAT tests to work with the Edge Stack

## [1.0.0-rc0] January 10, 2020
[1.0.0-rc0]: https://github.com/datawire/ambassador/compare/v1.0.0-ea13...v1.0.0-rc0

- BREAKING CHANGE: Rename Host CR status field `reason` to `errorReason`
- Feature: Host CRs now default `.spec.hostname` to `.metadata.name`
- Feature: Host CRs now have a `requestPolicy` field to control redirecting from cleartext to TLS
- Feature: Redirecting from cleartext to TLS no longer interferes with ACME http-01 challenges
- Feature: Improved `edgectl` help and informational messages
- Bugfix: Host CR status is now a sub-resource
- Bugfix: Have diagd snapshot JSON not include "serialization" keys (which could potentially leak secrets)
- Bugfix: Fix `ambassador_id` handling for Knative resources
- Bugfix: Use the correct namespace for resources found via annotations
- Bugfix: Treat `ambassadorId` as a synonym for `ambassador_id` (`ambassadorId` is the Protobuf 3 canonical form of `ambassador_id`)
- Internal: Allow passing a `DOCKER_NETWORK` variable to the build-system

## [1.0.0-ea13] January 09, 2020
[1.0.0-ea13]: https://github.com/datawire/ambassador/compare/v1.0.0-ea12...v1.0.0-ea13

- Bugfix: Knative mappings populate and fallback to the Ambassador namespace if unspecified
- Internal: Knative tests for versions 0.7.1 and 0.8.0 were removed
- Internal: Knative tests for version 0.11.0 were added
- Internal: Improved performance with Edge Stack using /ambassador/v0/diag/ with an optional `patch_client` query param to send a partial representation in JSON Patch format, reducing the memory and network traffic for large deployments
- Internal: Silencing warnings from `which` in docs preflight-check

## [1.0.0-ea12] January 08, 2020
[1.0.0-ea12]: https://github.com/datawire/ambassador/compare/v1.0.0-ea9...v1.0.0-ea12

- BREAKING CHANGE: When a resource specifies a service or secret name without a corresponding namespace, Ambassador uses the namespace of the resource. In the past, Ambassador would use its own namespace.
- Bugfix: Add the appropriate label so Ingress works with Edge Stack
- Bugfix: Remove superfluous imagePullSecret
- Bugfix: Fix various admin UI quirks, especially in Firefox
  - Bogus warnings about duplicate resources
  - Drag-and-drop reordering of rate limit configuration
  - Missing icons
- Internal: Drop duplicated resources earlier in the processing chain
- Internal: Streamline code generation from protobufs
- Internal: Automated broken-link checks in the documentation

## [1.0.0-ea9] December 23, 2019
[1.0.0-ea9]: https://github.com/datawire/ambassador/compare/v1.0.0-ea7...v1.0.0-ea9

- Bugfix: Use proper executable name for Windows edgectl
- Bugfix: Don't force SNI routes to be lower-priority than non-SNI routes
- Bugfix: Prevent the self-signed fallback context from conflicting with a manual context

## [1.0.0-ea7] December 19, 2019
[1.0.0-ea7]: https://github.com/datawire/ambassador/compare/v1.0.0-ea6...v1.0.0-ea7

- Bugfix: UI buttons can hide themselves
- Bugfix: Developer Portal API acquisition
- Bugfix: Developer Portal internal routing
- Internal: Better JS console usage
- Internal: Rationalize usage reporting for Edge Stack

## [1.0.0-ea6] December 18, 2019
[1.0.0-ea6]: https://github.com/datawire/ambassador/compare/v1.0.0-ea5...v1.0.0-ea6

- Feature: Improve performance of processing events from Kubernetes
- Feature: Automatic HTTPS should work with any ACME clients doing the http-01 challenge
- Internal: General improvements to test infrastructure
- Internal: Improved the release process

`ambassador-internal-access-control` `Filter` and `FilterPolicy` are now
created internally. Remove them from your cluster if upgrading from a
previous version.

## [1.0.0-ea5] December 17, 2019
[1.0.0-ea5]: https://github.com/datawire/ambassador/compare/v1.0.0-ea3...v1.0.0-ea5

- Internal: Improved the reliability of CI
- Internal: Improved the release process

## [1.0.0-ea3] December 16, 2019
[1.0.0-ea3]: https://github.com/datawire/ambassador/compare/v1.0.0-ea1...v1.0.0-ea3

- Feature: initial edgectl support for Windows!
- UX: be explicit that seeing the license applied can take a few minutes
- Bugfix: don’t try to check for upgrades on every UI snapshot update
- Bugfix: don’t activate the fallback TLSContext if its secret is not available
- Bugfix: first cut at reducing reconfiguration churn

## [1.0.0-ea1] December 10, 2019
[1.0.0-ea1]: https://github.com/datawire/ambassador/compare/v0.85.0...v1.0.0-ea1

### Caution!

All of Ambassador's CRDs have been switched to `apiVersion: getambassador.io/v2`, and
**your resources will be upgraded when you apply the new CRDs**. We recommend that you
follow the [migration instructions](https://getambassador.io/early-access/user-guide/upgrade-to-edge-stack/) and check your installation's
behavior before upgrading your CRDs.

### Features

- Authentication and ratelimiting are now available under a free community license
- The Host CRD provides an easy way to tell Ambassador about domains it should expect to handle
- Given a Host CRD, Ambassador can manage TLS certificates using ACME (or you can manage them by hand)
- Redirection from HTTP to HTTPS defaults to ON when termination contexts are present
- Mapping and Host CRDs, as well as Ingress resources, get Status updates to provide better feedback

### Bugfixes

- CVE-2019–18801, CVE-2019–18802, and CVE-2019–18836 are fixed by including Envoy 1.12.2
- CORS now happens before rate limiting
- The reconfiguration engine is better protected from exceptions

## [0.86.1] December 10, 2019
[0.86.1]: https://github.com/datawire/ambassador/compare/v0.84.1...v0.86.1

- Envoy updated to 1.12.2 for security fixes
- Envoy TCP keepalives are now supported (thanks, [Bartek Kowalczyk](https://github.com/KowalczykBartek)!)
- Envoy remote access logs are now supported
- Correctly handle upgrades when the `LogService` CRD is not present

(Ambassador 0.86.0 was superseded by Ambassador 0.86.1.)

## [0.85.0] October 22, 2019
[0.85.0]: https://github.com/datawire/ambassador/compare/v0.84.1...v0.85.0

### Features

- Support configuring the Envoy access log format (thanks to [John Esmet](https://github.com/esmet)!)

## [0.84.1] October 20, 2019
[0.84.1]: https://github.com/datawire/ambassador/compare/v0.84.0...v0.84.1

### Major changes:
- Bugfix: Fix /ambassador permissions to allow running as non-root - Thanks @dmayle (https://github.com/dmayle) for reporting the bug.

## [0.84.0] October 18, 2019
[0.84.0]: https://github.com/datawire/ambassador/compare/v0.83.0...v0.84.0

### Features:

- Support setting window_bits for the GZip filter (thanks to [Florent Delannoy](https://github.com/Pluies)!)
- Correctly support tuning the regex_max_size, and bump its default to 200 (thanks to [Paul Salaberria](https://github.com/psalaberria002)!)
- Support setting redirect_cleartext_from in a TLSContext

### Bugfixes:

- Correctly update loadbalancer status of Ingress resources
- Don't enable diagd debugging in the test suite unless explicitly requested (thanks to [Jonathan Suever](https://github.com/suever)!)
- Switch to an Envoy release build

### Developer Notes:

- Many many things about the build system have changed under the hood!
   - Start with `make help`, and
   - Join our [Slack channel](https://d6e.co/slack) for more help!

## [0.83.0] October 08, 2019
[0.83.0]: https://github.com/datawire/ambassador/compare/v0.82.0...v0.83.0

### Major changes:
- Update Ambassador to address CVE-2019-15225 and CVE-2019-15226.

NOTE: this switches the default regex engine! See the documentation for the `ambassador` `Module` for more.

## [0.82.0] October 02, 2019
[0.82.0]: https://github.com/datawire/ambassador/compare/v0.81.0...v0.82.0

### Major changes:
- Feature: Arrange for the Prometheus metrics endpoint to also return associated headers (thanks, [Jennifer Wu](https://github.com/jhsiaomei)!)
- Feature: Support setting a TLS origination context when doing TLS to a RateLimitService (thanks, [Phil Peble](https://github.com/ppeble)!)
- Feature: Allow configuring Envoy's access log path (thanks, [Jonathan Suever](https://github.com/suever)!)
- Update: Switch to Python 3.7 and Alpine 3.10

### Developer notes:
- Switch back to the latest mypy (currently 0.730)
- Environment variable KAT_IMAGE_PULL_POLICY can override the imagePullPolicy when running KAT tests
- Updated Generated Envoy Golang APIs

## [0.81.0] September 26, 2019
[0.81.0]: https://github.com/datawire/ambassador/compare/v0.80.0...v0.81.0

### Major changes:
- Feature: ${} environment variable interpolation is supported in all Ambassador configuration resources (thanks, [Stefan Sedich](https://github.com/stefansedich)!)
- Feature: DataDog APM tracing is now supported (thanks again, [Stefan Sedich](https://github.com/stefansedich)!)
- Bugfix: Fix an error in the TLSContext schema (thanks, [@georgekaz](https://github.com/georgekaz)!)

### Developer notes:
- Test services can now be built, deployed, and tested more easily (see BUILDING.md)
- `mypy` is temporarily pinned to version 0.720.

## [0.80.0] September 20, 2019
[0.80.0]: https://github.com/datawire/ambassador/compare/v0.78.0...v0.80.0

### Major changes:
- Feature: Basic support for the Kubernetes Ingress resource
- Feature: Basic reporting for some common configuration errors (lack of Mappings, lack of TLS contexts)
- Bugfix: Update Envoy to prevent crashing when updating AuthService under load

### Developer notes
- Golang components now use Go 1.13
- Ambassador build now _requires_ clean type hinting
- KAT client and server have been pulled back into the Ambassador repo

## [0.78.0] September 11, 2019
[0.78.0]: https://github.com/datawire/ambassador/compare/v0.77.0...v0.78.0

### Major changes:
- Feature: Support setting cipher_suites and ecdh_curves in TLSContext - #1782 (Thanks @teejaded)
- Feature: Make 128-bits traceids the default - #1794 (Thanks @Pluies)
- Feature: Set cap_net_bind_service to allow binding to low ports - #1720 (Thanks @swalberg)

### Minor changes:
- Testing: Add test that ambassador cli does not crash when called with --help - #1806 (Thanks @rokostik)

## [0.77.0] September 05, 2019
[0.77.0]: https://github.com/datawire/ambassador/compare/v0.76.0...v0.77.0

- (Feature) Support the `least_request` load balancer policy (thanks, [Steve Flanders](https://github.com/flands)!)
- (Misc) Many test and release-engineering improvements under the hood

## [0.76.0] August 26, 2019
[0.76.0]: https://github.com/datawire/ambassador/compare/v0.75.0...v0.76.0

- circuit breakers now properly handle overriding a global circuit breaker within a Mapping ([#1767])
- support for Knative 0.8.0 ([#1732])

[#1767]: https://github.com/datawire/ambassador/issues/1767
[#1732]: https://github.com/datawire/ambassador/issues/1732

## [0.75.0] August 13, 2019
[0.75.0]: https://github.com/datawire/ambassador/compare/0.74.1...0.75.0

- (Feature) Update to Envoy 1.11.1, including security fixes
- (Feature) You can use a `TLSContext` without a `secret` to set origination options ([#1708])
- (Feature) Canary deployments can now use multiple `host_rewrite` values ([#1159])
- (Bugfix) Make sure that Ambassador won't mistakenly complain about the number of RateLimit and Tracing services (thanks, [Christian Claus](https://github.com/cclauss)!)

[#1159]: https://github.com/datawire/ambassador/issues/1159
[#1708]: https://github.com/datawire/ambassador/issues/1708

## [0.74.1] August 06, 2019
[0.74.1]: https://github.com/datawire/ambassador/compare/0.74.0...0.74.1

- (bugfix) Make sure that updates properly trigger reconfigures ([#1727])
- (misc) Arrange for startup logging to have timestamps

[#1727]: https://github.com/datawire/ambassador/issues/1727

## [0.74.0] July 30, 2019
[0.74.0]: https://github.com/datawire/ambassador/compare/0.73.0...0.74.0

- Bugfix: Make sure that the pod dies if Envoy dies
- Bugfix: Correctly allow setting `timeout_ms` for `AuthService` (thanks, [John Esmet!](https://www.github.com/esmet)!)
- Feature: Permit configuring `cluster_idle_timeout_ms` for upstream services (thanks, [John Esmet!](https://www.github.com/esmet)!) ([#1542])

[#1542]: https://github.com/datawire/ambassador/issues/1542

## [0.73.0] July 11, 2019
[0.73.0]: https://github.com/datawire/ambassador/compare/0.72.0...0.73.0

- Feature: Experimental native support for Knative! ([#1579])
- Feature: Better Linkerd interoperability! ([#1578], [#1594])

- Feature: Add a legend for the colors of service names on the diagnostic overview (thanks, [Wyatt Pearsall](https://github.com/wpears)!)
- Feature: Allow switching Envoy to output JSON logs (thanks, [Pedro Tavares](https://github.com/ServerlessP)!)
- Feature: Allow setting `AMBASSADOR_LABEL_SELECTOR` and `AMBASSADOR_FIELD_SELECTOR` to let Ambassador use Kubernetes selectors to determine which things to read (thanks, [John Esmet](https://github.com/esmet)!) ([#1292])
- Feature: Allow configuring retries for `AuthService` (thanks, [Kevin Dagostino](https://github.com/TonkWorks)!) ([#1622], [#1461])

- Bugfix: Allow Ambassador to ride through Envoy-validation timeouts (thanks, [John Morrisey](https://github.com/jwm)!)
- Bugfix: Allow Ambassador to ride through parse errors on input resources (thanks, [Andrei Predoiu](https://github.com/Andrei-Predoiu)!) ([#1625])
- Bugfix: Allow '.' in a `secret` name to just be a '.' ([#1255])

- Bugfix: Allow manually defining an Ambassador `Service` resource, same as any other resource
- Bugfix: Prevent spurious duplicate-resource errors when loading config from the filesystem

[#1255]: https://github.com/datawire/ambassador/issues/1255
[#1292]: https://github.com/datawire/ambassador/issuse/1292
[#1461]: https://github.com/datawire/ambassador/issues/1461
[#1578]: https://github.com/datawire/ambassador/issuse/1578
[#1579]: https://github.com/datawire/ambassador/issuse/1579
[#1594]: https://github.com/datawire/ambassador/issuse/1594
[#1622]: https://github.com/datawire/ambassador/issues/1622
[#1625]: https://github.com/datawire/ambassador/issues/1625

## [0.72.0] June 13, 2019
[0.72.0]: https://github.com/datawire/ambassador/compare/0.71.0...0.72.0

- Envoy: Update Envoy to commit 8f57f7d765
- Bugfix: Auth spans are now properly connected to requests ([#1414])
- Bugfix: `include_body` now works correctly ([#1531], [#1595])
- Bugfix: `x_forwarded_proto_redirect` works again (thanks to [Kyle Martin](https://github.com/KyleMartin901)!) ([#1571])
- Bugfix: Ambassador works correctly with read-only filesystems (thanks, [Niko Kurtti](https://github.com/n1koo)!) ([#1614], [#1619])
- Bugfix: Correctly render groups associated with a given resolver in diagnostics JSON output
- Feature: Give the Ambassador CLI a way to specify the directory into which to write secrets.

[#1414]: https://github.com/datawire/ambassador/issues/1414
[#1531]: https://github.com/datawire/ambassador/issues/1531
[#1571]: https://github.com/datawire/ambassador/issues/1571
[#1595]: https://github.com/datawire/ambassador/issues/1595
[#1614]: https://github.com/datawire/ambassador/issues/1614
[#1619]: https://github.com/datawire/ambassador/issues/1619

## [0.71.0] June 06, 2019
[0.71.0]: https://github.com/datawire/ambassador/compare/0.70.1...0.71.0

- Feature: GZIP support [#744]
- Feature: diag UI shows active Resolvers [#1453]
- Feature: CRDs exist for Resolvers [#1563]
- Feature: Resolvers with custom names work, even as CRDs [#1497]
- Feature: The `/metrics` endpoint provides direct access to Prometheus-format stats (thanks to [Rotem Tamir](https://github.com/rotemtam)!)
- Bugfix: `statsd-exporter` now correctly defaults to port 8125 (thanks to [Jonathan Suever](https://github.com/suever)!)
- Bugfix: redirect_cleartext_from no longer strips the URL path [#1463]
- Bugfix: canary weights of 0 and 100 work correctly [#1379]
- Bugfix: `docker run` works again for the Ambassador demo, and is part of our tests now [#1569]
- Bugfix: Scout `DEBUG` messages don’t get leaked into the diag UI [#1573]
- Maintenance: warn of upcoming protocol version changes
- Maintenance: check in with Scout every 24 hours, but no more than twice per day

[#744]: https://github.com/datawire/ambassador/issues/744
[#1379]: https://github.com/datawire/ambassador/issues/1379
[#1453]: https://github.com/datawire/ambassador/issues/1453
[#1463]: https://github.com/datawire/ambassador/issues/1463
[#1497]: https://github.com/datawire/ambassador/issues/1497
[#1563]: https://github.com/datawire/ambassador/issues/1563
[#1569]: https://github.com/datawire/ambassador/issues/1569
[#1573]: https://github.com/datawire/ambassador/issues/1573

## [0.70.1] May 24, 2019
[0.70.1]: https://github.com/datawire/ambassador/compare/0.70.0...0.70.1

### Minor changes:
- Bugfix: Disable CRD support if Ambassador cannot access them
- Upgrade: Upgrade to watt 0.5.1

## [0.70.0] May 20, 2019
[0.70.0]: https://github.com/datawire/ambassador/compare/0.61.0...0.70.0

### Major changes:
- Feature: Support CRDs in the `getambassador.io` API group for configuration ([#482])
- Feature: Update to Envoy 1.10

### Minor changes:
- Feature: Support removing request headers (thanks @ysaakpr!)
- Bugfix: `watt` should better coalesce calls to the watch hook on startup
- Bugfix: Ambassador no longer uses ports 7000 or 18000 ([#1526], [#1527])

[#482]: https://github.com/datawire/ambassador/issues/482
[#1526]: https://github.com/datawire/ambassador/issues/1526
[#1527]: https://github.com/datawire/ambassador/issues/1527

## [0.61.1] May 16, 2019
[0.61.1]: https://github.com/datawire/ambassador/compare/0.61.0...0.61.1

- Bugfix: Make sure that Consul discovery properly handles the datacenter name ([#1533])
- Bugfix: Make sure that the feature-walk code is protected against clusters with no endpoints at all ([#1532])

[#1532]: https://github.com/datawire/ambassador/issues/1532
[#1533]: https://github.com/datawire/ambassador/issues/1533

## [0.61.0] May 08, 2019
[0.61.0]: https://github.com/datawire/ambassador/compare/0.60.3...0.61.0

Ambassador 0.61.0 metadata

### Changes:
- Feature: Support for minimum and maximum TLS versions (#689)
- Feature: Allow choosing whether to append or overwrite when adding request or response headers (#1481) - thanks to @ysaakpr
- Feature: Support for circuit breakers (#360)
- Feature: Support for automatic retries (#1127) - thanks to @l1v3
- Feature: Support for shadow traffic weighting - thanks to @nemo83
- Feature: Support for HTTP/1.0 (#988) - thanks to @cyrus-mc
- Bugfix: Problem with local Consul agent resolver and non-standard HTTP port (#1508)
- Bugfix: Round each mapping's weight to an integer to prevent invalid Envoy configurations when using weights (#1289) - thanks to @esmet
- Bugfix: Fix deadlock on invalid Envoy configuration (#1491) - thanks to @esmet
- Bugfix: Fixed LightStep gRPC TracingService (#1189) - thanks to @sbaum1994
## [0.60.3] May 01, 2019
[0.60.3]: https://github.com/datawire/ambassador/compare/0.60.2...0.60.3

### Changes since 0.60.2

- When scanning its configuration for secrets and endpoints that must be watched, 0.60.2 could fail with certain configurations if TLS termination but not origination was active. Those failures are fixed now.

## [0.60.2] April 29, 2019
[0.60.2]: https://github.com/datawire/ambassador/compare/0.60.1...0.60.2

### Changes since 0.60.1

- Ambassador is now much more careful about which endpoints and secrets it pays attention to. ([#1465] again -- thanks to [@flands](https://github.com/flands) and @seandon for the help here!)

[#1465]: https://github.com/datawire/ambassador/issues/1465

## [0.60.1] April 25, 2019
[0.60.1]: https://github.com/datawire/ambassador/compare/0.60.0...0.60.1

### Changes since 0.60.0

- Speed up initial parsing of WATT snapshots considerably ([#1465])
- Don't look at secrets in the kube-system namespace, or for service-account tokens.
- Make sure that secrets we do look at are correctly associated with their namespaces ([#1467] -- thanks to @flands and @derrickburns for their contributions here!)
- Allow tuning the number of input snapshots retained for debugging
- Include the grab-snapshots.py script to help with debuggability

[#1465]: https://github.com/datawire/ambassador/issues/1465
[#1467]: https://github.com/datawire/ambassador/issues/1467

## [0.60.0] April 23, 2019
[0.60.0]: https://github.com/datawire/ambassador/compare/0.53.1...0.60.0

### Changes since 0.53.1

- BREAKING CHANGE: Ambassador listens on 8080 and 8443 by default so it does not need to run as root
- Ambassador natively supports using Consul for service discovery
- `AMBASSADOR_ENABLE_ENDPOINTS` is no longer needed; configure using the `Resolver` resource instead
- Support for the Maglev load balancing algorithm
- Support `connect_timeout_ms`. Thanks to Pétur Erlingsson.
- Support for `idle_timeout_ms` Thanks to Aaron Triplett.
- Ambassador will properly reload renewed Let's Encrypt certificates (#1416). Thanks to Matthew Ceroni.
- Ambassador will now properly redirect from HTTP to HTTPS based on `x-forwarded-proto` (#1233).
- The `case_sensitive` field now works when `host_redirect` is set to true (#699). Thanks to Peter Choi and Christopher Coté.

## [0.53.1] April 05, 2019
[0.53.1]: https://github.com/datawire/ambassador/compare/0.52.1...0.53.1

(0.53.0 was immediately supplanted by 0.53.1.)

## SECURITY FIXES

Ambassador 0.53.1 addresses two security issues in Envoy Proxy, CVE-2019-9900 and CVE-2019-9901:

- CVE-2019-9900 (Score 8.3/High). When parsing HTTP/1.x header values, Envoy 1.9 and before does not reject embedded zero characters (NUL, ASCII 0x0).

- CVE-2019-9901 (Score 8.3/High). Envoy does not normalize HTTP URL paths in Envoy 1.9 and before.

Since these issues can potentially allow a remote attacker to use maliciously-crafted URLs to bypass
authentication, anyone running an Ambassador prior to 0.53.1 should upgrade.

### UPCOMING CHANGES

Ambassador 0.60 will listen on ports 8080/8443 by default. The diagnostics service in Ambassador 0.52.0
will try to warn you if your configuration will be affected by this change.

## Other changes since 0.52.1

- `AuthService` version `ambassador/v1` can now explicitly configure how much body data is sent
  to the external authentication service.

## [0.52.1] March 26, 2019
[0.52.1]: https://github.com/datawire/ambassador/compare/0.52.0...0.52.1

### Changes since 0.52.0

- You can specify the `AMBASSADOR_NO_SECRETS` environment variable to prevent Ambassador from
  watching Kubernetes secrets at all (thanks [@esmet](https://github.com/esmet)!) ([#1293])
- The services used when you do `docker run ambassador --demo` have been moved into the Docker image,
  to remove external dependencies from the Ambassador quickstart.

[#1293]: https://github.com/datawire/ambassador/issues/1293

## [0.52.0] March 21, 2019
[0.52.0]: https://github.com/datawire/ambassador/compare/0.51.2...0.52.0

### Changes since 0.51.2

- Initial support for endpoint routing, rather than relying on `kube-proxy` ([#1031])
   - set `AMBASSADOR_ENABLE_ENDPOINTS` in the environment to allow this
- Initial support for Envoy ring hashing and session affinity (requires endpoint routing!)
- Support Lua filters (thanks to [@lolletsoc](https://github.com/lolletsoc)!)
- Support gRPC-Web (thanks to [@gertvdijk](https://github.com/gertvdijk)!) ([#456])
- Support for gRPC HTTP 1.1 bridge (thanks to [@rotemtam](https://github.com/rotemtam)!)
- Allow configuring `num-trusted-hosts` for `X-Forwarded-For`
- External auth services using gRPC can now correctly add new headers ([#1313])
- External auth services correctly add trace spans
- Ambassador should respond to changes more quickly now ([#1294], [#1318])
- Ambassador startup should be faster now

[#456]: https://github.com/datawire/ambassador/issues/456
[#1031]: https://github.com/datawire/ambassador/issues/1031
[#1294]: https://github.com/datawire/ambassador/issues/1294
[#1313]: https://github.com/datawire/ambassador/issues/1313
[#1318]: https://github.com/datawire/ambassador/issues/1318

## [0.51.2] March 12, 2019
[0.51.2]: https://github.com/datawire/ambassador/compare/0.51.1...0.51.2

### Changes since 0.51.1

- Cookies are now correctly handled when using external auth services... really. ([#1211])

[#1211]: https://github.com/datawire/ambassador/issues/1211

## [0.51.1] March 11, 2019
[0.51.1]: https://github.com/datawire/ambassador/compare/0.51.0...0.51.1

### Changes since 0.51.0

- Ambassador correctly handles services in namespaces other than the one Ambassador is running in.

## [0.51.0] March 08, 2019
[0.51.0]: https://github.com/datawire/ambassador/compare/0.50.3...0.51.0

**0.51.0 is not recommended: upgrade to 0.51.1.**

### Changes since 0.50.3

- Ambassador can now route any TCP connection, using the new `TCPMapping` resource. ([#420])
- Cookies are now correctly handled when using external auth services ([#1211])
- Lots of work in docs and testing under the hood

[#420]: https://github.com/datawire/ambassador/issues/420
[#1211]: https://github.com/datawire/ambassador/issues/1211

### Limitations in 0.51.0

At present, you cannot mix HTTP and HTTPS upstream `service`s in any Ambassador resource. This restriction will be lifted in a future Ambassador release.

## [0.50.3] February 21, 2019
[0.50.3]: https://github.com/datawire/ambassador/compare/0.50.2...0.50.3

### Fixes since 0.50.2

- Ambassador saves configuration snapshots as it manages configuration changes. 0.50.3 keeps only 5 snapshots,
  to bound its disk usage. The most recent snapshot has no suffix; the `-1` suffix is the next most recent, and
  the `-4` suffix is the oldest.
- Ambassador will not check for available updates more often than once every four hours.

### Limitations in 0.50.3

At present, you cannot mix HTTP and HTTPS upstream `service`s in any Ambassador resource. This restriction will be lifted in a future Ambassador release.

## [0.50.2] February 15, 2019
[0.50.2]: https://github.com/datawire/ambassador/compare/0.50.1...0.50.2

### Important fixes since 0.50.1

- Ambassador no longer requires annotations in order to start -- with no configuration, it will launch with only the diagnostics service available. ([#1203])
- If external auth changes headers, routing will happen based on the changed values. ([#1226])

### Other changes since 0.50.1

- Ambassador will no longer log errors about Envoy statistics being unavaible before startup is complete ([#1216])
- The `tls` attribute is again available to control the client certificate offered by an `AuthService` ([#1202])

### Limitations in 0.50.2

At present, you cannot mix HTTP and HTTPS upstream `service`s in any Ambassador resource. This restriction will be lifted in a future Ambassador release.

[#1202]: https://github.com/datawire/ambassador/issues/1202
[#1203]: https://github.com/datawire/ambassador/issues/1203
[#1216]: https://github.com/datawire/ambassador/issues/1216
[#1226]: https://github.com/datawire/ambassador/issues/1226

## [0.50.1] February 07, 2019
[0.50.1]: https://github.com/datawire/ambassador/compare/0.50.0...0.50.1

**0.50.1 is not recommended: upgrade to 0.52.0.**

### Changes since 0.50.0

- Ambassador defaults to only doing IPv4 DNS lookups. IPv6 can be enabled in the Ambassador module or in a Mapping. ([#944])
- An invalid Envoy configuration should not cause Ambassador to hang.
- Testing using `docker run` and `docker compose` is supported again. ([#1160])
- Configuration from the filesystem is supported again, but see the "Running Ambassador" documentation for more.
- Datawire's default Ambassador YAML no longer asks for any permissions for `ConfigMap`s.

[#944]: https://github.com/datawire/ambassador/issues/944
[#1160]: https://github.com/datawire/ambassador/issues/1160

## [0.50.0] January 29, 2019
[0.50.0]: https://github.com/datawire/ambassador/compare/0.50.0-rc6...0.50.0

**Ambassador 0.50.0 is a major rearchitecture of Ambassador onto Envoy V2 using the ADS. See the "BREAKING NEWS"
section above for more information.**

(Note that Ambassador 0.50.0-rc7 and -rc8 were internal releases.)

### Changes since 0.50.0-rc6

- `AMBASSADOR_SINGLE_NAMESPACE` is finally correctly supported and properly tested ([#1098])
- Ambassador won't throw an exception for name collisions between resources ([#1155])
- A TLS `Module` can now coexist with SNI (the TLS `Module` effectively defines a fallback cert) ([#1156])
- `ambassador dump --diag` no longer requires you to explicitly state `--v1` or `--v2`

### Limitations in 0.50.0 GA

- Configuration from the filesystem is not supported in 0.50.0. It will be resupported in 0.50.1.
- A `TLSContext` referencing a `secret` in another namespace will not function when `AMBASSADOR_SINGLE_NAMESPACE` is set.

[#1098]: https://github.com/datawire/ambassador/issues/1098
[#1155]: https://github.com/datawire/ambassador/issues/1155
[#1156]: https://github.com/datawire/ambassador/issues/1156

## [0.50.0-rc6] January 28, 2019
[0.50.0-rc6]: https://github.com/datawire/ambassador/compare/0.50.0-rc5...0.50.0-rc6

**Ambassador 0.50.0-rc6 is a release candidate**.

### Changes since 0.50.0-rc5

- Ambassador watches certificates and automatically updates TLS on certificate changes ([#474])
- Ambassador no longer saves secrets it hasn't been told to use to disk ([#1093])
- Ambassador correctly honors `AMBASSADOR_SINGLE_NAMESPACE` rather than trying to access all namespaces ([#1098])
- Ambassador correctly honors the `AMBASSADOR_CONFIG_BASE_DIR` setting again ([#1118])
- Configuration changes take effect much more quickly than in RC5 ([#1148])
- `redirect_cleartext_from` works with no configured secret, to support TLS termination at a downstream load balancer ([#1104])
- `redirect_cleartext_from` works with the `PROXY` protocol ([#1115])
- Multiple `AuthService` resources (for canary deployments) work again ([#1106])
- `AuthService` with `allow_request_body` works correctly with an empty body and no `Content-Length` header ([#1140])
- `Mapping` supports the `bypass_auth` attribute to bypass authentication (thanks, @patricksanders! [#174])
- The diagnostic service no longer needs to re-parse the configuration on every page load ([#483])
- Startup is now faster and more stable
- The Makefile should do the right thing if your PATH has spaces in it (thanks, @er1c!)
- Lots of Helm chart, statsd, and doc improvements (thanks, @Flydiverny, @alexgervais, @bartlett, @victortv7, and @zencircle!)

[#174]: https://github.com/datawire/ambassador/issues/174
[#474]: https://github.com/datawire/ambassador/issues/474
[#483]: https://github.com/datawire/ambassador/issues/483
[#1093]: https://github.com/datawire/ambassador/issues/1093
[#1098]: https://github.com/datawire/ambassador/issues/1098
[#1104]: https://github.com/datawire/ambassador/issues/1104
[#1106]: https://github.com/datawire/ambassador/issues/1106
[#1115]: https://github.com/datawire/ambassador/issues/1115
[#1118]: https://github.com/datawire/ambassador/issues/1118
[#1140]: https://github.com/datawire/ambassador/issues/1140
[#1148]: https://github.com/datawire/ambassador/issues/1148

## [0.50.0-rc5] January 14, 2019
[0.50.0-rc5]: https://github.com/datawire/ambassador/compare/0.50.0-rc4...0.50.0-rc5

**Ambassador 0.50.0-rc5 is a release candidate**.

### Changes since 0.50.0-rc4

- Websocket connections will now be authenticated if an AuthService is configured [#1026]
- Client certificate authentication should function whether configured from a TLSContext resource or from the the old-style TLS module (this is the full fix for [#993])
- Ambassador can now switch listening ports without a restart (e.g. switching from cleartext to TLS) [#1100]
- TLS origination certificates (including Istio mTLS) should now function [#1071]
- The diagnostics service should function in all cases. [#1096]
- The Ambassador image is significantly (~500MB) smaller than RC4.

[#933]: https://github.com/datawire/ambassador/issues/993
[#1026]: https://github.com/datawire/ambassador/issues/1026
[#1071]: https://github.com/datawire/ambassador/issues/1071
[#1096]: https://github.com/datawire/ambassador/issues/1096
[#1100]: https://github.com/datawire/ambassador/issues/1100

## [0.50.0-rc4] January 09, 2019
[0.50.0-rc4]: https://github.com/datawire/ambassador/compare/0.50.0-rc3...0.50.0-rc4

**Ambassador 0.50.0-rc4 is a release candidate**, and fully supports running under Microsoft Azure.

### Changes since 0.50.0-rc3

- Ambassador fully supports running under Azure [#1039]
- The `proto` attribute of a v1 `AuthService` is now optional, and defaults to `http`
- Ambassador will warn about the use of v0 configuration resources.

[#1039]: https://github.com/datawire/ambassador/issues/1039

## [0.50.0-rc3] January 03, 2019
[0.50.0-rc3]: https://github.com/datawire/ambassador/compare/0.50.0-rc2...0.50.0-rc3

**Ambassador 0.50.0-rc3 is a release candidate**, but see below for an important warning about Azure.

### Microsoft Azure

There is a known issue with recently-created Microsoft Azure clusters where Ambassador will stop receiving service
updates after running for a short time. This will be fixed in 0.50.0-GA.

### Changes since 0.50.0-rc2

- The `Location` and `Set-Cookie` headers should always be allowed from the auth service when using an `ambassador/v0` config [#1054]
- `add_response_headers` (parallel to `add_request_headers`) is now supported (thanks, @n1koo!)
- `host_redirect` and `shadow` both now work correctly [#1057], [#1069]
- Kat is able to give better information when it cannot parse a YAML specification.

[#1054]: https://github.com/datawire/ambassador/issues/1054
[#1057]: https://github.com/datawire/ambassador/issues/1057
[#1069]: https://github.com/datawire/ambassador/issues/1069

## [0.50.0-rc2] December 24, 2018
[0.50.0-rc2]: https://github.com/datawire/ambassador/compare/0.50.0-rc1...0.50.0-rc2

**Ambassador 0.50.0-rc2 fixes some significant TLS bugs found in RC1.**

### Changes since 0.50.0-rc1:

- TLS client certificate verification should function correctly (including requiring client certs).
- TLS context handling (especially with multiple contexts and origination contexts) has been made more consistent and correct.
    - Ambassador is now much more careful about reporting errors in TLS configuration (especially around missing keys).
    - You can reference a secret in another namespace with `secret: $secret_name.$namespace`.
    - Ambassador will now save certificates loaded from Kubernetes to `$AMBASSADOR_CONFIG_BASE_DIR/$namespace/secrets/$secret_name`.
- `use_proxy_proto` should be correctly supported [#1050].
- `AuthService` v1 will default its `proto` to `http` (thanks @flands!)
- The JSON diagnostics service supports filtering: requesting `/ambassador/v0/diag/?json=true&filter=errors`, for example, will return only the errors element from the diagnostic output.

[#1050]: https://github.com/datawire/ambassador/issues/1050

## [0.50.0-rc1] December 19, 2018
[0.50.0-rc1]: https://github.com/datawire/ambassador/compare/0.50.0-ea7...0.50.0-rc1

**Ambassador 0.50.0-rc1 is a release candidate.**

### Changes since 0.50.0-ea7:

- Websockets should work happily with external authentication [#1026]
- A `TracingService` using a long cluster name works now [#1025]
- TLS origination certificates are no longer offered to clients when Ambassador does TLS termination [#983]
- Ambassador will listen on port 443 only if TLS termination contexts are present; a TLS origination context will not cause the switch
- The diagnostics service is working, and correctly reporting errors, again. [#1019]
- `timeout_ms` in a `Mapping` works correctly again [#990]
- Ambassador sends additional anonymized usage data to help Datawire prioritize bug fixes, etc.
  See `docs/ambassador/running.md` for more information, including how to disable this function.

[#983]: https://github.com/datawire/ambassador/issues/983
[#990]: https://github.com/datawire/ambassador/issues/990
[#1019]: https://github.com/datawire/ambassador/issues/1019
[#1025]: https://github.com/datawire/ambassador/issues/1025
[#1026]: https://github.com/datawire/ambassador/issues/1026

## [0.50.0-ea7] November 19, 2018
[0.50.0-ea7]: https://github.com/datawire/ambassador/compare/0.50.0-ea6...0.50.0-ea7

**Ambassador 0.50.0-ea7 is an EARLY ACCESS release! IT IS NOT SUPPORTED FOR PRODUCTION USE.**

### Upcoming major changes:

- **API version `ambassador/v0` will be officially deprecated in Ambassador 0.50.0.**
  API version `ambassador/v1` will the minimum recommended version for resources in Ambassador 0.50.0.

- Some resources will change between `ambassador/v0` and `ambassador/v1`.
   - For example, the `Mapping` resource will no longer support `rate_limits` as that functionality will
     be subsumed by `labels`.

### Changes since 0.50.0-ea6:

- Ambassador now supports `labels` for all `Mapping`s.
- Configuration of rate limits for a `Mapping` is now handled by providing `labels` in the domain configured
  for the `RateLimitService` (by default, this is "ambassador").
- Ambassador, once again, supports `statsd` for statistics gathering.
- The Envoy `buffer` filter is supported.
- Ambassador can now use GRPC to call the external authentication service, and also include the message body
  in the auth call.
- It's now possible to use environment variables to modify the configuration directory (thanks @n1koo!).
- Setting environment variable `AMBASSADOR_KUBEWATCH_NO_RETRY` will cause the Ambassador pod to exit, and be
  rescheduled, if it loses its connection to the Kubernetes API server.
- Many dependencies have been updated, most notably including switching to kube-client 8.0.0.

## [0.50.0-ea6] November 19, 2018
[0.50.0-ea6]: https://github.com/datawire/ambassador/compare/0.50.0-ea5...0.50.0-ea6

**Ambassador 0.50.0-ea6 is an EARLY ACCESS release! IT IS NOT SUPPORTED FOR PRODUCTION USE.**

### Changes since 0.50.0-ea5:

- `alpn_protocols` is now supported in the `TLS` module and `TLSContext`s
- Using `TLSContext`s to provide TLS termination contexts will correctly switch Ambassador to listening on port 443.
- `redirect_cleartext_from` is now supported with SNI
- Zipkin `TracingService` configuration now supports 128-bit trace IDs and shared span contexts (thanks, @alexgervais!)
- Zipkin should correctly trace calls to external auth services (thanks, @alexgervais!)
- `AuthService` configurations now allow separately configuring headers allowed from the client to the auth service, and from the auth service upstream
- Ambassador won't endlessly append `:annotation` to K8s resources
- The Ambassador CLI no longer requires certificate files to be present when dumping configurations
- `make mypy` will run full type checks on Ambassador to help developers

## [0.50.0-ea5] November 06, 2018
[0.50.0-ea5]: https://github.com/datawire/ambassador/compare/0.50.0-ea4...0.50.0-ea5

**Ambassador 0.50.0-ea5 is an EARLY ACCESS release! IT IS NOT SUPPORTED FOR PRODUCTION USE.**

### Changes since 0.50.0-ea4:

- **`use_remote_address` is now set to `true` by default.** If you need the old behavior, you will need to manually set `use_remote_address` to `false` in the `ambassador` `Module`.
- Ambassador 0.50.0-ea5 **supports SNI!**  See the docs for more here.
- Header matching is now supported again, including `host` and `method` headers.

## [0.50.0-ea4] October 31, 2018
[0.50.0-ea4]: https://github.com/datawire/ambassador/compare/0.50.0-ea3...0.50.0-ea4

**Ambassador 0.50.0-ea4 is an EARLY ACCESS release! IT IS NOT SUPPORTED FOR PRODUCTION USE.**

### Changes since 0.50.0-ea3:

- Ambassador 0.50.0-ea4 uses Envoy 1.8.0.
- `RateLimitService` is now supported. **You will need to restart Ambassador if you change the `RateLimitService` configuration.** We expect to lift this restriction in a later release; for now, the diag service will warn you when a restart is required.
   - The `RateLimitService` also has a new `timeout_ms` attribute, which allows overriding the default request timeout of 20ms.
- GRPC is provisionally supported, but still needs improvements in test coverage.
- Ambassador will correctly include its EA number when checking for updates.

## [0.50.0-ea3] October 21, 2018
[0.50.0-ea3]: https://github.com/datawire/ambassador/compare/0.50.0-ea2...0.50.0-ea3

**Ambassador 0.50.0-ea3 is an EARLY ACCESS release! IT IS NOT SUPPORTED FOR PRODUCTION USE.**

### Changes since 0.50.0-ea2:

- `TracingService` is now supported. **You will need to restart Ambassador if you change the `TracingService` configuration.** We expect to lift this restriction in a later release; for now, the diag service will warn you when a restart is required.
- Websockets are now supported, **including** mapping the same websocket prefix to multiple upstream services for canary releases or load balancing.
- KAT supports full debug logs by individual `Test` or `Query`.

**Ambassador 0.50.0 is not yet feature-complete. Read the Limitations and Breaking Changes sections in the 0.50.0-ea1 section below for more information.**

## [0.50.0-ea2] October 16, 2018
[0.50.0-ea2]: https://github.com/datawire/ambassador/compare/0.50.0-ea1...0.50.0-ea2

**Ambassador 0.50.0-ea2 is an EARLY ACCESS release! IT IS NOT SUPPORTED FOR PRODUCTION USE.**

### Changes since 0.50.0-ea1:

- Attempting to enable TLS termination without supplying a valid cert secret will result in HTTP on port 80, rather than HTTP on port 443. **No error will be displayed in the diagnostic service yet.** This is a bug and will be fixed in `-ea3`.
- CORS is now supported.
- Logs are no longer full of accesses from the diagnostic service.
- KAT supports isolating OptionTests.
- The diagnostics service now shows the V2 config actually in use, not V1.
- `make` will no longer rebuild the Python venv so aggressively.

**Ambassador 0.50.0 is not yet feature-complete. Read the Limitations and Breaking Changes sections in the 0.50.0-ea1 section below for more information.**

## [0.50.0-ea1] October 11, 2018
[0.50.0-ea1]: https://github.com/datawire/ambassador/compare/0.40.0...0.50.0-ea1

**Ambassador 0.50.0-ea1 is an EARLY ACCESS release! IT IS NOT SUPPORTED FOR PRODUCTION USE.**

### Ambassador 0.50.0 is not yet feature-complete. Limitations:

- `RateLimitService` and `TracingService` resources are not currently supported.
- WebSockets are not currently supported.
- CORS is not currently supported.
- GRPC is not currently supported.
- TLS termination is not
- `statsd` integration has not been tested.
- The logs are very cluttered.
- Configuration directly from the filesystem isn’t supported.
- The diagnostics service cannot correctly drill down by source file, though it can drill down by route or other resources.
- Helm installation has not been tested.
- `AuthService` does not currently have full support for configuring headers to be sent to the extauth service. At present it sends all the headers listed in `allowed_headers` plus:
   - `Authorization`
   - `Cookie`
   - `Forwarded`
   - `From`
   - `Host`
   - `Proxy-Authenticate`
   - `Proxy-Authorization`
   - `Set-Cookie`
   - `User-Agent`
   - `X-Forwarded-For`
   - `X-Forwarded-Host`
   - `X-Forwarded`
   - `X-Gateway-Proto`
   - `WWW-Authenticate`

### **BREAKING CHANGES** from 0.40.0

- Configuration from a `ConfigMap` is no longer supported.
- The authentication `Module` is no longer supported; use `AuthService` instead (which you probably already were).
- External authentication now uses the core Envoy `envoy.ext_authz` filter, rather than the custom Datawire auth filter.
   - `ext_authz` speaks the same protocol, and your existing external auth services should work, however:
   - `ext_authz` does _not_ send all the request headers to the external auth service (see above in `Limitations`).
- Circuit breakers and outlier detection are not supported. They will be reintroduced in a later Ambassador release.
- Ambassador now _requires_ a TLS `Module` to enable TLS termination, where previous versions would automatically enable termation if the `ambassador-certs` secret was present. A minimal `Module` for the same behavior is:

        ---
        kind: Module
        name: tls
        config:
          server:
            secret: ambassador-certs

## [0.40.2] November 26, 2018
[0.40.2]: https://github.com/datawire/ambassador/compare/0.40.1...0.40.2

### Minor changes:
- Feature: Support using environment variables to modify the configuration directory (thanks @n1koo!)
- Feature: In Helmfile, support `volumeMounts` (thanks @kyschouv!)
- Bugfix: In Helmfile, correctly quote `.Values.namespace.single` (thanks @bobby!)
- Bugfix: In Helmfile, correctly support `Nodeport` in HTTP and HTTPS (thanks @n1koo!)

## [0.40.1] October 29, 2018
[0.40.1]: https://github.com/datawire/ambassador/compare/0.40.0...0.40.1

### Minor changes:
- Feature: Support running Ambassador as a `Daemonset` via Helm (thanks @DipeshMitthalal!)
- Feature: Switch to Envoy commit 5f795fe2 to fix a crash if attempting to add headers after using an AuthService (#647, #680)

## [0.40.0] September 25, 2018
[0.40.0]: https://github.com/datawire/ambassador/compare/0.39.0...0.40.0

### Minor changes:

- Feature: Allow users to override the `STATSD_HOST` value (#810). Thanks to @rsyvarth.
- Feature: Support LightStep distributed tracing (#796). Thanks to @alexgervais.
- Feature: Add service label in Helm chart (#778). Thanks to @sarce.
- Feature: Add support for load balancer IP in Helm chart (#765). Thanks to @larsha.
- Feature: Support prometheus mapping configurations (#746). Thanks to @bcatcho.
- Feature: Add support for `loadBalancerSourceRanges` to Helm chart (#764). Thanks to @mtbdeano.
- Feature: Support for namespaces and Ambassador ID in Helm chart (#588, #643). Thanks to @MichielDeMey and @jstol.
- Bugfix: Add AMBASSADOR_VERIFY_SSL_FALSE flag (#782, #807). Thanks to @sonrier.
- Bugfix: Fix Ambassador single namespace in Helm chart (#827). Thanks to @sarce.
- Bugfix: Fix Helm templates and default values (#826).
- Bugfix: Add `stats-sink` back to Helm chart (#763).
- Bugfix: Allow setting `timeout_ms` to 0 for gRPC streaming services (#545). Thanks to @lovers36.
- Bugfix: Update Flask to 0.12.3.

## [0.39.0] August 30, 2018
[0.39.0]: https://github.com/datawire/ambassador/compare/0.38.0...0.39.0

### Major Changes:

- Bugfix: The statsd container has been removed by default in order to avoid DoSing Kubernetes DNS. The functionality can be re-enabled by setting the `STATSD_ENABLED` environment variable to `true` in the Ambassador deployment YAML (#568).
- Docs: Added detailed Ambassador + Istio Integration Documentation on monitoring and distributed tracing. - @feitnomore

### Minor Changes:

- Docs: Added instructions for running Ambassador with Docker Compose. - @bcatcho
- Bugfix: Fix Ambassador to more aggressively reconnect to Kubernetes (#554). - @nmatsui
- Feature: Diagnostic view displays AuthService, RateLimitService, and TracingService (#730). - @alexgervais
- Feature: Enable Ambassador to tag tracing spans with request headers via `tag_headers`. - @alexgervais

## [0.38.0] August 08, 2018
[0.38.0]: https://github.com/datawire/ambassador/compare/0.37.0...0.38.0

### Major changes:
- Feature: Default CORS configuration can now be set - @KowalczykBartek
- Bugfix: Ambassador does not crash with empty YAML config anymore - @rohan47

### Minor changes:
- DevEx: `master` is now latest, `stable` tracks the latest released version
- DevEx: release-prep target added to Makefile to facilitate releasing process
- DevEx: all tests now run in parallel, consuming lesser time
- Bugfix: Ambassador SIGCHLD messages are less scary looking now

## [0.37.0] July 31, 2018:
[0.37.0]: https://github.com/datawire/ambassador/compare/0.36.0...0.37.0

### Major changes:
- Feature: Added support for request tracing (by Alex Gervais)

## [0.36.0] July 26, 2018:
[0.36.0]: https://github.com/datawire/ambassador/compare/0.35.3...0.36.0

### Major changes:
- Fix: HEAD requests no longer cause segfaults
- Feature: TLS can now be configured with arbitrary secret names, instead of predefined secrets
- Change: The Envoy dynamic header value `%CLIENT_IP%` is no longer supported. Use `%DOWNSTREAM_REMOTE_ADDRESS_WITHOUT_PORT%` instead. (This is due to a change in Envoy 1.7.0.)

## [0.35.3] July 18, 2018: **READ THE WARNING ABOVE**
[0.35.3]: https://github.com/datawire/ambassador/compare/0.35.2...0.35.3

### Changed

Major changes:
- Ambassador is now based on Envoy v1.7.0
- Support for X-FORWARDED-PROTO based redirection, generally used with Layer 7 load balancers
- Support for port based redirection using `redirect_cleartext_from`, generally used with Layer 4 load balancers
- Specifying HTTP and HTTPS target ports in Helm chart

Other changes:
- End-to-end tests can now be run with `make e2e` command
- Helm release automation has been fixed
- Mutliple end-to-end tests are now executed in parallel, taking lesser time
- Huge revamp to documentation around unit tests
- Documentation changes

## [0.35.2] July 05, 2018: **READ THE WARNING ABOVE**
[0.35.2]: https://github.com/datawire/ambassador/compare/0.35.1...0.35.2

### Changed

- 0.35.2 is almost entirely about updates to Datawire testing infrastructure.
- The only user-visible change is that Ambassador will do a better job of showing which Kubernetes objects define Ambassador configuration objects when using `AMBASSADOR_ID` to run multiple Ambassadors in the same cluster.

## [0.35.1] June 25, 2018: **READ THE WARNING ABOVE**
[0.35.1]: https://github.com/datawire/ambassador/compare/0.35.0...0.35.1

### Changed

- Properly support supplying additional TLS configuration (such as `redirect_cleartext_from`) when using certificates from a Kubernetes `Secret`
- Update Helm chart to allow customizing annotations on the deployed `ambassador` Kubernetes `Service` (thanks @psychopenguin!)

## [0.35.0] June 25, 2018: **READ THE WARNING ABOVE**
[0.35.0]: https://github.com/datawire/ambassador/compare/0.34.3...0.35.0

### Changed

- 0.35.0 re-supports websockets, but see the **BREAKING NEWS** for an important caveat.
- 0.35.0 supports running as non-root. See the **BREAKING NEWS** above for more information.
- Make sure regex matches properly handle backslashes, and properly display in the diagnostics service (thanks @alexgervais!).
- Prevent kubewatch from falling into an endless spinloop (thanks @mechpen!).
- Support YAML array syntax for CORS array elements.

## [0.34.3] June 13, 2018: **READ THE WARNING ABOVE**
[0.34.3]: https://github.com/datawire/ambassador/compare/0.34.2...0.34.3

### Changed

- **0.34.3 cannot support websockets**: see the **WARNING** above.
- Fix a possible crash if no annotations are found at all (#519).
- Improve logging around service watching and such.

## [0.34.2] June 11, 2018: **READ THE WARNING ABOVE**
[0.34.2]: https://github.com/datawire/ambassador/compare/0.34.1...0.34.2

### Changed

- **0.34.2 cannot support websockets**: see the **WARNING** above.
- Ambassador is now based on Envoy 1.6.0!
- Ambassador external auth services can now modify existing headers in place, as well as adding new headers.
- Re-support the `ambassador-cacert` secret for configuring TLS client-certificate authentication. **Note well** that a couple of things have changed in setting this up: you'll use the key `tls.crt`, not `fullchain.pem`. See https://www.getambassador.io/reference/auth-tls-certs for more.

## [0.34.1] June 04, 2018
[0.34.1]: https://github.com/datawire/ambassador/compare/0.34.0...0.34.1

### Bugfixes

- Unbuffer log output for better diagnostics.
- Switch to gunicorn instead of Werkzeug for the diag service.
- Use the YAML we release as the basis for end-to-end testing.

## [0.34.0] May 16, 2018
[0.34.0]: https://github.com/datawire/ambassador/compare/0.33.1...0.34.0

### Changed

- When originating TLS, use the `host_rewrite` value to set outgoing SNI. If no `host_rewrite` is set, do not use SNI.
- Allow disabling external access to the diagnostics service (with thanks to @alexgervais and @dougwilson).

## [0.33.1] May 16, 2018
[0.33.1]: https://github.com/datawire/ambassador/compare/0.33.0...0.33.1

### Changed

- Fix YAML error on statsd pod.

## [0.33.0] May 14, 2018
[0.33.0]: https://github.com/datawire/ambassador/compare/v0.32.2...0.33.0

### Changed

- Fix support for `host_redirect` in a `Mapping`. **See the `Mapping` documentation** for more details: the definition of the `host_redirect` attribute has changed.

## [0.32.2] May 02, 2018
[0.32.2]: https://github.com/datawire/ambassador/compare/v0.32.0...v0.32.2

(Note that 0.32.1 was an internal release.)

### Changed

- Fix a bad bootstrap CSS inclusion that would cause the diagnostic service to render incorrectly.

## [0.32.0] April 27, 2018
[0.32.0]: https://github.com/datawire/ambassador/compare/v0.31.0...v0.32.0

### Changed

- Traffic shadowing is supported using the `shadow` attribute in a `Mapping`
- Multiple Ambassadors can now run more happily in a single cluster
- The diagnostic service will now show you what `AuthService` configuration is active
- The `tls` keyword now works for `AuthService` just like it does for `Mapping` (thanks @dvavili!)

## [0.31.0] April 12, 2018
[0.31.0]: https://github.com/datawire/ambassador/compare/v0.30.2...v0.31.0

### Changed

- Rate limiting is now supported (thanks, @alexgervais!) See the docs for more detail here.
- The `statsd` container has been quieted down yet more (thanks again, @alexgervais!).

## [0.30.2] March 26, 2018
[0.30.2]: https://github.com/datawire/ambassador/compare/v0.30.1...v0.30.2

### Changed

- drop the JavaScript `statsd` for a simple `socat`-based forwarder
- ship an Ambassador Helm chart (thanks @stefanprodan!)
   - Interested in testing Helm? See below!
- disable Istio automatic sidecar injection (thanks @majelbstoat!)
- clean up some doc issues (thanks @lavoiedn and @endrec!)

To test Helm, make sure you have `helm` installed and that you have `tiller` properly set up for your RBAC configuration. Then:

```
helm repo add datawire https://www.getambassador.io

helm upgrade --install --wait my-release datawire/ambassador
```

You can also use `adminService.type=LoadBalancer`.

## [0.30.1] March 26, 2018
[0.30.1]: https://github.com/datawire/ambassador/compare/v0.30.0...v0.30.1

### Fixed

- The `tls` module is now able to override TLS settings probed from the `ambassador-certs` secret

## [0.30.0] March 23, 2018
[0.30.0]: https://github.com/datawire/ambassador/compare/v0.29.0...v0.30.0

### Changed

- Support regex matching for `prefix` (thanks @radu-c!)
- Fix docs around `AuthService` usage

## [0.29.0] March 15, 2018
[0.29.0]: https://github.com/datawire/ambassador/compare/v0.28.2...v0.29.0

### Changed

- Default restart timings have been increased. **This will cause Ambassador to respond to service changes less quickly**; by default, you'll see changes appear within 15 seconds.
- Liveness and readiness checks are now enabled after 30 seconds, rather than 3 seconds, if you use our published YAML.
- The `statsd` container is now based on `mhart/alpine-node:9` rather than `:7`.
- `envoy_override` has been reenabled in `Mapping`s.

## [0.28.1] March 05, 2018 (and [0.28.0] on March 02, 2018)
[0.28.1]: https://github.com/datawire/ambassador/compare/v0.26.0...v0.28.1
[0.28.0]: https://github.com/datawire/ambassador/compare/v0.26.0...v0.28.1

(Note that 0.28.1 is identical to 0.28.0, and 0.27.0 was an internal release. These are related to the way CI generates tags, which we'll be revamping soon.)

### Changed

- Support tuning Envoy restart parameters
- Support `host_regex`, `method_regex`, and `regex_headers` to allow regular expression matches in `Mappings`
- Support `use_proxy_proto` and `use_remote_address` in the `ambassador` module
- Fine-tune the way we sort a `Mapping` based on its constraints
- Support manually setting the `precedence` of a `Mapping`, so that there's an escape hatch when the automagic sorting gets it wrong
- Expose `alpn_protocols` in the `tls` module (thanks @technicianted!)
- Make logs a lot quieter
- Reorganize and update documentation
- Make sure that `ambassador dump --k8s` will work correctly
- Remove a dependency on a `ConfigMap` for upgrade checks

## [0.26.0] February 13, 2018
[0.26.0]: https://github.com/datawire/ambassador/compare/v0.25.0...v0.26.0

### Changed

- The `authentication` module is deprecated in favor of the `AuthService` resource type.
- Support redirecting cleartext connections on port 80 to HTTPS on port 443
- Streamline end-to-end tests and, hopefully, allow them to work well without Kubernaut
- Clean up some documentation (thanks @lavoiedn!)

## [0.25.0] February 06, 2018
[0.25.0]: https://github.com/datawire/ambassador/compare/v0.23.0...v0.25.0

(Note that 0.24.0 was an internal release.)

### Changed

- CORS support (thanks @alexgervais!)
- Updated docs for
  - GKE
  - Ambassador + Istio
  - Ordering of `Mappings`
  - Prometheus with Ambassador
- Support multiple external authentication service instances, so that canarying `extauth` services is possible
- Correctly support `timeout_ms` in a `Mapping`
- Various build tweaks and end-to-end test speedups

## [0.23.0] January 17, 2018
[0.23.0]: https://github.com/datawire/ambassador/compare/v0.22.0...v0.23.0

### Changed

- Clean up build docs (thanks @alexgervais!)
- Support `add_request_headers` for, uh, adding requests headers (thanks @alexgervais!)
- Make end-to-end tests and Travis build process a bit more robust
- Pin to Kubernaut 0.1.39
- Document the use of the `develop` branch
- Don't default to `imagePullAlways`
- Switch to Alpine base with a stripped Envoy image

## [0.22.0] January 17, 2018
[0.22.0]: https://github.com/datawire/ambassador/compare/v0.21.1...v0.22.0

### Changed

- Switched to using `quay.io` rather than DockerHub. **If you are not using Datawire's published Kubernetes manifests, you will have to update your manifests!**
- Switched to building over Alpine rather than Ubuntu. (We're still using an unstripped Envoy; that'll change soon.)
- Switched to a proper production configuration for the `statsd` pod, so that it hopefully chews up less memory.
- Make sure that Ambassador won't generate cluster names that are too long for Envoy.
- Fix a bug where Ambassador could crash if there were too many egregious errors in its configuration.

## [0.21.1] January 11, 2018
[0.21.1]: https://github.com/datawire/ambassador/compare/v0.21.0...v0.21.1

### Changed

- Ambassador will no longer generate cluster names that exceed Envoy's 60-character limit.

## [0.21.0] January 03, 2018
[0.21.0]: https://github.com/datawire/ambassador/compare/v0.20.1...v0.21.0

### Changed

- If `AMBASSADOR_SINGLE_NAMESPACE` is present in the environment, Ambassador will only look for services in its own namespace.
- Ambassador `Mapping` objects now correctly support `host_redirect`, `path_redirect`, `host_rewrite`, `auto_host_rewrite`, `case_sensitive`, `use_websocket`, `timeout_ms`, and `priority`.

## [0.20.1] December 22, 2017
[0.20.1]: https://github.com/datawire/ambassador/compare/v0.20.0...v0.20.1

### Changed

- If Ambassador finds an empty YAML document, it will now ignore it rather than raising an exception.
- Includes the namespace of a service from an annotation in the name of its generated YAML file.
- Always process inputs in the same order from run to run.

## [0.20.0] December 18, 2017
[0.20.0]: https://github.com/datawire/ambassador/compare/v0.19.2...v0.20.0

### Changed

- Switch to Envoy 1.5 under the hood.
- Refocus the diagnostic service to better reflect what's actually visible when you're working at Ambassador's level.
- Allow the diagnostic service to display, and change, the Envoy log level.

## [0.19.2] December 12, 2017
[0.19.2]: https://github.com/datawire/ambassador/compare/v0.19.1...v0.19.2

### Changed

- Arrange for logs from the subsystem that watches for Kubernetes service changes (kubewatch) to have timestamps and such.
- Only do new-version checks every four hours.

## [0.19.1] December 04, 2017
[0.19.1]: https://github.com/datawire/ambassador/compare/v0.19.0...v0.19.1

### Changed

- Allow the diag service to look good (well, OK, not too horrible anyway) when Ambassador is running with TLS termination.
- Show clusters on the overview page again.
- The diag service now shows you the "health" of a cluster by computing it from the number of requests to a given service that didn't involve a 5xx status code, rather than just forwarding Envoy's stat, since we don't configure Envoy's stat in a meaningful way yet.
- Make sure that the tests correctly reported failures (sigh).
- Allow updating out-of-date diagnostic reports without requiring multiple test runs.

## [0.19.0] November 30, 2017
[0.19.0]: https://github.com/datawire/ambassador/compare/v0.18.2...v0.19.0

### Changed

- Ambassador can now use HTTPS upstream services: just use a `service` that starts with `https://` to enable it.
  - By default, Ambassador will not offer a certificate when using HTTPS to connect to a service, but it is possible to configure certificates. Please [contact us on Slack](https://d6e.co/slack) if you need to do this.
- HTTP access logs appear in the normal Kubernetes logs for Ambassador.
- It’s now possible to tell `ambassador config` to read Kubernetes manifests from the filesystem and build a configuration from the annotations in them (use the `--k8s` switch).
- Documentation on using Ambassador with Istio now reflects Ambassador 0.19.0 and Istio 0.2.12.

## [0.18.2] November 28, 2017
[0.18.2]: https://github.com/datawire/ambassador/compare/v0.18.0...v0.18.2

### Changed

- The diagnostics service will now tell you when updates are available.

## [0.18.0] November 20, 2017
[0.18.0]: https://github.com/datawire/ambassador/compare/v0.17.0...v0.18.0

### Changed

- The Host header is no longer overwritten when Ambassador talks to an external auth service. It will now retain whatever value the client passes there.

### Fixed

- Checks for updates weren’t working, and they have been restored. At present you’ll only see them in the Kubernetes logs if you’re using annotations to configure Ambassador — they’ll start showing up in the diagnostics service in the next release or so.

## [0.17.0] November 14, 2017
[0.17.0]: https://github.com/datawire/ambassador/compare/v0.16.0...v0.17.0

### Changed

- Allow Mappings to require matches on HTTP headers and `Host`
- Update tests, docs, and diagnostic service for header matching

### Fixed

- Published YAML resource files will no longer overwrite annotations on the Ambassador `service` when creating the Ambassador `deployment`

## [0.16.0] November 10, 2017
[0.16.0]: https://github.com/datawire/ambassador/compare/v0.15.0...v0.16.0

### Changed

- Support configuring Ambassador via `annotations` on Kubernetes `service`s
- No need for volume mounts! Ambassador can read configuration and TLS-certificate information directly from Kubernetes to simplify your Kubernetes YAML
- Expose more configuration elements for Envoy `route`s: `host_redirect`, `path_redirect`, `host_rewrite`, `auto_host_rewrite`, `case_sensitive`, `use_websocket`, `timeout_ms`, and `priority` get transparently copied

### Fixed

- Reenable support for gRPC

## [0.15.0] October 16, 2017
[0.15.0]: https://github.com/datawire/ambassador/compare/v0.14.2...v0.15.0

### Changed

- Allow `docker run` to start Ambassador with a simple default configuration for testing
- Support `host_rewrite` in mappings to force the HTTP `Host` header value for services that need it
- Support `envoy_override` in mappings for odd situations
- Allow asking the diagnostic service for JSON output rather than HTML

## [0.14.2] October 12, 2017
[0.14.2]: https://github.com/datawire/ambassador/compare/v0.14.0...v0.14.2

### Changed

- Allow the diagnostic service to show configuration errors.

## [0.14.0] October 05, 2017
[0.14.0]: https://github.com/datawire/ambassador/compare/v0.13.0...v0.14.0

### Changed

- Have a diagnostic service!
- Support `cert_required` in TLS config

## [0.13.0] September 25, 2017
[0.13.0]: https://github.com/datawire/ambassador/compare/v0.12.1...v0.13.0

### Changed

- Support using IP addresses for services.
- Check for collisions, so that trying to e.g. map the same prefix twice will report an error.
- Enable liveness and readiness probes, and have Kubernetes perform them by default.
- Document the presence of the template-override escape hatch.

## [0.12.1] September 22, 2017
[0.12.1]: https://github.com/datawire/ambassador/compare/v0.12.0...v0.12.1

### Changed

- Notify (in the logs) if a new version of Ambassador is available.

## [0.12.0] September 21, 2017
[0.12.0]: https://github.com/datawire/ambassador/compare/v0.11.2...v0.12.0

### Changed

- Support for non-default Kubernetes namespaces.
- Infrastructure for checking if a new version of Ambassador is available.

## [0.11.2] September 20, 2017
[0.11.2]: https://github.com/datawire/ambassador/compare/v0.11.1...v0.11.2

### Changed

- Better schema verification.

## [0.11.1] September 18, 2017
[0.11.1]: https://github.com/datawire/ambassador/compare/v0.11.0...v0.11.1

### Changed

- Do schema verification of input YAML files.

## [0.11.0] September 18, 2017
[0.11.0]: https://github.com/datawire/ambassador/compare/v0.10.14...v0.11.0

### Changed

- Declarative Ambassador! Configuration is now via YAML files rather than REST calls
- The `ambassador-store` service is no longer needed.

## [0.10.14] September 15, 2017
[0.10.14]: https://github.com/datawire/ambassador/compare/v0.10.13...v0.10.14

### Fixed

- Update `demo-qotm.yaml` with the correct image tag.

## [0.10.13] September 05, 2017
[0.10.13]: https://github.com/datawire/ambassador/compare/v0.10.12...v0.10.13

### Changed

- Properly support proxying all methods to an external authentication service, with headers intact, rather than moving request headers into the body of an HTTP POST.

## [0.10.12] August 02, 2017
[0.10.12]: https://github.com/datawire/ambassador/compare/v0.10.10...v0.10.12

### Changed

- Make TLS work with standard K8s TLS secrets, and completely ditch push-cert and push-cacert.

### Fixed

- Move Ambassador out from behind Envoy, so that you can use Ambassador to fix things if you completely botch your Envoy config.
- Let Ambassador keep running if Envoy totally chokes and dies, but make sure the pod dies if Ambassador loses access to its storage.

## [0.10.10] August 01, 2017
[0.10.10]: https://github.com/datawire/ambassador/compare/v0.10.7...v0.10.10

### Fixed

- Fix broken doc paths and simplify building as a developer. 0.10.8, 0.10.9, and 0.10.10 were all stops along the way to getting this done; hopefully we'll be able to reduce version churn from here on out.

## [0.10.7] July 25, 2017
[0.10.7]: https://github.com/datawire/ambassador/compare/v0.10.6...v0.10.7

### Changed
- More CI-build tweaks.

## [0.10.6] July 25, 2017
[0.10.6]: https://github.com/datawire/ambassador/compare/v0.10.5...v0.10.6

### Changed
- Fix automagic master build tagging

## [0.10.5] July 25, 2017
[0.10.5]: https://github.com/datawire/ambassador/compare/v0.10.1...v0.10.5

### Changed
- Many changes to the build process and versioning. In particular, CI no longer has to commit files.

## [0.10.1] July 03, 2017
[0.10.1]: https://github.com/datawire/ambassador/compare/v0.10.0...v0.10.1

### Added
- Changelog


## [0.10.0] June 30, 2017
[0.10.0]: https://github.com/datawire/ambassador/compare/v0.9.1...v0.10.0
[grpc-0.10.0]: https://github.com/datawire/ambassador/blob/v0.10.0/docs/user-guide/grpc.md

### Added
- Ambassador supports [GRPC services][grpc-0.10.0] (and other HTTP/2-only services) using the GRPC module

### Fixed
- Minor typo in Ambassador's `Dockerfile` that break some versions of Docker


## [0.9.1] June 28, 2017
[0.9.1]: https://github.com/datawire/ambassador/compare/v0.9.0...v0.9.1
[building-0.9.1]: https://github.com/datawire/ambassador/blob/v0.9.1/BUILDING.md

### Changed
- Made development a little easier by automating dev version numbers so that modified Docker images update in Kubernetes
- Updated [`BUILDING.md`][building-0.9.1]


## [0.9.0] June 23, 2017
[0.9.0]: https://github.com/datawire/ambassador/compare/v0.8.12...v0.9.0
[start-0.9.0]: https://github.com/datawire/ambassador/blob/v0.9.0/docs/user-guide/getting-started.md
[concepts-0.9.0]: https://github.com/datawire/ambassador/blob/v0.9.0/docs/user-guide/mappings.md

### Added
- Ambassador supports HTTP Basic Auth
- Ambassador now has the concept of _modules_ to enable and configure optional features such as auth
- Ambassador now has the concept of _consumers_ to represent end-users of mapped services
- Ambassador supports auth via an external auth server

Basic auth is covered in [Getting Started][start-0.9.0]. Learn about modules and consumers and see an example of external auth in [About Mappings, Modules, and Consumers][concepts-0.9.0].

### Changed
- State management (via Ambassador store) has been refactored
- Switched to [Ambassador-Envoy] for the base Docker image


## [0.8.12] June 07, 2017
[0.8.12]: https://github.com/datawire/ambassador/compare/v0.8.11...v0.8.12

### Added
- Mappings can now be updated


## [0.8.11] May 24, 2017
[0.8.11]: https://github.com/datawire/ambassador/compare/v0.8.10...v0.8.11
[istio-0.8.11]: https://github.com/datawire/ambassador/blob/v0.8.11/docs/user-guide/with-istio.md
[stats-0.8.11]: https://github.com/datawire/ambassador/blob/v0.8.11/docs/user-guide/statistics.md

### Added
- Ambassador interoperates with [Istio] -- see [Ambassador and Istio][istio-0.8.11]
- There is additional documentation for [statistics and monitoring][stats-0.8.11]

### Fixed
- Bug in mapping change detection
- Release machinery issues


## [0.8.6] May 05, 2017
[0.8.6]: https://github.com/datawire/ambassador/compare/v0.8.5...v0.8.6

### Added
- Ambassador releases are now performed by Travis CI


## [0.8.2] May 04, 2017
[0.8.2]: https://github.com/datawire/ambassador/compare/v0.8.1...v0.8.2

### Changed
- Documentation updates


## [0.8.0] May 02, 2017
[0.8.0]: https://github.com/datawire/ambassador/compare/v0.7.0...v0.8.0
[client-tls-0.8.0]: https://github.com/datawire/ambassador/blob/v0.8.0/README.md#using-tls-for-client-auth

### Added
- [Ambassador has a website!][Ambassador]
- Ambassador supports auth via [TLS client certificates][client-tls-0.8.0]
- There are some additional helper scripts in the `scripts` directory

### Changed
- Ambassador's admin interface is now on local port 8888 while mappings are available on port 80/443 depending on whether TLS is enabled
- Multiple instances of Ambassador talking to the same Ambassador Store pod will pick up each other's changes automatically


## [0.7.0] May 01, 2017
[0.7.0]: https://github.com/datawire/ambassador/compare/v0.6.0...v0.7.0
[start-0.7.0]: https://github.com/datawire/ambassador/blob/v0.7.0/README.md#mappings

### Added
- Ambassador can rewrite the request URL path prefix before forwarding the request to your service (covered in [Getting Started][start-0.7.0])
- Ambassador supports additional stats aggregators: Datadog, Grafana

### Changed
- _Services_ are now known as _mappings_
- Minikube is supported again


## [0.6.0] April 28, 2017
[0.6.0]: https://github.com/datawire/ambassador/compare/v0.5.2...v0.6.0

### Removed
- The Ambassador SDS has been removed; Ambassador routes to service names


## [0.5.2] April 26, 2017
[0.5.2]: https://github.com/datawire/ambassador/compare/v0.5.0...v0.5.2

### Added
- Ambassador includes a local `statsd` so that full stats from Envoy can be collected and pushed to a stats aggregator (Prometheus is supported)

### Changed
- It's easier to develop Ambassador thanks to improved build documentation and `Makefile` fixes


## [0.5.0] April 13, 2017
[0.5.0]: https://github.com/datawire/ambassador/compare/v0.4.0...v0.5.0

### Added
- Ambassador supports inbound TLS
- YAML for a demo user service is now included

### Changed
- The `geturl` script supports Minikube and handles AWS better
- Documentation and code cleanup


## [0.4.0] April 07, 2017
[0.4.0]: https://github.com/datawire/ambassador/compare/v0.3.3...v0.4.0

### Changed
- Ambassador now reconfigures Envoy automatically once changes have settled for five seconds
- Envoy stats and Ambassador stats are separate
- Mappings no longer require specifying the port as it is not needed

### Fixed
- SDS does the right thing with unnamed ports


## [0.3.1] April 06, 2017
[0.3.1]: https://github.com/datawire/ambassador/compare/v0.3.0...v0.3.1

### Added
- Envoy stats accessible through Ambassador
- Basic interpretation of cluster stats

### Changed
- Split up `ambassador.py` into multiple files
- Switch to a debug build of Envoy


## [0.1.9] April 03, 2017
[0.1.9]: https://github.com/datawire/ambassador/compare/v0.1.8...v0.1.9

### Changed
- Ambassador configuration on `/ambassador-config/` prefix rather than exposed on port 8001
- Updated to current Envoy and pinned the Envoy version
- Use Bumpversion for version management
- Conditionalized Docker push

### Fixed
- Ambassador keeps running with an empty services list (part 2)


## [0.1.5] March 31, 2017
[0.1.5]: https://github.com/datawire/ambassador/compare/v0.1.4...v0.1.5

### Fixed
- Ambassador SDS correctly handles ports


## [0.1.4] March 31, 2017
[0.1.4]: https://github.com/datawire/ambassador/compare/v0.1.3...v0.1.4

### Changed
- Ambassador keeps running with an empty services list
- Easier to run with [Telepresence]


## [0.1.3] March 31, 2017
[0.1.3]: https://github.com/datawire/ambassador/compare/82ed5e4...v0.1.3

### Added
- Initial Ambassador
- Ambassador service discovery service
- Documentation


Based on [Keep a Changelog](http://keepachangelog.com/en/1.0.0/). Ambassador follows [Semantic Versioning](http://semver.org/spec/v2.0.0.html).

[Ambassador]: https://www.getambassador.io/
[Ambassador-Envoy]: https://github.com/datawire/ambassador-envoy
[Telepresence]: http://telepresence.io
[Istio]: https://istio.io/
<|MERGE_RESOLUTION|>--- conflicted
+++ resolved
@@ -3,7 +3,7 @@
 ## EMISSARY-INGRESS and AMBASSADOR EDGE STACK
 
 Emissary-ingress is a Kubernatives-native, self-service, open-source API gateway
-and ingress controller. It is a CNCF Incubation project, formerly known as the 
+and ingress controller. It is a CNCF Incubation project, formerly known as the
 Ambassador API Gateway.
 
 Ambassador Edge Stack is a comprehensive, self-service solution for exposing,
@@ -20,7 +20,7 @@
    - Developer onboarding assistance, including an API catalog, Swagger/OpenAPI documentation
      support, and a fully customizable developer portal.
 
-- Emissary-ingress can do everything that Ambassador Edge Stack can do, but you'll need to 
+- Emissary-ingress can do everything that Ambassador Edge Stack can do, but you'll need to
   write your own code to take advantage of the capabilities above.
 
 - Ambassador Edge Stack is free for all users: due to popular demand, Ambassador Edge Stack
@@ -75,9 +75,6 @@
 
 ## RELEASE NOTES
 
-<<<<<<< HEAD
-## [2.0.3-ea] (2021-09-16)
-=======
 ## [2.0.4-ea] (TBD)
 [2.0.4-ea]: https://github.com/emissary-ingress/emissary/releases/v2.0.4-ea
 
@@ -92,8 +89,7 @@
 - Bugfix: The release now shows its actual released version number, rather than the internal development
   version number.
 
-## [2.0.3-ea] (TBD)
->>>>>>> 7d74d051
+## [2.0.3-ea] (2021-09-16)
 [2.0.3-ea]: https://github.com/emissary-ingress/emissary/releases/v2.0.3-ea
 
 We're pleased to introduce Emissary-ingress 2.0.3 as a _developer preview_. The 2.X family
@@ -2725,4 +2721,4 @@
 [Ambassador]: https://www.getambassador.io/
 [Ambassador-Envoy]: https://github.com/datawire/ambassador-envoy
 [Telepresence]: http://telepresence.io
-[Istio]: https://istio.io/
+[Istio]: https://istio.io/