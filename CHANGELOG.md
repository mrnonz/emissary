# Changelog

## BREAKING NEWS

### AMBASSADOR EDGE STACK 1.0.0

Ambassador Edge Stack 1.0.0 is a comprehensive, self-service solution for exposing,
securing, and managing the boundary between end users and your Kubernetes services.
The core of Ambassador Edge Stack is the open-source Ambassador API Gateway, built on
the Envoy proxy.

Ambassador Edge Stack provides all the capabilities of the Ambassador API Gateway,
as well as additional capabilities including:

- The Edge Policy Console, a graphical UI to visualize and manage all of your edge policies;
- Security features such as automatic TLS setup via ACME integration, OAuth/OpenID Connect
  integration, rate limiting, and fine-grained access control; and
- Developer onboarding assistance, including an API catalog, Swagger/OpenAPI documentation
  support, and a fully customizable developer portal.

Note: Ambassador Edge Stack replaces Ambassador Pro and can be installed over existing
instances of Ambassador Pro and Ambassador API Gateway. The Ambassador Edge Stack is free
for all users, and includes all the functionality of the Ambassador API Gateway in addition
to the additional capabilities mentioned above. Due to popular demand, we’re offering a free
tier of our core features as part of the Ambassador Edge Stack, designed for startups.

### UPCOMING CHANGES

#### Ingress resources and Namespaces

In a future version of Ambassador, *no sooner than Ambassador 1.8.0*, TLS secrets
in `Ingress` resources will not be able to use `.namespace` suffixes to cross namespaces.

#### gRPC names

*In a future version*, Ambassador will change the version of the gRPC service name used to
communicate with `AuthService`s and `RateLimitService`s:

| Resource           | Current service name                       | Upcoming service name                         |
| :----------------- | :----------------------------------------- | :-------------------------------------------- |
| `AuthService`      | `envoy.service.auth.v2alpha.Authorization` | `envoy.service.auth.v2.Authorization`         |
| `RateLimitService` | `pb.lyft.ratelimit.RateLimitService`       | `envoy.service.ratelimit.v2.RateLimitService` |

- In some future version of Ambassador, there will be settings to control which name is
  used; with the default being the current name; it will be opt-in to the new names.
- In some future version of Ambassador after that, *no sooner than Ambassador 1.8.0*, the
  default values of those settings will change; making them opt-out from the new names.
- In some future version of Ambassador after that, *no sooner than Ambassador 1.9.0*, the
  settings will go away, and Ambassador will always use the new names.

Note that Ambassador Edge Stack `External` Filters already unconditionally use the newer
`envoy.service.auth.v2.Authorization` name.

## RELEASE NOTES

## Next Release

<<<<<<< HEAD
- Bugfix: Ambassador will no longer generate invalid Envoy configuration with duplicate clusters in certain scenarios when `AMBASSADOR_FAST_RECONFIGURE=true`.
=======
### Ambasssador API Gateway + Ambassador Edge Stack

- Bugfix: Several regressions in the 1.7.x series are resolved by removing the ability to set `insecure.action` on a per-`Host`-resource basis, which was an ability added in 1.7.0.  This reverts to the pre-1.7.0 behavior of having one `Host`'s insecure action "win" and be used for all `Host`s.
>>>>>>> 59e13c3f

## [1.7.3] September 29, 2020
[1.7.3]: https://github.com/datawire/ambassador/compare/v1.7.2...v1.7.3

### Ambasssador API Gateway + Ambassador Edge Stack

- Incorporate the Envoy 1.15.1 security update.
- Bugfix: A regression introduced in 1.7.2 when `AMBASSADOR_FAST_RECONFIGURE=true` has been fixed where Host resources `tls.ca_secret` didn't work correctly.
- Bugfix: `TLSContext` resources and `spec.tls` in `Host` resources now correctly handle namespaces with `.` in them.
- Bugfix: Fix `spec.requestPolicy.insecure.action` for `Host` resources with a `*` wildcard in the hostname.
- Bugfix: Reduce lock contention while generating diagnostics.

## [1.7.2] September 16, 2020
[1.7.2]: https://github.com/datawire/ambassador/compare/v1.7.1...v1.7.2

### Ambasssador API Gateway + Ambassador Edge Stack

- Bugfix: A regression introduced in 1.7.0 with the various `Host` resource `spec.requestPolicy.insecure.action` behaviors, including handling of X-Forwarded-Proto, has been fixed.
- Bugfix: Host resources no longer perform secret namespacing when the `AMBASSADOR_FAST_RECONFIGURE` flag is enabled.

## [1.7.1] September 08, 2020
[1.7.1]: https://github.com/datawire/ambassador/compare/v1.7.0...v1.7.1

### Ambasssador API Gateway + Ambassador Edge Stack

- Bugfix: Support `envoy_validation_timeout` in the Ambassador Module to set the timeout for validating new Envoy configurations

### Ambassador Edge Stack only

- Bugfix: `consul_connect_integration` is now built correctly.
- Bugfix: The developer portal again supports requests for API documentation

## [1.7.0] August 27, 2020
[1.7.0]: https://github.com/datawire/ambassador/compare/v1.6.2...v1.7.0

### Ambassador API Gateway + Ambassador Edge Stack

- Feature: Upgrade from Envoy 1.14.4 to 1.15.0.
- Bugfix: Correctly handle a `Host` object with incompatible manually-specified `TLSContext`
- Feature: The Ambassador control-plane now publishes Prometheus metrics alongside the existing Envoy data-plane metrics under the `/metrics` endpoint on port 8877.
- Default-off early access: Experimental changes to allow Ambassador to more quickly process configuration changes (especially with larger configurations) have been added. The `AMBASSADOR_FAST_RECONFIGURE` env var must be set to enable this. `AMBASSADOR_FAST_VALIDATION` should also be set for maximum benefit.

### Ambassador API Gateway only

- Bugfix: Fixes regression in 1.5.1 that caused it to not correctly know its own version number, leading to notifications about an available upgrade despite being on the most recent version.
- Bugfix: Fixed insecure route action behavior. Host security policies no longer affect other Hosts.

### Ambassador Edge Stack only

- Feature: DevPortal can now discover openapi documentation from `Mapping`s that set `host` and `headers`
- Feature: `edgectl install` will automatically enable Service Preview with a Preview URL on the Host resource it creates.
- Feature: Service Preview will inject an `x-service-preview-path` header in filtered requests with the original request prefix to allow for context propagation.
- Feature: Service Preview can intercept gRPC requests using the `--grpc` flag on the `edgectl intercept add` command and the `getambassador.io/inject-traffic-agent-grpc: "true"` annotation when using automatic Traffic-Agent injection.
- Feature: The `TracingService` Zipkin config now supports setting `collector_endpoint_version` to tell Envoy to use Zipkin v2.
- Feature: You can now inject request and/or response headers from a `RateLimit`.
- Bugfix: Don't crash during startup if Redis is down.
- Bugfix: Service Preview correctly uses the Host default `Path` value for the `spec.previewUrl.type` field.
- Bugfix: The `JWT`, `OAuth2`, and other Filters are now better about reusing connections for outgoing HTTP requests.
- Bugfix: Fixed a potential deadlock in the HTTP cache used for fetching JWKS and such for `Filters`.
- Bugfix: Internal Ambassador data is no longer exposed to the `/.ambassador-internal/` endpoints used by the DevPortal.
- Bugfix: Problems with license key limits will no longer trigger spurious HTTP 429 errors.  Using the `RateLimit` resource beyond 5rps without any form of license key will still trigger 429 responses, but now with a `X-Ambassador-Message` header indicating that's what happned.
- Bugfix: When multiple `RateLimit`s overlap, it is supposed to enforce the strictest limit; but the strictness comparison didn't correctly handle comparing limits with different units.

## [1.6.2] July 30, 2020
[1.6.2]: https://github.com/datawire/ambassador/compare/v1.6.1...v1.6.2

### Ambassador API Gateway + Ambassador Edge Stack

- Bugfix: The (new in 1.6.0) `Host.spec.tls` and `Host.spec.tlsContext` fields now work when `AMBASSADOR_FAST_VALIDATION=fast` is not set.
- Bugfix: Setting `use_websocket: true` on a `Mapping` now only affects routes generated from that `Mapping`, instead of affecting all routes on that port.
- Feature: It is now possible to "upgrade" to non-HTTP protocols other than WebSocket; the new `allow_upgrade` is a generalization of `use_websocket`.

### Ambassador Edge Stack only

- Bugfix: The `Host.spec.requestPolicy.insecure.additionalPort` field works again.
- Bugfix: The `Host.spec.ambassadorId` is once again handled in addition to `.ambassador_id`; allowing hosts written by older versions AES prior to 1.6.0 to continue working.
- Bugfix: Fix a redirect loop that could occur when using using multiple `protectedOrigins` in a `Host`.

## [1.6.1] July 23, 2020
[1.6.1]: https://github.com/datawire/ambassador/compare/v1.6.0...v1.6.1

### Ambassador API Gateway + Ambassador Edge Stack

- Bugfix: Mapping with `https` scheme for service are correctly parsed.
- Bugfix: Mapping with both a scheme and a hostname of `localhost` is now handled correctly.
- Bugfix: ConsulResolver now works again for Mappings outside of Ambassador's namespace.

## [1.6.0] July 21, 2020
[1.6.0]: https://github.com/datawire/ambassador/compare/v1.5.5...v1.6.0

### Ambassador API Gateway + Ambassador Edge Stack

- Incorporate the Envoy 1.14.4 security update.
- API CHANGE: Turning off the Diagnostics UI via the Ambassador Module now disables access to the UI from both inside and outside the Ambassador Pod.
- API CHANGE: Default changes updating `Mapping` status from default-on to default-off; see below.
- Feature: Add support for circuit breakers in TCP mapping (thanks, [Pierre Fersing](https://github.com/PierreF)!)
- Feature: Ambassador CRDs now include schema. This enables validation by `kubectl apply`.
- Feature: Advanced TLS configuration can be specified in `Host` resource via `tlsContext` and `tls` fields.
- Feature: Implement sampling percentage in tracing service.
- Performance improvement: Diagnostics are generated on demand rather than on every reconfig.
- Performance improvement: Experimental fast validation of the contents of Ambassador resources has been added. The `AMBASSADOR_FAST_VALIDATION` env var must be set to enable this.
- Internal: Configuration endpoints used internally by Ambassador are no longer accessible from outside the Ambassador Pod.
- Bugfix: `envoy_log_format` can now be set with `envoy_log_type: json`.
- Docs: Fixed OAuth2 documentation spelling errors (thanks, [Travis Byrum](https://github.com/travisbyrum)!)

As previously announced, the default value of `AMBASSADOR_UPDATE_MAPPING_STATUS`
has now changed from `true` to `false`; Ambassador will no longer attempt to
update the `Status` of a `Mapping` unless you explicitly set
`AMBASSADOR_UPDATE_MAPPING_STATUS=true` in the environment.  If you do not have
tooling that relies on `Mapping` status updates, we do not recommend setting
`AMBASSADOR_UPDATE_MAPPING_STATUS`.

*In Ambassador 1.7*, TLS secrets in `Ingress` resources will not be able to use
`.namespace` suffixes to cross namespaces.

### Ambassador Edge Stack only

- Feature: The Edge Policy Console's Debugging page now has a "Log Out" button to terminate all EPC sessions.
- Feature: `X-Content-Type-Options: nosniff` to response headers are now set for the Edge Policy Console, to prevent MIME confusion attacks.
- Feature: The `OAuth2` Filter now has a `allowMalformedAccessToken` setting to enable use with IDPs that generate access tokens that are not compliant with RFC 6750.
- Bugfix: All JWT Filter errors are now formatted per the specified `errorResponse`.
- Feature: Options for making Redis connection pooling configurable.
- Bugfix: User is now directed to the correct URL after clicking in Microsoft Office.
- Feature: The Console's Dashboard page has speedometer gauges to visualize Rate Limited and Authenticated traffic.

## [1.5.5] June 30, 2020
[1.5.5]: https://github.com/datawire/ambassador/compare/v1.5.4...v1.5.5

### Ambassador API Gateway + Ambassador Edge Stack

- Incorporate the Envoy 1.14.3 security update.

## [1.5.4] June 23, 2020
[1.5.4]: https://github.com/datawire/ambassador/compare/v1.5.3...v1.5.4

### Ambassador API Gateway + Ambassador Edge Stack

- Bugfix: Allow disabling `Mapping`-status updates (RECOMMENDED: see below)
- Bugfix: Logging has been made _much_ quieter; the default Envoy log level has been turned down from "warning" to "error"
- Ambassador now logs timing information about reconfigures

We recommend that users set `AMBASSADOR_UPDATE_MAPPING_STATUS=false`
in the environment to tell Ambassador not to update `Mapping` statuses
unless you have some script that relies on `Mapping` status updates.
The default value of `AMBASSADOR_UPDATE_MAPPING_STATUS` will change to
`false` in Ambassador 1.6.

## [1.5.3] June 16, 2020
[1.5.3]: https://github.com/datawire/ambassador/compare/v1.5.2...v1.5.3

### Ambassador API Gateway + Ambassador Edge Stack

- Bugfix: Restore Envoy listener drain time to its pre-Ambassador 1.3.0 default of 10 minutes.

### Ambassador Edge Stack only

- Bugfix: Allow deletion of ProjectControllers.
- Bugfix: Fix regression introduced in 1.4.2 where the `OAuth2` AuthorizationCode filter no longer works when behind another gateway that rewrites the request hostname.  The behavior here is now controllable via the `internalOrigin` sub-field.

### Ambassador API Gateway + Ambassador Edge Stack

- Bugfix: Read Knative ingress generation from the correct place in the Kubernetes object

## [1.5.2] June 10, 2020
[1.5.2]: https://github.com/datawire/ambassador/compare/v1.5.1...v1.5.2

### Ambassador API Gateway + Ambassador Edge Stack

- Incorporate the [Envoy 1.14.2](https://www.envoyproxy.io/docs/envoy/v1.14.2/intro/version_history#june-8-2020) security update.
- Upgrade the base Docker images used by several tests (thanks, [Daniel Sutton](https://github.com/ducksecops)!).

### Ambassador Edge Stack only

- Feature: (BETA) Added an in-cluster micro CI/CD system to enable building, staging, and publishing of GitHub projects from source.  This has been included in previous versions as an alpha, but disabled by default. It is now in BETA.
- Bugfix: The `DEVPORTAL_CONTENT_URL` environment variable now properly handles `file:///` URLs to refer to volume-mounted content.
- Bugfix: `acmeProvider.authority: none` is no longer case sensitive
- Bugfix: `edgectl connect` works again on Ubuntu and other Linux setups with old versions of nss-mdns (older than version 0.11)
- Bugfix: `edgectl` works again on Windows
- Bugfix: The Edge Policy Console now correctly creates FilterPolicy resources

## [1.5.1] June 5, 2020
[1.5.1]: https://github.com/datawire/ambassador/compare/v1.5.0...v1.5.1

### Ambassador API Gateway + Ambassador Edge Stack

- Bugfix: Logging has been made _much_ quieter
- Bugfix: A service that somehow has no hostname should no longer cause an exception

## [1.5.0] May 28, 2020
[1.5.0]: https://github.com/datawire/ambassador/compare/v1.4.3...v1.5.0

### Ambassador API Gateway + Ambassador Edge Stack

- Switched from quay.io back to DockerHub as our primary publication point. **If you are using your own Kubernetes manifests, you will have to update them!** Datawire's Helm charts and published YAML have already been updated.

- Feature: switch to Envoy 1.14.1
- Feature: Allow defaults for `add_request_header`, `remove_request_header`, `add_response_header`, and `remove_response_header`
- Feature: Inform Knative of the route to the Ambassador service if available (thanks, [Noah Fontes](https://github.com/impl)!)
- Feature: Support the path and timeout options of the Knative ingress path rules (thanks, [Noah Fontes](https://github.com/impl)!)
- Feature: Allow preserving `X-Request-ID` on requests from external clients (thanks, [Prakhar Joshi](https://github.com/prakharjoshi)!)
- Feature: Mappings now support query parameters (thanks, [Phil Peble](https://github.com/ppeble)!)
- Feature: Allow setting the Envoy shared-memory base ID (thanks, [Phil Peble](https://github.com/ppeble)!)
- Feature: Additional security configurations not set on default YAMLs
- Feature: Let Ambassador configure `regex_rewrite` for advanced forwarding
- Bugfix: Only update Knative ingress CRDs when the generation changes (thanks, [Noah Fontes](https://github.com/impl)!)
- Bugfix: Now behaves properly when `AMBASSADOR_SINGLE_NAMESPACE` is set to an empty string; rather than getting in to a weird in-between state
- Bugfix: The websocket library used by the test suite has been upgraded to incorporate security fixes (thanks, [Andrew Allbright](https://github.com/aallbrig)!)
- Bugfix: Fixed evaluation of label selectors causing the wrong IP to be put in to Ingress resource statuses
- Bugfix: The `watt` (port 8002) and `ambex` (port 8003) components now bind to localhost instead of 0.0.0.0, so they are no longer erroneously available from outside the Pod

### Ambassador Edge Stack only

- Feature: `edgectl upgrade` allows upgrading API Gateway installations to AES
- Feature: `edgectl intercept` can generate preview-urls for Host resources that enabled the feature
- Feature: `edgectl install` will now automatically install the Service Preview components (ambassador-injector, telepresence-proxy) and scoped RBAC
- Feature: Rate-limited 429 responses now include the `Retry-After` header
- Feature: The `JWT` Filter now makes `hasKey` and `doNotSet` functions available to header field templates; in order to facilitate only conditionally setting a header field.
- Feature: The `OAuth2` Filter now has an `expirationSafetyMargin` setting that will cause an access token to be treated as expired sooner, in order to have a safety margin of time to send it to the upstream Resource Server that grants insufficient leeway.
- Feature: The `JWT` Filter now has `leewayFor{ExpiresAt,IssuedAt,NotBefore}` settings for configuring leeway when validating the timestamps of a token.
- Feature: The environment variables `REDIS{,_PERSECOND}_{USERNAME,PASSWORD,TLS_ENABLED,TLS_INSECURE}` may now be used to further configure how the Ambassador Edge Stack communicates with Redis.
- Bugfix: Don't start the dev portal running if `POLL_EVERY_SECS` is 0
- Bugfix: Now no longer needs cluster-wide RBAC when running with `AMBASSADOR_SINGLE_NAMESPACE`.
- Bugfix: The `OAuth2` Filter now validates the reported-to-Client scope of an Access Token even if a separate `accessTokenJWTFilter` is configured.
- Bugfix: The `OAuth2` Filter now sends the user back to the identity provider to upgrade the scope if they request an endpoint that requires broader scope than initially requested; instead of erroring.
- Bugfix: The `OAuth2` Filter will no longer send RFC 7235 challenges back to the user agent if it would not accept RFC 7235 credentials (previously it only avoided sending HTTP 401 challenges, but still sent 400 or 403 challenges).
- Bugfix: The `amb-sidecar` (port 8500) component now binds to localhost instead of 0.0.0.0, so it is no longer erroneously available from outside the Pod

## [1.4.3] May 14, 2020
[1.4.3]: https://github.com/datawire/ambassador/compare/v1.4.2...v1.4.3

### Ambassador Edge Stack Only

- Bugfix: Don't generate spurious 403s in logs when using Edge Policy Console.

## [1.4.2] April 22, 2020
[1.4.2]: https://github.com/datawire/ambassador/compare/v1.4.1...v1.4.2

### Ambassador Edge Stack Only

- Bugfix: The Traffic Agent binds to port 9900 by default. That port can be configured in the Agent's Pod spec.
   - For more about using the Traffic Agent, see the [Service Preview documentation](https://www.getambassador.io/docs/latest/topics/using/edgectl/#configuring-service-preview).
- Bugfix: The `OAuth2` Filter redirection-endpoint now handles various XSRF errors more consistently (the way we meant it to in 1.2.1)
- Bugfix: The `OAuth2` Filter now supports multiple authentication domains that share the same credentials.
   - For more about using multiple domains, see the [OAuth2 `Filter` documentation](https://www.getambassador.io/docs/1.4/topics/using/filters/oauth2/).
- Bugfix: The ACME client now obeys `AMBASSADOR_ID`

## [1.4.1] April 15, 2020
[1.4.1]: https://github.com/datawire/ambassador/compare/v1.4.0...v1.4.1

### Ambassador Edge Stack Only

- Internal: `edgectl install` uses Helm under the hood

## [1.4.0] April 8, 2020
[1.4.0]: https://github.com/datawire/ambassador/compare/v1.3.2...v1.4.0

### Ambassador API Gateway + Ambassador Edge Stack

- Feature: Support Ingress Path types improvements from networking.k8s.io/v1beta1 on Kubernetes 1.18+
- Feature: Support Ingress hostname wildcards
- Feature: Support for the IngressClass Resource, added to networking.k8s.io/v1beta1 on Kubernetes 1.18+
   - For more about new Ingress support, see the [Ingress Controller documentation](https://getambassador.io/docs/1.4/topics/running/ingress-controller).
- Feature: `Mapping`s support the `cluster_tag` attribute to control the name of the generated Envoy cluster (thanks, [Stefan Sedich](https://github.com/stefansedich)!)
   - See the [Advanced Mapping Configuration documentation](https://getambassador.io/docs/1.4/topics/using/mappings) for more.
- Feature: Support Envoy's ability to force response headers to canonical HTTP case (thanks, [Puneet Loya](https://github.com/puneetloya)!)
   - See the [Ambassador Module documentation](https://getambassador.io/docs/1.4/topics/running/ambassador) for more.
- Bugfix: Correctly ignore Kubernetes services with no metadata (thanks, [Fabrice](https://github.com/jfrabaute)!)

### Ambassador Edge Stack Only

- Feature: `edgectl install` output has clearer formatting
- Feature: `edgectl install` offers help when installation does not succeed
- Feature: `edgectl install` uploads installer and AES logs to a private area upon failure so Datawire support can help
- Bugfix: The "Filters" tab in the webui no longer renders the value of OAuth client secrets that are stored in Kubernetes secrets.
- Bugfix: The ACME client of of one Ambassador install will no longer interfere with the ACME client of another Ambassador install in the same namespace with a different AMBASSADOR_ID.
- Bugfix: `edgectl intercept` supports matching headers values against regular expressions once more
- Bugfix: `edgectl install` correctly handles more local and cluster environments
   - For more about `edgectl` improvements, see the [Service Preview and Edge Control documentation](https://getambassador.io/docs/1.4/topics/using/edgectl).

## [1.3.2] April 1, 2020
[1.3.2]: https://github.com/datawire/ambassador/compare/v1.3.1...v1.3.2

### Ambassador Edge Stack

- Bugfix: `edgectl install` correctly installs on Amazon EKS and other clusters that provide load balancers with fixed DNS names
- Bugfix: `edgectl install` when using Helm once again works as documented
- Bugfix: `edgectl install` console logs are improved and neatened
- Bugfix: `edgectl install --verbose` output is improved
- Bugfix: `edgectl install` automatically opens documentation pages for some errors
- Bugfix: `edgectl install` help text is improved

## [1.3.1] March 24, 2020
[1.3.1]: https://github.com/datawire/ambassador/compare/v1.3.0...v1.3.1

### Ambassador Edge Stack

- Bugfix: `edgectl install` will not install on top of a running Ambassador
- Bugfix: `edgectl install` can detect and report if `kubectl` is missing
- Bugfix: `edgectl install` can detect and report if it cannot talk to a Kubernetes cluster
- Bugfix: When using the `Authorization Code` grant type for `OAuth2`, expired tokens are correctly handled so that the user will be prompted to renew
- Bugfix: When using the `Password` grant type for `OAuth2`, authentication sessions are properly associated with each user
- Bugfix: When using the `Password` grant type for `OAuth2`, you can set up multiple `Filter`s to allow requesting different scopes for different endpoints

## [1.3.0] March 17, 2020
[1.3.0]: https://github.com/datawire/ambassador/compare/v1.2.2...v1.3.0

### Ambassador Edge Stack

- Feature: Support username and password as headers for OAuth2 authentication (`grantType: Password`)
- Feature: `edgectl install` provides better feedback for clusters that are unreachable from the public Internet
- Feature: `edgectl install` supports KIND clusters (thanks, [@factorypreset](https://github.com/factorypreset)!)
- Feature: `edgectl intercept` supports HTTPS
- Feature: Ambassador Edge Stack Docker image is ~150MB smaller
- Feature: The Edge Policy Console can be fully disabled with the `diagnostics.enable` element in the `ambassador` Module
- Feature: `aes-plugin-runner` now allows passing in `docker run` flags after the main argument list.
- Bugfix: Ambassador Edge Stack doesn't crash if the Developer Portal content URL is not accessible
- Bugfix: `edgectl connect` does a better job handling clusters with many services
- Bugfix: The `Plugin` Filter now correctly sets `request.TLS` to nil/non-nil based on if the original request was encrypted or not.
- Change: There is no longer a separate traffic-proxy image; that functionality is now part of the main AES image. Set `command: ["traffic-manager"]` to use it.

## [1.2.2] March 4, 2020
[1.2.2]: https://github.com/datawire/ambassador/compare/v1.2.0...v1.2.2

### Ambassador API Gateway + Ambassador Edge Stack

- Bugfix: re-support PROXY protocol when terminating TLS ([#2348])
- Bugfix: Incorporate the Envoy 1.12.3 security update
- Internal: Fix an error in Edge Stack update checks

### Ambassador Edge Stack only

- Bugfix: The `aes-plugin-runner` binary for GNU/Linux is now statically linked (instead of being linked against musl libc), so it should now work on either musl libc or GNU libc systems
- Bugfix: The `OAuth2` Filter redirection-endpoint now handles various XSRF errors more consistently
- Change: The `OAuth2` Filter redirection-endpoint now handles XSRF errors by redirecting back to the identity provider

(1.2.1 is superseded by 1.2.2.)

[#2348]: https://github.com/datawire/ambassador/issues/2348

## [1.2.0] February 24, 2020
[1.2.0]: https://github.com/datawire/ambassador/compare/v1.1.1...v1.2.0

### Ambassador API Gateway + Ambassador Edge Stack

- Feature: add idle_timeout_ms support for common HTTP listener (thanks, Jordan Neufeld!) ([#2155])
- Feature: allow override of bind addresses, including for IPv6! (thanks to [Josue Diaz](https://github.com/josuesdiaz)!) ([#2293])
- Bugfix: Support Istio mTLS secrets natively (thanks, [Phil Peble](https://github.com/ppeble)!) ([#1475])
- Bugfix: TLS custom secret with period in name doesn't work (thanks, [Phil Peble](https://github.com/ppeble)!) ([#1255])
- Bugfix: Honor ingress.class when running with Knative
- Internal: Fix CRD-versioning issue in CI tests (thanks, [Ricky Taylor](https://github.com/ricky26)!)
- Bugfix: Stop using deprecated Envoy configuration elements
- Bugfix: Resume building a debuggable Envoy binary

### Ambassador Edge Stack only

- Change: The `ambassador` service now uses the default `externalTrafficPolicy` of `Cluster` rather than explicitly setting it to`Local`. This is a safer setting for GKE where the `Local` policy can cause outages when ambassador is updated. See https://stackoverflow.com/questions/60121956/are-hitless-rolling-updates-possible-on-gke-with-externaltrafficpolicy-local for details.
- Feature: `edgectl install` provides a much cleaner, quicker experience when installing Ambassador Edge Stack
- Feature: Ambassador Edge Stack supports the Ambassador operator for automated management and upgrade
- Feature: `ifRequestHeader` can now have `valueRegex` instead of `value`
- Feature: The `OAuth2` Filter now has `useSessionCookies` option to have cookies expire when the browser closes, rather than at a fixed duration
- Feature: `ifRequestHeader` now has `negate: bool` to invert the match
- Bugfix: The RBAC for `Ingress` now supports the `networking.k8s.io` `apiGroup`
- Bugfix: Quiet Dev Portal debug logs
- Bugfix: The Edge Policy Console is much less chatty when logged out
- Change: The intercept agent is now incorporated into the `aes` image
- Change: The `OAuth2` Filter no longer sets cookies when `insteadOfRedirect` triggers
- Change: The `OAuth2` Filter more frequently adjusts the cookies

[#1475]: https://github.com/datawire/ambassador/issues/1475
[#1255]: https://github.com/datawire/ambassador/issues/1255
[#2155]: https://github.com/datawire/ambassador/issues/2155
[#2293]: https://github.com/datawire/ambassador/issues/2293

## [1.1.1] February 12, 2020
[1.1.1]: https://github.com/datawire/ambassador/compare/v1.1.0...v1.1.1

### Ambassador API Gateway + Ambassador Edge Stack

- Bugfix: Load explicitly referenced secrets in another namespace, even when `AMBASSADOR_SINGLE_NAMESPACE` (thanks, [Thibault Cohen](https://github.com/titilambert)!) ([#2202])
- Bugfix: Fix Host support for choosing cleartext or TLS ([#2279])
- Bugfix: Fix intermittent error when rendering `/ambassador/v0/diag/`
- Internal: Various CLI tooling improvements

[#2202]: https://github.com/datawire/ambassador/issues/2202
[#2279]: https://github.com/datawire/ambassador/pull/2279

### Ambassador Edge Stack only

- Feature: The Policy Console can now set the log level to "trace" (in addition to "info" or "debug")
- Bugfix: Don't have the Policy Console poll for snapshots when logged out
- Bugfix: Do a better job of noticing when the license key changes
- Bugfix: `aes-plugin-runner --version` now works properly
- Bugfix: Only serve the custom CONGRATULATIONS! 404 page on `/`
- Change: The `OAuth2` Filter `stateTTL` setting is now ignored; the lifetime of state-tokens is now managed automatically

## [1.1.0] January 28, 2020
[1.1.0]: https://github.com/datawire/ambassador/compare/v1.0.0...v1.1.0

(Note that Ambassador 1.1.0 is identical to Ambassador 1.1.0-rc.0, from January 24, 2020.
 Also, we're now using "-rc.N" rather than just "-rcN", for better compliance with
 [SemVer](https://www.semver.org/).

### Ambassador API Gateway + Ambassador Edge Stack

- Feature: support resources with the same name but in different namespaces ([#2226], [#2198])
- Feature: support DNS overrides in `edgectl`
- Bugfix: Reduce log noise about "kubestatus" updates
- Bugfix: manage the diagnostics snapshot cache more aggressively to reduce memory footprint
- Bugfix: re-enable Docker demo mode (and improve the test to make sure we don't break it again!) ([#2227])
- Bugfix: correct potential issue with building edgectl on Windows
- Internal: fix an error with an undefined Python type in the TLS test (thanks, [Christian Clauss](https://github.com/cclauss)!)

### Ambassador Edge Stack only

- Feature: make the `External` filter type fully compatible with the `AuthService` type
- Docs: add instructions for what to do after downloading `edgectl`
- Bugfix: make it much faster to apply the Edge Stack License
- Bugfix: make sure the ACME terms-of-service link is always shown
- Bugfix: make the Edge Policy Console more performant

[#2198]: https://github.com/datawire/ambassador/issues/2198
[#2226]: https://github.com/datawire/ambassador/issues/2226
[#2227]: https://github.com/datawire/ambassador/issues/2227

## [1.0.0] January 15, 2020
[1.0.0]: https://github.com/datawire/ambassador/compare/v0.86.1...v1.0.0

### Caution!

All of Ambassador's CRDs have been switched to `apiVersion: getambassador.io/v2`, and
**your resources will be upgraded when you apply the new CRDs**. We recommend that you
follow the [migration instructions](https://getambassador.io/early-access/user-guide/upgrade-to-edge-stack/) and check your installation's
behavior before upgrading your CRDs.

## Ambassador API Gateway + Ambassador Edge Stack

### Breaking changes

- When a resource specifies a service or secret name without a corresponding namespace, Ambassador will now
  look for the service or secret in the namespace of the resource that mentioned it. In the past, Ambassador
  would look in the namespace in which Ambassador was running.

### Features

- The Host CR provides an easy way to tell Ambassador about domains it should expect to handle, and
  how it should handle secure and insecure requests for those domains
- Redirection from HTTP to HTTPS defaults to ON when termination contexts are present
- Mapping and Host CRs, as well as Ingress resources, get Status updates to provide better feedback
- Improve performance of processing events from Kubernetes
- Automatic HTTPS should work with any ACME clients doing the http-01 challenge

### Bugfixes

- CORS now happens before rate limiting
- The reconfiguration engine is better protected from exceptions
- Don’t try to check for upgrades on every UI snapshot update
- Reduced reconfiguration churn
- Don't force SNI routes to be lower-priority than non-SNI routes
- Knative mappings fallback to the Ambassador namespace if no namespace is specified
- Fix `ambassador_id` handling for Knative resources
- Treat `ambassadorId` as a synonym for `ambassador_id` (`ambassadorId` is the Protobuf 3 canonical form of `ambassador_id`)

## Ambassador Edge Stack

Ambassador Edge Stack incorporates the functionality of the old Ambassador Pro product.

- Authentication and ratelimiting are now available under a free community license
- Given a Host CR, Ambassador can manage TLS certificates using ACME (or you can manage them by hand)
- There is now an `edgectl` program that you can use for interacting with Ambassador from the command line
- There is a web user-interface for Ambassador
- BREAKING CHANGE: `APP_LOG_LEVEL` is now `AES_LOG_LEVEL`

## [1.0.0-rc6] January 15, 2020
[1.0.0-rc6]: https://github.com/datawire/ambassador/compare/v1.0.0-rc4...v1.0.0-rc6

 - AES: Bugfix: Fix ACME client with multiple replicas
 - AES: Bugfix: Fix ACME client race conditions with the API server and WATT
 - AES: Bugfix: Don't crash in the ACME client if Redis is unavailable

## [1.0.0-rc4] January 13, 2020
[1.0.0-rc4]: https://github.com/datawire/ambassador/compare/v1.0.0-rc1...v1.0.0-rc4

- Change: Less verbose yet more useful Ambassador pod logs
- Bugfix: Various bugfixes for listeners and route rejection
- Bugfix: Don't append the service namespace for `localhost`
- AES: Bugfix: Fix rendering mapping labels YAML in the webui
- AES: Bugfix: Organize help output from `edgectl` so it is easier to read
- AES: Bugfix: Various bugfixes around ACME support with manually-configured TLSContexts
- AES: Change: Don't disable scout or enable extra-verbose logging when migrating from OSS
- AES: BREAKING CHANGE: `APP_LOG_LEVEL` is now `AES_LOG_LEVEL`

## [1.0.0-rc1] January 11, 2020
[1.0.0-rc1]: https://github.com/datawire/ambassador/compare/v1.0.0-rc0...v1.0.0-rc1

- Internal: Improvements to release machinery
- Internal: Fix the dev shell
- Internal: Adjust KAT tests to work with the Edge Stack

## [1.0.0-rc0] January 10, 2020
[1.0.0-rc0]: https://github.com/datawire/ambassador/compare/v1.0.0-ea13...v1.0.0-rc0

- BREAKING CHANGE: Rename Host CR status field `reason` to `errorReason`
- Feature: Host CRs now default `.spec.hostname` to `.metadata.name`
- Feature: Host CRs now have a `requestPolicy` field to control redirecting from cleartext to TLS
- Feature: Redirecting from cleartext to TLS no longer interferes with ACME http-01 challenges
- Feature: Improved `edgectl` help and informational messages
- Bugfix: Host CR status is now a sub-resource
- Bugfix: Have diagd snapshot JSON not include "serialization" keys (which could potentially leak secrets)
- Bugfix: Fix `ambassador_id` handling for Knative resources
- Bugfix: Use the correct namespace for resources found via annotations
- Bugfix: Treat `ambassadorId` as a synonym for `ambassador_id` (`ambassadorId` is the Protobuf 3 canonical form of `ambassador_id`)
- Internal: Allow passing a `DOCKER_NETWORK` variable to the build-system

## [1.0.0-ea13] January 09, 2020
[1.0.0-ea13]: https://github.com/datawire/ambassador/compare/v1.0.0-ea12...v1.0.0-ea13

- Bugfix: Knative mappings populate and fallback to the Ambassador namespace if unspecified
- Internal: Knative tests for versions 0.7.1 and 0.8.0 were removed
- Internal: Knative tests for version 0.11.0 were added
- Internal: Improved performance with Edge Stack using /ambassador/v0/diag/ with an optional `patch_client` query param to send a partial representation in JSON Patch format, reducing the memory and network traffic for large deployments
- Internal: Silencing warnings from `which` in docs preflight-check

## [1.0.0-ea12] January 08, 2020
[1.0.0-ea12]: https://github.com/datawire/ambassador/compare/v1.0.0-ea9...v1.0.0-ea12

- BREAKING CHANGE: When a resource specifies a service or secret name without a corresponding namespace, Ambassador uses the namespace of the resource. In the past, Ambassador would use its own namespace.
- Bugfix: Add the appropriate label so Ingress works with Edge Stack
- Bugfix: Remove superfluous imagePullSecret
- Bugfix: Fix various admin UI quirks, especially in Firefox
  - Bogus warnings about duplicate resources
  - Drag-and-drop reordering of rate limit configuration
  - Missing icons
- Internal: Drop duplicated resources earlier in the processing chain
- Internal: Streamline code generation from protobufs
- Internal: Automated broken-link checks in the documentation

## [1.0.0-ea9] December 23, 2019
[1.0.0-ea9]: https://github.com/datawire/ambassador/compare/v1.0.0-ea7...v1.0.0-ea9

- Bugfix: Use proper executable name for Windows edgectl
- Bugfix: Don't force SNI routes to be lower-priority than non-SNI routes
- Bugfix: Prevent the self-signed fallback context from conflicting with a manual context

## [1.0.0-ea7] December 19, 2019
[1.0.0-ea7]: https://github.com/datawire/ambassador/compare/v1.0.0-ea6...v1.0.0-ea7

- Bugfix: UI buttons can hide themselves
- Bugfix: Developer Portal API acquisition
- Bugfix: Developer Portal internal routing
- Internal: Better JS console usage
- Internal: Rationalize usage reporting for Edge Stack

## [1.0.0-ea6] December 18, 2019
[1.0.0-ea6]: https://github.com/datawire/ambassador/compare/v1.0.0-ea5...v1.0.0-ea6

- Feature: Improve performance of processing events from Kubernetes
- Feature: Automatic HTTPS should work with any ACME clients doing the http-01 challenge
- Internal: General improvements to test infrastructure
- Internal: Improved the release process

`ambassador-internal-access-control` `Filter` and `FilterPolicy` are now
created internally. Remove them from your cluster if upgrading from a
previous version.

## [1.0.0-ea5] December 17, 2019
[1.0.0-ea5]: https://github.com/datawire/ambassador/compare/v1.0.0-ea3...v1.0.0-ea5

- Internal: Improved the reliability of CI
- Internal: Improved the release process

## [1.0.0-ea3] December 16, 2019
[1.0.0-ea3]: https://github.com/datawire/ambassador/compare/v1.0.0-ea1...v1.0.0-ea3

- Feature: initial edgectl support for Windows!
- UX: be explicit that seeing the license applied can take a few minutes
- Bugfix: don’t try to check for upgrades on every UI snapshot update
- Bugfix: don’t activate the fallback TLSContext if its secret is not available
- Bugfix: first cut at reducing reconfiguration churn

## [1.0.0-ea1] December 10, 2019
[1.0.0-ea1]: https://github.com/datawire/ambassador/compare/v0.85.0...v1.0.0-ea1

### Caution!

All of Ambassador's CRDs have been switched to `apiVersion: getambassador.io/v2`, and
**your resources will be upgraded when you apply the new CRDs**. We recommend that you
follow the [migration instructions](https://getambassador.io/early-access/user-guide/upgrade-to-edge-stack/) and check your installation's
behavior before upgrading your CRDs.

### Features

- Authentication and ratelimiting are now available under a free community license
- The Host CRD provides an easy way to tell Ambassador about domains it should expect to handle
- Given a Host CRD, Ambassador can manage TLS certificates using ACME (or you can manage them by hand)
- Redirection from HTTP to HTTPS defaults to ON when termination contexts are present
- Mapping and Host CRDs, as well as Ingress resources, get Status updates to provide better feedback

### Bugfixes

- CVE-2019–18801, CVE-2019–18802, and CVE-2019–18836 are fixed by including Envoy 1.12.2
- CORS now happens before rate limiting
- The reconfiguration engine is better protected from exceptions

## [0.86.1] December 10, 2019
[0.86.1]: https://github.com/datawire/ambassador/compare/v0.84.1...v0.86.1

- Envoy updated to 1.12.2 for security fixes
- Envoy TCP keepalives are now supported (thanks, [Bartek Kowalczyk](https://github.com/KowalczykBartek)!)
- Envoy remote access logs are now supported
- Correctly handle upgrades when the `LogService` CRD is not present

(Ambassador 0.86.0 was superseded by Ambassador 0.86.1.)

## [0.85.0] October 22, 2019
[0.85.0]: https://github.com/datawire/ambassador/compare/v0.84.1...v0.85.0

### Features

- Support configuring the Envoy access log format (thanks to [John Esmet](https://github.com/esmet)!)

## [0.84.1] October 20, 2019
[0.84.1]: https://github.com/datawire/ambassador/compare/v0.84.0...v0.84.1

### Major changes:
- Bugfix: Fix /ambassador permissions to allow running as non-root - Thanks @dmayle (https://github.com/dmayle) for reporting the bug.

## [0.84.0] October 18, 2019
[0.84.0]: https://github.com/datawire/ambassador/compare/v0.83.0...v0.84.0

### Features:

- Support setting window_bits for the GZip filter (thanks to [Florent Delannoy](https://github.com/Pluies)!)
- Correctly support tuning the regex_max_size, and bump its default to 200 (thanks to [Paul Salaberria](https://github.com/psalaberria002)!)
- Support setting redirect_cleartext_from in a TLSContext

### Bugfixes:

- Correctly update loadbalancer status of Ingress resources
- Don't enable diagd debugging in the test suite unless explicitly requested (thanks to [Jonathan Suever](https://github.com/suever)!)
- Switch to an Envoy release build

### Developer Notes:

- Many many things about the build system have changed under the hood!
   - Start with `make help`, and
   - Join our [Slack channel](https://d6e.co/slack) for more help!

## [0.83.0] October 08, 2019
[0.83.0]: https://github.com/datawire/ambassador/compare/v0.82.0...v0.83.0

### Major changes:
- Update Ambassador to address CVE-2019-15225 and CVE-2019-15226.

NOTE: this switches the default regex engine! See the documentation for the `ambassador` `Module` for more.

## [0.82.0] October 02, 2019
[0.82.0]: https://github.com/datawire/ambassador/compare/v0.81.0...v0.82.0

### Major changes:
- Feature: Arrange for the Prometheus metrics endpoint to also return associated headers (thanks, [Jennifer Wu](https://github.com/jhsiaomei)!)
- Feature: Support setting a TLS origination context when doing TLS to a RateLimitService (thanks, [Phil Peble](https://github.com/ppeble)!)
- Feature: Allow configuring Envoy's access log path (thanks, [Jonathan Suever](https://github.com/suever)!)
- Update: Switch to Python 3.7 and Alpine 3.10

### Developer notes:
- Switch back to the latest mypy (currently 0.730)
- Environment variable KAT_IMAGE_PULL_POLICY can override the imagePullPolicy when running KAT tests
- Updated Generated Envoy Golang APIs

## [0.81.0] September 26, 2019
[0.81.0]: https://github.com/datawire/ambassador/compare/v0.80.0...v0.81.0

### Major changes:
- Feature: ${} environment variable interpolation is supported in all Ambassador configuration resources (thanks, [Stefan Sedich](https://github.com/stefansedich)!)
- Feature: DataDog APM tracing is now supported (thanks again, [Stefan Sedich](https://github.com/stefansedich)!)
- Bugfix: Fix an error in the TLSContext schema (thanks, [@georgekaz](https://github.com/georgekaz)!)

### Developer notes:
- Test services can now be built, deployed, and tested more easily (see BUILDING.md)
- `mypy` is temporarily pinned to version 0.720.

## [0.80.0] September 20, 2019
[0.80.0]: https://github.com/datawire/ambassador/compare/v0.78.0...v0.80.0

### Major changes:
- Feature: Basic support for the Kubernetes Ingress resource
- Feature: Basic reporting for some common configuration errors (lack of Mappings, lack of TLS contexts)
- Bugfix: Update Envoy to prevent crashing when updating AuthService under load

### Developer notes
- Golang components now use Go 1.13
- Ambassador build now _requires_ clean type hinting
- KAT client and server have been pulled back into the Ambassador repo

## [0.78.0] September 11, 2019
[0.78.0]: https://github.com/datawire/ambassador/compare/v0.77.0...v0.78.0

### Major changes:
- Feature: Support setting cipher_suites and ecdh_curves in TLSContext - #1782 (Thanks @teejaded)
- Feature: Make 128-bits traceids the default - #1794 (Thanks @Pluies)
- Feature: Set cap_net_bind_service to allow binding to low ports - #1720 (Thanks @swalberg)

### Minor changes:
- Testing: Add test that ambassador cli does not crash when called with --help - #1806 (Thanks @rokostik)

## [0.77.0] September 05, 2019
[0.77.0]: https://github.com/datawire/ambassador/compare/v0.76.0...v0.77.0

- (Feature) Support the `least_request` load balancer policy (thanks, [Steve Flanders](https://github.com/flands)!)
- (Misc) Many test and release-engineering improvements under the hood

## [0.76.0] August 26, 2019
[0.76.0]: https://github.com/datawire/ambassador/compare/v0.75.0...v0.76.0

- circuit breakers now properly handle overriding a global circuit breaker within a Mapping ([#1767])
- support for Knative 0.8.0 ([#1732])

[#1767]: https://github.com/datawire/ambassador/issues/1767
[#1732]: https://github.com/datawire/ambassador/issues/1732

## [0.75.0] August 13, 2019
[0.75.0]: https://github.com/datawire/ambassador/compare/0.74.1...0.75.0

- (Feature) Update to Envoy 1.11.1, including security fixes
- (Feature) You can use a `TLSContext` without a `secret` to set origination options ([#1708])
- (Feature) Canary deployments can now use multiple `host_rewrite` values ([#1159])
- (Bugfix) Make sure that Ambassador won't mistakenly complain about the number of RateLimit and Tracing services (thanks, [Christian Claus](https://github.com/cclauss)!)

[#1159]: https://github.com/datawire/ambassador/issues/1159
[#1708]: https://github.com/datawire/ambassador/issues/1708

## [0.74.1] August 06, 2019
[0.74.1]: https://github.com/datawire/ambassador/compare/0.74.0...0.74.1

- (bugfix) Make sure that updates properly trigger reconfigures ([#1727])
- (misc) Arrange for startup logging to have timestamps

[#1727]: https://github.com/datawire/ambassador/issues/1727

## [0.74.0] July 30, 2019
[0.74.0]: https://github.com/datawire/ambassador/compare/0.73.0...0.74.0

- Bugfix: Make sure that the pod dies if Envoy dies
- Bugfix: Correctly allow setting `timeout_ms` for `AuthService` (thanks, [John Esmet!](https://www.github.com/esmet)!)
- Feature: Permit configuring `cluster_idle_timeout_ms` for upstream services (thanks, [John Esmet!](https://www.github.com/esmet)!) ([#1542])

[#1542]: https://github.com/datawire/ambassador/issues/1542

## [0.73.0] July 11, 2019
[0.73.0]: https://github.com/datawire/ambassador/compare/0.72.0...0.73.0

- Feature: Experimental native support for Knative! ([#1579])
- Feature: Better Linkerd interoperability! ([#1578], [#1594])

- Feature: Add a legend for the colors of service names on the diagnostic overview (thanks, [Wyatt Pearsall](https://github.com/wpears)!)
- Feature: Allow switching Envoy to output JSON logs (thanks, [Pedro Tavares](https://github.com/ServerlessP)!)
- Feature: Allow setting `AMBASSADOR_LABEL_SELECTOR` and `AMBASSADOR_FIELD_SELECTOR` to let Ambassador use Kubernetes selectors to determine which things to read (thanks, [John Esmet](https://github.com/esmet)!) ([#1292])
- Feature: Allow configuring retries for `AuthService` (thanks, [Kevin Dagostino](https://github.com/TonkWorks)!) ([#1622], [#1461])

- Bugfix: Allow Ambassador to ride through Envoy-validation timeouts (thanks, [John Morrisey](https://github.com/jwm)!)
- Bugfix: Allow Ambassador to ride through parse errors on input resources (thanks, [Andrei Predoiu](https://github.com/Andrei-Predoiu)!) ([#1625])
- Bugfix: Allow '.' in a `secret` name to just be a '.' ([#1255])

- Bugfix: Allow manually defining an Ambassador `Service` resource, same as any other resource
- Bugfix: Prevent spurious duplicate-resource errors when loading config from the filesystem

[#1255]: https://github.com/datawire/ambassador/issues/1255
[#1292]: https://github.com/datawire/ambassador/issuse/1292
[#1461]: https://github.com/datawire/ambassador/issues/1461
[#1578]: https://github.com/datawire/ambassador/issuse/1578
[#1579]: https://github.com/datawire/ambassador/issuse/1579
[#1594]: https://github.com/datawire/ambassador/issuse/1594
[#1622]: https://github.com/datawire/ambassador/issues/1622
[#1625]: https://github.com/datawire/ambassador/issues/1625

## [0.72.0] June 13, 2019
[0.72.0]: https://github.com/datawire/ambassador/compare/0.71.0...0.72.0

- Envoy: Update Envoy to commit 8f57f7d765
- Bugfix: Auth spans are now properly connected to requests ([#1414])
- Bugfix: `include_body` now works correctly ([#1531], [#1595])
- Bugfix: `x_forwarded_proto_redirect` works again (thanks to [Kyle Martin](https://github.com/KyleMartin901)!) ([#1571])
- Bugfix: Ambassador works correctly with read-only filesystems (thanks, [Niko Kurtti](https://github.com/n1koo)!) ([#1614], [#1619])
- Bugfix: Correctly render groups associated with a given resolver in diagnostics JSON output
- Feature: Give the Ambassador CLI a way to specify the directory into which to write secrets.

[#1414]: https://github.com/datawire/ambassador/issues/1414
[#1531]: https://github.com/datawire/ambassador/issues/1531
[#1571]: https://github.com/datawire/ambassador/issues/1571
[#1595]: https://github.com/datawire/ambassador/issues/1595
[#1614]: https://github.com/datawire/ambassador/issues/1614
[#1619]: https://github.com/datawire/ambassador/issues/1619

## [0.71.0] June 06, 2019
[0.71.0]: https://github.com/datawire/ambassador/compare/0.70.1...0.71.0

- Feature: GZIP support [#744]
- Feature: diag UI shows active Resolvers [#1453]
- Feature: CRDs exist for Resolvers [#1563]
- Feature: Resolvers with custom names work, even as CRDs [#1497]
- Feature: The `/metrics` endpoint provides direct access to Prometheus-format stats (thanks to [Rotem Tamir](https://github.com/rotemtam)!)
- Bugfix: `statsd-exporter` now correctly defaults to port 8125 (thanks to [Jonathan Suever](https://github.com/suever)!)
- Bugfix: redirect_cleartext_from no longer strips the URL path [#1463]
- Bugfix: canary weights of 0 and 100 work correctly [#1379]
- Bugfix: `docker run` works again for the Ambassador demo, and is part of our tests now [#1569]
- Bugfix: Scout `DEBUG` messages don’t get leaked into the diag UI [#1573]
- Maintenance: warn of upcoming protocol version changes
- Maintenance: check in with Scout every 24 hours, but no more than twice per day

[#744]: https://github.com/datawire/ambassador/issues/744
[#1379]: https://github.com/datawire/ambassador/issues/1379
[#1453]: https://github.com/datawire/ambassador/issues/1453
[#1463]: https://github.com/datawire/ambassador/issues/1463
[#1497]: https://github.com/datawire/ambassador/issues/1497
[#1563]: https://github.com/datawire/ambassador/issues/1563
[#1569]: https://github.com/datawire/ambassador/issues/1569
[#1573]: https://github.com/datawire/ambassador/issues/1573

## [0.70.1] May 24, 2019
[0.70.1]: https://github.com/datawire/ambassador/compare/0.70.0...0.70.1

### Minor changes:
- Bugfix: Disable CRD support if Ambassador cannot access them
- Upgrade: Upgrade to watt 0.5.1

## [0.70.0] May 20, 2019
[0.70.0]: https://github.com/datawire/ambassador/compare/0.61.0...0.70.0

### Major changes:
- Feature: Support CRDs in the `getambassador.io` API group for configuration ([#482])
- Feature: Update to Envoy 1.10

### Minor changes:
- Feature: Support removing request headers (thanks @ysaakpr!)
- Bugfix: `watt` should better coalesce calls to the watch hook on startup
- Bugfix: Ambassador no longer uses ports 7000 or 18000 ([#1526], [#1527])

[#482]: https://github.com/datawire/ambassador/issues/482
[#1526]: https://github.com/datawire/ambassador/issues/1526
[#1527]: https://github.com/datawire/ambassador/issues/1527

## [0.61.1] May 16, 2019
[0.61.1]: https://github.com/datawire/ambassador/compare/0.61.0...0.61.1

- Bugfix: Make sure that Consul discovery properly handles the datacenter name ([#1533])
- Bugfix: Make sure that the feature-walk code is protected against clusters with no endpoints at all ([#1532])

[#1532]: https://github.com/datawire/ambassador/issues/1532
[#1533]: https://github.com/datawire/ambassador/issues/1533

## [0.61.0] May 08, 2019
[0.61.0]: https://github.com/datawire/ambassador/compare/0.60.3...0.61.0

Ambassador 0.61.0 metadata

### Changes:
- Feature: Support for minimum and maximum TLS versions (#689)
- Feature: Allow choosing whether to append or overwrite when adding request or response headers (#1481) - thanks to @ysaakpr
- Feature: Support for circuit breakers (#360)
- Feature: Support for automatic retries (#1127) - thanks to @l1v3
- Feature: Support for shadow traffic weighting - thanks to @nemo83
- Feature: Support for HTTP/1.0 (#988) - thanks to @cyrus-mc
- Bugfix: Problem with local Consul agent resolver and non-standard HTTP port (#1508)
- Bugfix: Round each mapping's weight to an integer to prevent invalid Envoy configurations when using weights (#1289) - thanks to @esmet
- Bugfix: Fix deadlock on invalid Envoy configuration (#1491) - thanks to @esmet
- Bugfix: Fixed LightStep gRPC TracingService (#1189) - thanks to @sbaum1994
## [0.60.3] May 01, 2019
[0.60.3]: https://github.com/datawire/ambassador/compare/0.60.2...0.60.3

### Changes since 0.60.2

- When scanning its configuration for secrets and endpoints that must be watched, 0.60.2 could fail with certain configurations if TLS termination but not origination was active. Those failures are fixed now.

## [0.60.2] April 29, 2019
[0.60.2]: https://github.com/datawire/ambassador/compare/0.60.1...0.60.2

### Changes since 0.60.1

- Ambassador is now much more careful about which endpoints and secrets it pays attention to. ([#1465] again -- thanks to [@flands](https://github.com/flands) and @seandon for the help here!)

[#1465]: https://github.com/datawire/ambassador/issues/1465

## [0.60.1] April 25, 2019
[0.60.1]: https://github.com/datawire/ambassador/compare/0.60.0...0.60.1

### Changes since 0.60.0

- Speed up initial parsing of WATT snapshots considerably ([#1465])
- Don't look at secrets in the kube-system namespace, or for service-account tokens.
- Make sure that secrets we do look at are correctly associated with their namespaces ([#1467] -- thanks to @flands and @derrickburns for their contributions here!)
- Allow tuning the number of input snapshots retained for debugging
- Include the grab-snapshots.py script to help with debuggability

[#1465]: https://github.com/datawire/ambassador/issues/1465
[#1467]: https://github.com/datawire/ambassador/issues/1467

## [0.60.0] April 23, 2019
[0.60.0]: https://github.com/datawire/ambassador/compare/0.53.1...0.60.0

### Changes since 0.53.1

- BREAKING CHANGE: Ambassador listens on 8080 and 8443 by default so it does not need to run as root
- Ambassador natively supports using Consul for service discovery
- `AMBASSADOR_ENABLE_ENDPOINTS` is no longer needed; configure using the `Resolver` resource instead
- Support for the Maglev load balancing algorithm
- Support `connect_timeout_ms`. Thanks to Pétur Erlingsson.
- Support for `idle_timeout_ms` Thanks to Aaron Triplett.
- Ambassador will properly reload renewed Let's Encrypt certificates (#1416). Thanks to Matthew Ceroni.
- Ambassador will now properly redirect from HTTP to HTTPS based on `x-forwarded-proto` (#1233).
- The `case_sensitive` field now works when `host_redirect` is set to true (#699). Thanks to Peter Choi and Christopher Coté.

## [0.53.1] April 5, 2019
[0.53.1]: https://github.com/datawire/ambassador/compare/0.52.1...0.53.1

(0.53.0 was immediately supplanted by 0.53.1.)

## SECURITY FIXES

Ambassador 0.53.1 addresses two security issues in Envoy Proxy, CVE-2019-9900 and CVE-2019-9901:

- CVE-2019-9900 (Score 8.3/High). When parsing HTTP/1.x header values, Envoy 1.9 and before does not reject embedded zero characters (NUL, ASCII 0x0).

- CVE-2019-9901 (Score 8.3/High). Envoy does not normalize HTTP URL paths in Envoy 1.9 and before.

Since these issues can potentially allow a remote attacker to use maliciously-crafted URLs to bypass
authentication, anyone running an Ambassador prior to 0.53.1 should upgrade.

### UPCOMING CHANGES

Ambassador 0.60 will listen on ports 8080/8443 by default. The diagnostics service in Ambassador 0.52.0
will try to warn you if your configuration will be affected by this change.

## Other changes since 0.52.1

- `AuthService` version `ambassador/v1` can now explicitly configure how much body data is sent
  to the external authentication service.

## [0.52.1] March 26, 2019
[0.52.1]: https://github.com/datawire/ambassador/compare/0.52.0...0.52.1

### Changes since 0.52.0

- You can specify the `AMBASSADOR_NO_SECRETS` environment variable to prevent Ambassador from
  watching Kubernetes secrets at all (thanks [@esmet](https://github.com/esmet)!) ([#1293])
- The services used when you do `docker run ambassador --demo` have been moved into the Docker image,
  to remove external dependencies from the Ambassador quickstart.

[#1293]: https://github.com/datawire/ambassador/issues/1293

## [0.52.0] March 21, 2019
[0.52.0]: https://github.com/datawire/ambassador/compare/0.51.2...0.52.0

### Changes since 0.51.2

- Initial support for endpoint routing, rather than relying on `kube-proxy` ([#1031])
   - set `AMBASSADOR_ENABLE_ENDPOINTS` in the environment to allow this
- Initial support for Envoy ring hashing and session affinity (requires endpoint routing!)
- Support Lua filters (thanks to [@lolletsoc](https://github.com/lolletsoc)!)
- Support gRPC-Web (thanks to [@gertvdijk](https://github.com/gertvdijk)!) ([#456])
- Support for gRPC HTTP 1.1 bridge (thanks to [@rotemtam](https://github.com/rotemtam)!)
- Allow configuring `num-trusted-hosts` for `X-Forwarded-For`
- External auth services using gRPC can now correctly add new headers ([#1313])
- External auth services correctly add trace spans
- Ambassador should respond to changes more quickly now ([#1294], [#1318])
- Ambassador startup should be faster now

[#456]: https://github.com/datawire/ambassador/issues/456
[#1031]: https://github.com/datawire/ambassador/issues/1031
[#1294]: https://github.com/datawire/ambassador/issues/1294
[#1313]: https://github.com/datawire/ambassador/issues/1313
[#1318]: https://github.com/datawire/ambassador/issues/1318

## [0.51.2] March 12, 2019
[0.51.2]: https://github.com/datawire/ambassador/compare/0.51.1...0.51.2

### Changes since 0.51.1

- Cookies are now correctly handled when using external auth services... really. ([#1211])

[#1211]: https://github.com/datawire/ambassador/issues/1211

## [0.51.1] March 11, 2019
[0.51.1]: https://github.com/datawire/ambassador/compare/0.51.0...0.51.1

### Changes since 0.51.0

- Ambassador correctly handles services in namespaces other than the one Ambassador is running in.

## [0.51.0] March 8, 2019
[0.51.0]: https://github.com/datawire/ambassador/compare/0.50.3...0.51.0

**0.51.0 is not recommended: upgrade to 0.51.1.**

### Changes since 0.50.3

- Ambassador can now route any TCP connection, using the new `TCPMapping` resource. ([#420])
- Cookies are now correctly handled when using external auth services ([#1211])
- Lots of work in docs and testing under the hood

[#420]: https://github.com/datawire/ambassador/issues/420
[#1211]: https://github.com/datawire/ambassador/issues/1211

### Limitations in 0.51.0

At present, you cannot mix HTTP and HTTPS upstream `service`s in any Ambassador resource. This restriction will be lifted in a future Ambassador release.

## [0.50.3] February 21, 2019
[0.50.3]: https://github.com/datawire/ambassador/compare/0.50.2...0.50.3

### Fixes since 0.50.2

- Ambassador saves configuration snapshots as it manages configuration changes. 0.50.3 keeps only 5 snapshots,
  to bound its disk usage. The most recent snapshot has no suffix; the `-1` suffix is the next most recent, and
  the `-4` suffix is the oldest.
- Ambassador will not check for available updates more often than once every four hours.

### Limitations in 0.50.3

At present, you cannot mix HTTP and HTTPS upstream `service`s in any Ambassador resource. This restriction will be lifted in a future Ambassador release.

## [0.50.2] February 15, 2019
[0.50.2]: https://github.com/datawire/ambassador/compare/0.50.1...0.50.2

### Important fixes since 0.50.1

- Ambassador no longer requires annotations in order to start -- with no configuration, it will launch with only the diagnostics service available. ([#1203])
- If external auth changes headers, routing will happen based on the changed values. ([#1226])

### Other changes since 0.50.1

- Ambassador will no longer log errors about Envoy statistics being unavaible before startup is complete ([#1216])
- The `tls` attribute is again available to control the client certificate offered by an `AuthService` ([#1202])

### Limitations in 0.50.2

At present, you cannot mix HTTP and HTTPS upstream `service`s in any Ambassador resource. This restriction will be lifted in a future Ambassador release.

[#1202]: https://github.com/datawire/ambassador/issues/1202
[#1203]: https://github.com/datawire/ambassador/issues/1203
[#1216]: https://github.com/datawire/ambassador/issues/1216
[#1226]: https://github.com/datawire/ambassador/issues/1226

## [0.50.1] February 7, 2019
[0.50.1]: https://github.com/datawire/ambassador/compare/0.50.0...0.50.1

**0.50.1 is not recommended: upgrade to 0.52.0.**

### Changes since 0.50.0

- Ambassador defaults to only doing IPv4 DNS lookups. IPv6 can be enabled in the Ambassador module or in a Mapping. ([#944])
- An invalid Envoy configuration should not cause Ambassador to hang.
- Testing using `docker run` and `docker compose` is supported again. ([#1160])
- Configuration from the filesystem is supported again, but see the "Running Ambassador" documentation for more.
- Datawire's default Ambassador YAML no longer asks for any permissions for `ConfigMap`s.

[#944]: https://github.com/datawire/ambassador/issues/944
[#1160]: https://github.com/datawire/ambassador/issues/1160

## [0.50.0] January 29, 2019
[0.50.0]: https://github.com/datawire/ambassador/compare/0.50.0-rc6...0.50.0

**Ambassador 0.50.0 is a major rearchitecture of Ambassador onto Envoy V2 using the ADS. See the "BREAKING NEWS"
section above for more information.**

(Note that Ambassador 0.50.0-rc7 and -rc8 were internal releases.)

### Changes since 0.50.0-rc6

- `AMBASSADOR_SINGLE_NAMESPACE` is finally correctly supported and properly tested ([#1098])
- Ambassador won't throw an exception for name collisions between resources ([#1155])
- A TLS `Module` can now coexist with SNI (the TLS `Module` effectively defines a fallback cert) ([#1156])
- `ambassador dump --diag` no longer requires you to explicitly state `--v1` or `--v2`

### Limitations in 0.50.0 GA

- Configuration from the filesystem is not supported in 0.50.0. It will be resupported in 0.50.1.
- A `TLSContext` referencing a `secret` in another namespace will not function when `AMBASSADOR_SINGLE_NAMESPACE` is set.

[#1098]: https://github.com/datawire/ambassador/issues/1098
[#1155]: https://github.com/datawire/ambassador/issues/1155
[#1156]: https://github.com/datawire/ambassador/issues/1156

## [0.50.0-rc6] January 28, 2019
[0.50.0-rc6]: https://github.com/datawire/ambassador/compare/0.50.0-rc5...0.50.0-rc6

**Ambassador 0.50.0-rc6 is a release candidate**.

### Changes since 0.50.0-rc5

- Ambassador watches certificates and automatically updates TLS on certificate changes ([#474])
- Ambassador no longer saves secrets it hasn't been told to use to disk ([#1093])
- Ambassador correctly honors `AMBASSADOR_SINGLE_NAMESPACE` rather than trying to access all namespaces ([#1098])
- Ambassador correctly honors the `AMBASSADOR_CONFIG_BASE_DIR` setting again ([#1118])
- Configuration changes take effect much more quickly than in RC5 ([#1148])
- `redirect_cleartext_from` works with no configured secret, to support TLS termination at a downstream load balancer ([#1104])
- `redirect_cleartext_from` works with the `PROXY` protocol ([#1115])
- Multiple `AuthService` resources (for canary deployments) work again ([#1106])
- `AuthService` with `allow_request_body` works correctly with an empty body and no `Content-Length` header ([#1140])
- `Mapping` supports the `bypass_auth` attribute to bypass authentication (thanks, @patricksanders! [#174])
- The diagnostic service no longer needs to re-parse the configuration on every page load ([#483])
- Startup is now faster and more stable
- The Makefile should do the right thing if your PATH has spaces in it (thanks, @er1c!)
- Lots of Helm chart, statsd, and doc improvements (thanks, @Flydiverny, @alexgervais, @bartlett, @victortv7, and @zencircle!)

[#174]: https://github.com/datawire/ambassador/issues/174
[#474]: https://github.com/datawire/ambassador/issues/474
[#483]: https://github.com/datawire/ambassador/issues/483
[#1093]: https://github.com/datawire/ambassador/issues/1093
[#1098]: https://github.com/datawire/ambassador/issues/1098
[#1104]: https://github.com/datawire/ambassador/issues/1104
[#1106]: https://github.com/datawire/ambassador/issues/1106
[#1115]: https://github.com/datawire/ambassador/issues/1115
[#1118]: https://github.com/datawire/ambassador/issues/1118
[#1140]: https://github.com/datawire/ambassador/issues/1140
[#1148]: https://github.com/datawire/ambassador/issues/1148

## [0.50.0-rc5] January 14, 2019
[0.50.0-rc5]: https://github.com/datawire/ambassador/compare/0.50.0-rc4...0.50.0-rc5

**Ambassador 0.50.0-rc5 is a release candidate**.

### Changes since 0.50.0-rc4

- Websocket connections will now be authenticated if an AuthService is configured [#1026]
- Client certificate authentication should function whether configured from a TLSContext resource or from the the old-style TLS module (this is the full fix for [#993])
- Ambassador can now switch listening ports without a restart (e.g. switching from cleartext to TLS) [#1100]
- TLS origination certificates (including Istio mTLS) should now function [#1071]
- The diagnostics service should function in all cases. [#1096]
- The Ambassador image is significantly (~500MB) smaller than RC4.

[#933]: https://github.com/datawire/ambassador/issues/993
[#1026]: https://github.com/datawire/ambassador/issues/1026
[#1071]: https://github.com/datawire/ambassador/issues/1071
[#1096]: https://github.com/datawire/ambassador/issues/1096
[#1100]: https://github.com/datawire/ambassador/issues/1100

## [0.50.0-rc4] January 9, 2019
[0.50.0-rc4]: https://github.com/datawire/ambassador/compare/0.50.0-rc3...0.50.0-rc4

**Ambassador 0.50.0-rc4 is a release candidate**, and fully supports running under Microsoft Azure.

### Changes since 0.50.0-rc3

- Ambassador fully supports running under Azure [#1039]
- The `proto` attribute of a v1 `AuthService` is now optional, and defaults to `http`
- Ambassador will warn about the use of v0 configuration resources.

[#1039]: https://github.com/datawire/ambassador/issues/1039

## [0.50.0-rc3] January 3, 2019
[0.50.0-rc3]: https://github.com/datawire/ambassador/compare/0.50.0-rc2...0.50.0-rc3

**Ambassador 0.50.0-rc3 is a release candidate**, but see below for an important warning about Azure.

### Microsoft Azure

There is a known issue with recently-created Microsoft Azure clusters where Ambassador will stop receiving service
updates after running for a short time. This will be fixed in 0.50.0-GA.

### Changes since 0.50.0-rc2

- The `Location` and `Set-Cookie` headers should always be allowed from the auth service when using an `ambassador/v0` config [#1054]
- `add_response_headers` (parallel to `add_request_headers`) is now supported (thanks, @n1koo!)
- `host_redirect` and `shadow` both now work correctly [#1057], [#1069]
- Kat is able to give better information when it cannot parse a YAML specification.

[#1054]: https://github.com/datawire/ambassador/issues/1054
[#1057]: https://github.com/datawire/ambassador/issues/1057
[#1069]: https://github.com/datawire/ambassador/issues/1069

## [0.50.0-rc2] December 24, 2018
[0.50.0-rc2]: https://github.com/datawire/ambassador/compare/0.50.0-rc1...0.50.0-rc2

**Ambassador 0.50.0-rc2 fixes some significant TLS bugs found in RC1.**

### Changes since 0.50.0-rc1:

- TLS client certificate verification should function correctly (including requiring client certs).
- TLS context handling (especially with multiple contexts and origination contexts) has been made more consistent and correct.
    - Ambassador is now much more careful about reporting errors in TLS configuration (especially around missing keys).
    - You can reference a secret in another namespace with `secret: $secret_name.$namespace`.
    - Ambassador will now save certificates loaded from Kubernetes to `$AMBASSADOR_CONFIG_BASE_DIR/$namespace/secrets/$secret_name`.
- `use_proxy_proto` should be correctly supported [#1050].
- `AuthService` v1 will default its `proto` to `http` (thanks @flands!)
- The JSON diagnostics service supports filtering: requesting `/ambassador/v0/diag/?json=true&filter=errors`, for example, will return only the errors element from the diagnostic output.

[#1050]: https://github.com/datawire/ambassador/issues/1050

## [0.50.0-rc1] December 19, 2018
[0.50.0-rc1]: https://github.com/datawire/ambassador/compare/0.50.0-ea7...0.50.0-rc1

**Ambassador 0.50.0-rc1 is a release candidate.**

### Changes since 0.50.0-ea7:

- Websockets should work happily with external authentication [#1026]
- A `TracingService` using a long cluster name works now [#1025]
- TLS origination certificates are no longer offered to clients when Ambassador does TLS termination [#983]
- Ambassador will listen on port 443 only if TLS termination contexts are present; a TLS origination context will not cause the switch
- The diagnostics service is working, and correctly reporting errors, again. [#1019]
- `timeout_ms` in a `Mapping` works correctly again [#990]
- Ambassador sends additional anonymized usage data to help Datawire prioritize bug fixes, etc.
  See `docs/ambassador/running.md` for more information, including how to disable this function.

[#983]: https://github.com/datawire/ambassador/issues/983
[#990]: https://github.com/datawire/ambassador/issues/990
[#1019]: https://github.com/datawire/ambassador/issues/1019
[#1025]: https://github.com/datawire/ambassador/issues/1025
[#1026]: https://github.com/datawire/ambassador/issues/1026

## [0.50.0-ea7] November 19, 2018
[0.50.0-ea7]: https://github.com/datawire/ambassador/compare/0.50.0-ea6...0.50.0-ea7

**Ambassador 0.50.0-ea7 is an EARLY ACCESS release! IT IS NOT SUPPORTED FOR PRODUCTION USE.**

### Upcoming major changes:

- **API version `ambassador/v0` will be officially deprecated in Ambassador 0.50.0.**
  API version `ambassador/v1` will the minimum recommended version for resources in Ambassador 0.50.0.

- Some resources will change between `ambassador/v0` and `ambassador/v1`.
   - For example, the `Mapping` resource will no longer support `rate_limits` as that functionality will
     be subsumed by `labels`.

### Changes since 0.50.0-ea6:

- Ambassador now supports `labels` for all `Mapping`s.
- Configuration of rate limits for a `Mapping` is now handled by providing `labels` in the domain configured
  for the `RateLimitService` (by default, this is "ambassador").
- Ambassador, once again, supports `statsd` for statistics gathering.
- The Envoy `buffer` filter is supported.
- Ambassador can now use GRPC to call the external authentication service, and also include the message body
  in the auth call.
- It's now possible to use environment variables to modify the configuration directory (thanks @n1koo!).
- Setting environment variable `AMBASSADOR_KUBEWATCH_NO_RETRY` will cause the Ambassador pod to exit, and be
  rescheduled, if it loses its connection to the Kubernetes API server.
- Many dependencies have been updated, most notably including switching to kube-client 8.0.0.

## [0.50.0-ea6] November 19, 2018
[0.50.0-ea6]: https://github.com/datawire/ambassador/compare/0.50.0-ea5...0.50.0-ea6

**Ambassador 0.50.0-ea6 is an EARLY ACCESS release! IT IS NOT SUPPORTED FOR PRODUCTION USE.**

### Changes since 0.50.0-ea5:

- `alpn_protocols` is now supported in the `TLS` module and `TLSContext`s
- Using `TLSContext`s to provide TLS termination contexts will correctly switch Ambassador to listening on port 443.
- `redirect_cleartext_from` is now supported with SNI
- Zipkin `TracingService` configuration now supports 128-bit trace IDs and shared span contexts (thanks, @alexgervais!)
- Zipkin should correctly trace calls to external auth services (thanks, @alexgervais!)
- `AuthService` configurations now allow separately configuring headers allowed from the client to the auth service, and from the auth service upstream
- Ambassador won't endlessly append `:annotation` to K8s resources
- The Ambassador CLI no longer requires certificate files to be present when dumping configurations
- `make mypy` will run full type checks on Ambassador to help developers

## [0.50.0-ea5] November 6, 2018
[0.50.0-ea5]: https://github.com/datawire/ambassador/compare/0.50.0-ea4...0.50.0-ea5

**Ambassador 0.50.0-ea5 is an EARLY ACCESS release! IT IS NOT SUPPORTED FOR PRODUCTION USE.**

### Changes since 0.50.0-ea4:

- **`use_remote_address` is now set to `true` by default.** If you need the old behavior, you will need to manually set `use_remote_address` to `false` in the `ambassador` `Module`.
- Ambassador 0.50.0-ea5 **supports SNI!**  See the docs for more here.
- Header matching is now supported again, including `host` and `method` headers.

## [0.50.0-ea4] October 31, 2018
[0.50.0-ea4]: https://github.com/datawire/ambassador/compare/0.50.0-ea3...0.50.0-ea4

**Ambassador 0.50.0-ea4 is an EARLY ACCESS release! IT IS NOT SUPPORTED FOR PRODUCTION USE.**

### Changes since 0.50.0-ea3:

- Ambassador 0.50.0-ea4 uses Envoy 1.8.0.
- `RateLimitService` is now supported. **You will need to restart Ambassador if you change the `RateLimitService` configuration.** We expect to lift this restriction in a later release; for now, the diag service will warn you when a restart is required.
   - The `RateLimitService` also has a new `timeout_ms` attribute, which allows overriding the default request timeout of 20ms.
- GRPC is provisionally supported, but still needs improvements in test coverage.
- Ambassador will correctly include its EA number when checking for updates.

## [0.50.0-ea3] October 21, 2018
[0.50.0-ea3]: https://github.com/datawire/ambassador/compare/0.50.0-ea2...0.50.0-ea3

**Ambassador 0.50.0-ea3 is an EARLY ACCESS release! IT IS NOT SUPPORTED FOR PRODUCTION USE.**

### Changes since 0.50.0-ea2:

- `TracingService` is now supported. **You will need to restart Ambassador if you change the `TracingService` configuration.** We expect to lift this restriction in a later release; for now, the diag service will warn you when a restart is required.
- Websockets are now supported, **including** mapping the same websocket prefix to multiple upstream services for canary releases or load balancing.
- KAT supports full debug logs by individual `Test` or `Query`.

**Ambassador 0.50.0 is not yet feature-complete. Read the Limitations and Breaking Changes sections in the 0.50.0-ea1 section below for more information.**

## [0.50.0-ea2] October 16, 2018
[0.50.0-ea2]: https://github.com/datawire/ambassador/compare/0.50.0-ea1...0.50.0-ea2

**Ambassador 0.50.0-ea2 is an EARLY ACCESS release! IT IS NOT SUPPORTED FOR PRODUCTION USE.**

### Changes since 0.50.0-ea1:

- Attempting to enable TLS termination without supplying a valid cert secret will result in HTTP on port 80, rather than HTTP on port 443. **No error will be displayed in the diagnostic service yet.** This is a bug and will be fixed in `-ea3`.
- CORS is now supported.
- Logs are no longer full of accesses from the diagnostic service.
- KAT supports isolating OptionTests.
- The diagnostics service now shows the V2 config actually in use, not V1.
- `make` will no longer rebuild the Python venv so aggressively.

**Ambassador 0.50.0 is not yet feature-complete. Read the Limitations and Breaking Changes sections in the 0.50.0-ea1 section below for more information.**

## [0.50.0-ea1] October 11, 2018
[0.50.0-ea1]: https://github.com/datawire/ambassador/compare/0.40.0...0.50.0-ea1

**Ambassador 0.50.0-ea1 is an EARLY ACCESS release! IT IS NOT SUPPORTED FOR PRODUCTION USE.**

### Ambassador 0.50.0 is not yet feature-complete. Limitations:

- `RateLimitService` and `TracingService` resources are not currently supported.
- WebSockets are not currently supported.
- CORS is not currently supported.
- GRPC is not currently supported.
- TLS termination is not
- `statsd` integration has not been tested.
- The logs are very cluttered.
- Configuration directly from the filesystem isn’t supported.
- The diagnostics service cannot correctly drill down by source file, though it can drill down by route or other resources.
- Helm installation has not been tested.
- `AuthService` does not currently have full support for configuring headers to be sent to the extauth service. At present it sends all the headers listed in `allowed_headers` plus:
   - `Authorization`
   - `Cookie`
   - `Forwarded`
   - `From`
   - `Host`
   - `Proxy-Authenticate`
   - `Proxy-Authorization`
   - `Set-Cookie`
   - `User-Agent`
   - `X-Forwarded-For`
   - `X-Forwarded-Host`
   - `X-Forwarded`
   - `X-Gateway-Proto`
   - `WWW-Authenticate`

### **BREAKING CHANGES** from 0.40.0

- Configuration from a `ConfigMap` is no longer supported.
- The authentication `Module` is no longer supported; use `AuthService` instead (which you probably already were).
- External authentication now uses the core Envoy `envoy.ext_authz` filter, rather than the custom Datawire auth filter.
   - `ext_authz` speaks the same protocol, and your existing external auth services should work, however:
   - `ext_authz` does _not_ send all the request headers to the external auth service (see above in `Limitations`).
- Circuit breakers and outlier detection are not supported. They will be reintroduced in a later Ambassador release.
- Ambassador now _requires_ a TLS `Module` to enable TLS termination, where previous versions would automatically enable termation if the `ambassador-certs` secret was present. A minimal `Module` for the same behavior is:

        ---
        kind: Module
        name: tls
        config:
          server:
            secret: ambassador-certs

## [0.40.2] November 26, 2018
[0.40.2]: https://github.com/datawire/ambassador/compare/0.40.1...0.40.2

### Minor changes:
- Feature: Support using environment variables to modify the configuration directory (thanks @n1koo!)
- Feature: In Helmfile, support `volumeMounts` (thanks @kyschouv!)
- Bugfix: In Helmfile, correctly quote `.Values.namespace.single` (thanks @bobby!)
- Bugfix: In Helmfile, correctly support `Nodeport` in HTTP and HTTPS (thanks @n1koo!)

## [0.40.1] October 29, 2018
[0.40.1]: https://github.com/datawire/ambassador/compare/0.40.0...0.40.1

### Minor changes:
- Feature: Support running Ambassador as a `Daemonset` via Helm (thanks @DipeshMitthalal!)
- Feature: Switch to Envoy commit 5f795fe2 to fix a crash if attempting to add headers after using an AuthService (#647, #680)

## [0.40.0] September 25, 2018
[0.40.0]: https://github.com/datawire/ambassador/compare/0.39.0...0.40.0

### Minor changes:

- Feature: Allow users to override the `STATSD_HOST` value (#810). Thanks to @rsyvarth.
- Feature: Support LightStep distributed tracing (#796). Thanks to @alexgervais.
- Feature: Add service label in Helm chart (#778). Thanks to @sarce.
- Feature: Add support for load balancer IP in Helm chart (#765). Thanks to @larsha.
- Feature: Support prometheus mapping configurations (#746). Thanks to @bcatcho.
- Feature: Add support for `loadBalancerSourceRanges` to Helm chart (#764). Thanks to @mtbdeano.
- Feature: Support for namespaces and Ambassador ID in Helm chart (#588, #643). Thanks to @MichielDeMey and @jstol.
- Bugfix: Add AMBASSADOR_VERIFY_SSL_FALSE flag (#782, #807). Thanks to @sonrier.
- Bugfix: Fix Ambassador single namespace in Helm chart (#827). Thanks to @sarce.
- Bugfix: Fix Helm templates and default values (#826).
- Bugfix: Add `stats-sink` back to Helm chart (#763).
- Bugfix: Allow setting `timeout_ms` to 0 for gRPC streaming services (#545). Thanks to @lovers36.
- Bugfix: Update Flask to 0.12.3.

## [0.39.0] August 30, 2018
[0.39.0]: https://github.com/datawire/ambassador/compare/0.38.0...0.39.0

### Major Changes:

- BugFix: The statsd container has been removed by default in order to avoid DoSing Kubernetes DNS. The functionality can be re-enabled by setting the `STATSD_ENABLED` environment variable to `true` in the Ambassador deployment YAML (#568).
- Docs: Added detailed Ambassador + Istio Integration Documentation on monitoring and distributed tracing. - @feitnomore

### Minor Changes:

- Docs: Added instructions for running Ambassador with Docker Compose. - @bcatcho
- BugFix: Fix Ambassador to more aggressively reconnect to Kubernetes (#554). - @nmatsui
- Feature: Diagnostic view displays AuthService, RateLimitService, and TracingService (#730). - @alexgervais
- Feature: Enable Ambassador to tag tracing spans with request headers via `tag_headers`. - @alexgervais

## [0.38.0] August 08, 2018
[0.38.0]: https://github.com/datawire/ambassador/compare/0.37.0...0.38.0

### Major changes:
- Feature: Default CORS configuration can now be set - @KowalczykBartek
- BugFix: Ambassador does not crash with empty YAML config anymore - @rohan47

### Minor changes:
- DevEx: `master` is now latest, `stable` tracks the latest released version
- DevEx: release-prep target added to Makefile to facilitate releasing process
- DevEx: all tests now run in parallel, consuming lesser time
- BugFix: Ambassador SIGCHLD messages are less scary looking now

## [0.37.0] July 31, 2018:
[0.37.0]: https://github.com/datawire/ambassador/compare/0.36.0...0.37.0

### Major changes:
- Feature: Added support for request tracing (by Alex Gervais)

## [0.36.0] July 26, 2018:
[0.36.0]: https://github.com/datawire/ambassador/compare/0.35.3...0.36.0

### Major changes:
- Fix: HEAD requests no longer cause segfaults
- Feature: TLS can now be configured with arbitrary secret names, instead of predefined secrets
- Change: The Envoy dynamic header value `%CLIENT_IP%` is no longer supported. Use `%DOWNSTREAM_REMOTE_ADDRESS_WITHOUT_PORT%` instead. (This is due to a change in Envoy 1.7.0.)

## [0.35.3] July 18, 2018: **READ THE WARNING ABOVE**
[0.35.3]: https://github.com/datawire/ambassador/compare/0.35.2...0.35.3

### Changed

Major changes:
- Ambassador is now based on Envoy v1.7.0
- Support for X-FORWARDED-PROTO based redirection, generally used with Layer 7 load balancers
- Support for port based redirection using `redirect_cleartext_from`, generally used with Layer 4 load balancers
- Specifying HTTP and HTTPS target ports in Helm chart

Other changes:
- End-to-end tests can now be run with `make e2e` command
- Helm release automation has been fixed
- Mutliple end-to-end tests are now executed in parallel, taking lesser time
- Huge revamp to documentation around unit tests
- Documentation changes

## [0.35.2] July 5, 2018: **READ THE WARNING ABOVE**
[0.35.2]: https://github.com/datawire/ambassador/compare/0.35.1...0.35.2

### Changed

- 0.35.2 is almost entirely about updates to Datawire testing infrastructure.
- The only user-visible change is that Ambassador will do a better job of showing which Kubernetes objects define Ambassador configuration objects when using `AMBASSADOR_ID` to run multiple Ambassadors in the same cluster.

## [0.35.1] June 25, 2018: **READ THE WARNING ABOVE**
[0.35.1]: https://github.com/datawire/ambassador/compare/0.35.0...0.35.1

### Changed

- Properly support supplying additional TLS configuration (such as `redirect_cleartext_from`) when using certificates from a Kubernetes `Secret`
- Update Helm chart to allow customizing annotations on the deployed `ambassador` Kubernetes `Service` (thanks @psychopenguin!)

## [0.35.0] June 25, 2018: **READ THE WARNING ABOVE**
[0.35.0]: https://github.com/datawire/ambassador/compare/0.34.3...0.35.0

### Changed

- 0.35.0 re-supports websockets, but see the **BREAKING NEWS** for an important caveat.
- 0.35.0 supports running as non-root. See the **BREAKING NEWS** above for more information.
- Make sure regex matches properly handle backslashes, and properly display in the diagnostics service (thanks @alexgervais!).
- Prevent kubewatch from falling into an endless spinloop (thanks @mechpen!).
- Support YAML array syntax for CORS array elements.

## [0.34.3] June 13, 2018: **READ THE WARNING ABOVE**
[0.34.3]: https://github.com/datawire/ambassador/compare/0.34.2...0.34.3

### Changed

- **0.34.3 cannot support websockets**: see the **WARNING** above.
- Fix a possible crash if no annotations are found at all (#519).
- Improve logging around service watching and such.

## [0.34.2] June 11, 2018: **READ THE WARNING ABOVE**
[0.34.2]: https://github.com/datawire/ambassador/compare/0.34.1...0.34.2

### Changed

- **0.34.2 cannot support websockets**: see the **WARNING** above.
- Ambassador is now based on Envoy 1.6.0!
- Ambassador external auth services can now modify existing headers in place, as well as adding new headers.
- Re-support the `ambassador-cacert` secret for configuring TLS client-certificate authentication. **Note well** that a couple of things have changed in setting this up: you'll use the key `tls.crt`, not `fullchain.pem`. See https://www.getambassador.io/reference/auth-tls-certs for more.

## [0.34.1] June 4, 2018
[0.34.1]: https://github.com/datawire/ambassador/compare/0.34.0...0.34.1

### Bugfixes

- Unbuffer log output for better diagnostics.
- Switch to gunicorn instead of Werkzeug for the diag service.
- Use the YAML we release as the basis for end-to-end testing.

## [0.34.0] May 16, 2018
[0.34.0]: https://github.com/datawire/ambassador/compare/0.33.1...0.34.0

### Changed

- When originating TLS, use the `host_rewrite` value to set outgoing SNI. If no `host_rewrite` is set, do not use SNI.
- Allow disabling external access to the diagnostics service (with thanks to @alexgervais and @dougwilson).

## [0.33.1] May 16, 2018
[0.33.1]: https://github.com/datawire/ambassador/compare/0.33.0...0.33.1

### Changed

- Fix YAML error on statsd pod.

## [0.33.0] May 14, 2018
[0.33.0]: https://github.com/datawire/ambassador/compare/v0.32.2...0.33.0

### Changed

- Fix support for `host_redirect` in a `Mapping`. **See the `Mapping` documentation** for more details: the definition of the `host_redirect` attribute has changed.

## [0.32.2] May 2, 2018
[0.32.2]: https://github.com/datawire/ambassador/compare/v0.32.0...v0.32.2

(Note that 0.32.1 was an internal release.)

### Changed

- Fix a bad bootstrap CSS inclusion that would cause the diagnostic service to render incorrectly.

## [0.32.0] April 27, 2018
[0.32.0]: https://github.com/datawire/ambassador/compare/v0.31.0...v0.32.0

### Changed

- Traffic shadowing is supported using the `shadow` attribute in a `Mapping`
- Multiple Ambassadors can now run more happily in a single cluster
- The diagnostic service will now show you what `AuthService` configuration is active
- The `tls` keyword now works for `AuthService` just like it does for `Mapping` (thanks @dvavili!)

## [0.31.0] April 12, 2018
[0.31.0]: https://github.com/datawire/ambassador/compare/v0.30.2...v0.31.0

### Changed

- Rate limiting is now supported (thanks, @alexgervais!) See the docs for more detail here.
- The `statsd` container has been quieted down yet more (thanks again, @alexgervais!).

## [0.30.2] March 26, 2018
[0.30.2]: https://github.com/datawire/ambassador/compare/v0.30.1...v0.30.2

### Changed

- drop the JavaScript `statsd` for a simple `socat`-based forwarder
- ship an Ambassador Helm chart (thanks @stefanprodan!)
   - Interested in testing Helm? See below!
- disable Istio automatic sidecar injection (thanks @majelbstoat!)
- clean up some doc issues (thanks @lavoiedn and @endrec!)

To test Helm, make sure you have `helm` installed and that you have `tiller` properly set up for your RBAC configuration. Then:

```
helm repo add datawire https://www.getambassador.io

helm upgrade --install --wait my-release datawire/ambassador
```

You can also use `adminService.type=LoadBalancer`.

## [0.30.1] March 26, 2018
[0.30.1]: https://github.com/datawire/ambassador/compare/v0.30.0...v0.30.1

### Fixed

- The `tls` module is now able to override TLS settings probed from the `ambassador-certs` secret

## [0.30.0] March 23, 2018
[0.30.0]: https://github.com/datawire/ambassador/compare/v0.29.0...v0.30.0

### Changed

- Support regex matching for `prefix` (thanks @radu-c!)
- Fix docs around `AuthService` usage

## [0.29.0] March 15, 2018
[0.29.0]: https://github.com/datawire/ambassador/compare/v0.28.2...v0.29.0

### Changed

- Default restart timings have been increased. **This will cause Ambassador to respond to service changes less quickly**; by default, you'll see changes appear within 15 seconds.
- Liveness and readiness checks are now enabled after 30 seconds, rather than 3 seconds, if you use our published YAML.
- The `statsd` container is now based on `mhart/alpine-node:9` rather than `:7`.
- `envoy_override` has been reenabled in `Mapping`s.

## [0.28.1] March 5, 2018 (and [0.28.0] on March 2, 2018)
[0.28.1]: https://github.com/datawire/ambassador/compare/v0.26.0...v0.28.1
[0.28.0]: https://github.com/datawire/ambassador/compare/v0.26.0...v0.28.1

(Note that 0.28.1 is identical to 0.28.0, and 0.27.0 was an internal release. These are related to the way CI generates tags, which we'll be revamping soon.)

### Changed

- Support tuning Envoy restart parameters
- Support `host_regex`, `method_regex`, and `regex_headers` to allow regular expression matches in `Mappings`
- Support `use_proxy_proto` and `use_remote_address` in the `ambassador` module
- Fine-tune the way we sort a `Mapping` based on its constraints
- Support manually setting the `precedence` of a `Mapping`, so that there's an escape hatch when the automagic sorting gets it wrong
- Expose `alpn_protocols` in the `tls` module (thanks @technicianted!)
- Make logs a lot quieter
- Reorganize and update documentation
- Make sure that `ambassador dump --k8s` will work correctly
- Remove a dependency on a `ConfigMap` for upgrade checks

## [0.26.0] February 13, 2018
[0.26.0]: https://github.com/datawire/ambassador/compare/v0.25.0...v0.26.0

### Changed

- The `authentication` module is deprecated in favor of the `AuthService` resource type.
- Support redirecting cleartext connections on port 80 to HTTPS on port 443
- Streamline end-to-end tests and, hopefully, allow them to work well without Kubernaut
- Clean up some documentation (thanks @lavoiedn!)

## [0.25.0] February 6, 2018
[0.25.0]: https://github.com/datawire/ambassador/compare/v0.23.0...v0.25.0

(Note that 0.24.0 was an internal release.)

### Changed

- CORS support (thanks @alexgervais!)
- Updated docs for
  - GKE
  - Ambassador + Istio
  - Ordering of `Mappings`
  - Prometheus with Ambassador
- Support multiple external authentication service instances, so that canarying `extauth` services is possible
- Correctly support `timeout_ms` in a `Mapping`
- Various build tweaks and end-to-end test speedups

## [0.23.0] January 17, 2018
[0.23.0]: https://github.com/datawire/ambassador/compare/v0.22.0...v0.23.0

### Changed

- Clean up build docs (thanks @alexgervais!)
- Support `add_request_headers` for, uh, adding requests headers (thanks @alexgervais!)
- Make end-to-end tests and Travis build process a bit more robust
- Pin to Kubernaut 0.1.39
- Document the use of the `develop` branch
- Don't default to `imagePullAlways`
- Switch to Alpine base with a stripped Envoy image

## [0.22.0] January 17, 2018
[0.22.0]: https://github.com/datawire/ambassador/compare/v0.21.1...v0.22.0

### Changed

- Switched to using `quay.io` rather than DockerHub. **If you are not using Datawire's published Kubernetes manifests, you will have to update your manifests!**
- Switched to building over Alpine rather than Ubuntu. (We're still using an unstripped Envoy; that'll change soon.)
- Switched to a proper production configuration for the `statsd` pod, so that it hopefully chews up less memory.
- Make sure that Ambassador won't generate cluster names that are too long for Envoy.
- Fix a bug where Ambassador could crash if there were too many egregious errors in its configuration.

## [0.21.1] January 11, 2018
[0.21.1]: https://github.com/datawire/ambassador/compare/v0.21.0...v0.21.1

### Changed

- Ambassador will no longer generate cluster names that exceed Envoy's 60-character limit.

## [0.21.0] January 3, 2018
[0.21.0]: https://github.com/datawire/ambassador/compare/v0.20.1...v0.21.0

### Changed

- If `AMBASSADOR_SINGLE_NAMESPACE` is present in the environment, Ambassador will only look for services in its own namespace.
- Ambassador `Mapping` objects now correctly support `host_redirect`, `path_redirect`, `host_rewrite`, `auto_host_rewrite`, `case_sensitive`, `use_websocket`, `timeout_ms`, and `priority`.

## [0.20.1] December 22, 2017
[0.20.1]: https://github.com/datawire/ambassador/compare/v0.20.0...v0.20.1

### Changed

- If Ambassador finds an empty YAML document, it will now ignore it rather than raising an exception.
- Includes the namespace of a service from an annotation in the name of its generated YAML file.
- Always process inputs in the same order from run to run.

## [0.20.0] December 18, 2017
[0.20.0]: https://github.com/datawire/ambassador/compare/v0.19.2...v0.20.0

### Changed

- Switch to Envoy 1.5 under the hood.
- Refocus the diagnostic service to better reflect what's actually visible when you're working at Ambassador's level.
- Allow the diagnostic service to display, and change, the Envoy log level.

## [0.19.2] December 12, 2017
[0.19.2]: https://github.com/datawire/ambassador/compare/v0.19.1...v0.19.2

### Changed

- Arrange for logs from the subsystem that watches for Kubernetes service changes (kubewatch) to have timestamps and such.
- Only do new-version checks every four hours.

## [0.19.1] December 4, 2017
[0.19.1]: https://github.com/datawire/ambassador/compare/v0.19.0...v0.19.1

### Changed

- Allow the diag service to look good (well, OK, not too horrible anyway) when Ambassador is running with TLS termination.
- Show clusters on the overview page again.
- The diag service now shows you the "health" of a cluster by computing it from the number of requests to a given service that didn't involve a 5xx status code, rather than just forwarding Envoy's stat, since we don't configure Envoy's stat in a meaningful way yet.
- Make sure that the tests correctly reported failures (sigh).
- Allow updating out-of-date diagnostic reports without requiring multiple test runs.

## [0.19.0] November 30, 2017
[0.19.0]: https://github.com/datawire/ambassador/compare/v0.18.2...v0.19.0

### Changed

- Ambassador can now use HTTPS upstream services: just use a `service` that starts with `https://` to enable it.
  - By default, Ambassador will not offer a certificate when using HTTPS to connect to a service, but it is possible to configure certificates. Please [contact us on Slack](https://d6e.co/slack) if you need to do this.
- HTTP access logs appear in the normal Kubernetes logs for Ambassador.
- It’s now possible to tell `ambassador config` to read Kubernetes manifests from the filesystem and build a configuration from the annotations in them (use the `--k8s` switch).
- Documentation on using Ambassador with Istio now reflects Ambassador 0.19.0 and Istio 0.2.12.

## [0.18.2] November 28, 2017
[0.18.2]: https://github.com/datawire/ambassador/compare/v0.18.0...v0.18.2

### Changed

- The diagnostics service will now tell you when updates are available.

## [0.18.0] November 20, 2017
[0.18.0]: https://github.com/datawire/ambassador/compare/v0.17.0...v0.18.0

### Changed

- The Host header is no longer overwritten when Ambassador talks to an external auth service. It will now retain whatever value the client passes there.

### Fixed

- Checks for updates weren’t working, and they have been restored. At present you’ll only see them in the Kubernetes logs if you’re using annotations to configure Ambassador — they’ll start showing up in the diagnostics service in the next release or so.

## [0.17.0] November 14, 2017
[0.17.0]: https://github.com/datawire/ambassador/compare/v0.16.0...v0.17.0

### Changed

- Allow Mappings to require matches on HTTP headers and `Host`
- Update tests, docs, and diagnostic service for header matching

### Fixed

- Published YAML resource files will no longer overwrite annotations on the Ambassador `service` when creating the Ambassador `deployment`

## [0.16.0] November 10, 2017
[0.16.0]: https://github.com/datawire/ambassador/compare/v0.15.0...v0.16.0

### Changed

- Support configuring Ambassador via `annotations` on Kubernetes `service`s
- No need for volume mounts! Ambassador can read configuration and TLS-certificate information directly from Kubernetes to simplify your Kubernetes YAML
- Expose more configuration elements for Envoy `route`s: `host_redirect`, `path_redirect`, `host_rewrite`, `auto_host_rewrite`, `case_sensitive`, `use_websocket`, `timeout_ms`, and `priority` get transparently copied

### Fixed

- Reenable support for gRPC

## [0.15.0] October 16, 2017
[0.15.0]: https://github.com/datawire/ambassador/compare/v0.14.2...v0.15.0

### Changed

- Allow `docker run` to start Ambassador with a simple default configuration for testing
- Support `host_rewrite` in mappings to force the HTTP `Host` header value for services that need it
- Support `envoy_override` in mappings for odd situations
- Allow asking the diagnostic service for JSON output rather than HTML

## [0.14.2] October 12, 2017
[0.14.2]: https://github.com/datawire/ambassador/compare/v0.14.0...v0.14.2

### Changed

- Allow the diagnostic service to show configuration errors.

## [0.14.0] October 5, 2017
[0.14.0]: https://github.com/datawire/ambassador/compare/v0.13.0...v0.14.0

### Changed

- Have a diagnostic service!
- Support `cert_required` in TLS config

## [0.13.0] September 25, 2017
[0.13.0]: https://github.com/datawire/ambassador/compare/v0.12.1...v0.13.0

### Changed

- Support using IP addresses for services.
- Check for collisions, so that trying to e.g. map the same prefix twice will report an error.
- Enable liveness and readiness probes, and have Kubernetes perform them by default.
- Document the presence of the template-override escape hatch.

## [0.12.1] September 22, 2017
[0.12.1]: https://github.com/datawire/ambassador/compare/v0.12.0...v0.12.1

### Changed

- Notify (in the logs) if a new version of Ambassador is available.

## [0.12.0] September 21, 2017
[0.12.0]: https://github.com/datawire/ambassador/compare/v0.11.2...v0.12.0

### Changed

- Support for non-default Kubernetes namespaces.
- Infrastructure for checking if a new version of Ambassador is available.

## [0.11.2] September 20, 2017
[0.11.2]: https://github.com/datawire/ambassador/compare/v0.11.1...v0.11.2

### Changed

- Better schema verification.

## [0.11.1] September 18, 2017
[0.11.1]: https://github.com/datawire/ambassador/compare/v0.11.0...v0.11.1

### Changed

- Do schema verification of input YAML files.

## [0.11.0] September 18, 2017
[0.11.0]: https://github.com/datawire/ambassador/compare/v0.10.14...v0.11.0

### Changed

- Declarative Ambassador! Configuration is now via YAML files rather than REST calls
- The `ambassador-store` service is no longer needed.

## [0.10.14] September 15, 2017
[0.10.14]: https://github.com/datawire/ambassador/compare/v0.10.13...v0.10.14

### Fixed

- Update `demo-qotm.yaml` with the correct image tag.

## [0.10.13] September 5, 2017
[0.10.13]: https://github.com/datawire/ambassador/compare/v0.10.12...v0.10.13

### Changed

- Properly support proxying all methods to an external authentication service, with headers intact, rather than moving request headers into the body of an HTTP POST.

## [0.10.12] August 2, 2017
[0.10.12]: https://github.com/datawire/ambassador/compare/v0.10.10...v0.10.12

### Changed

- Make TLS work with standard K8s TLS secrets, and completely ditch push-cert and push-cacert.

### Fixed

- Move Ambassador out from behind Envoy, so that you can use Ambassador to fix things if you completely botch your Envoy config.
- Let Ambassador keep running if Envoy totally chokes and dies, but make sure the pod dies if Ambassador loses access to its storage.

## [0.10.10] August 1, 2017
[0.10.10]: https://github.com/datawire/ambassador/compare/v0.10.7...v0.10.10

### Fixed

- Fix broken doc paths and simplify building as a developer. 0.10.8, 0.10.9, and 0.10.10 were all stops along the way to getting this done; hopefully we'll be able to reduce version churn from here on out.

## [0.10.7] July 25, 2017
[0.10.7]: https://github.com/datawire/ambassador/compare/v0.10.6...v0.10.7

### Changed
- More CI-build tweaks.

## [0.10.6] July 25, 2017
[0.10.6]: https://github.com/datawire/ambassador/compare/v0.10.5...v0.10.6

### Changed
- Fix automagic master build tagging

## [0.10.5] July 25, 2017
[0.10.5]: https://github.com/datawire/ambassador/compare/v0.10.1...v0.10.5

### Changed
- Many changes to the build process and versioning. In particular, CI no longer has to commit files.

## [0.10.1] July 3, 2017
[0.10.1]: https://github.com/datawire/ambassador/compare/v0.10.0...v0.10.1

### Added
- Changelog


## [0.10.0] June 30, 2017
[0.10.0]: https://github.com/datawire/ambassador/compare/v0.9.1...v0.10.0
[grpc-0.10.0]: https://github.com/datawire/ambassador/blob/v0.10.0/docs/user-guide/grpc.md

### Added
- Ambassador supports [GRPC services][grpc-0.10.0] (and other HTTP/2-only services) using the GRPC module

### Fixed
- Minor typo in Ambassador's `Dockerfile` that break some versions of Docker


## [0.9.1] June 28, 2017
[0.9.1]: https://github.com/datawire/ambassador/compare/v0.9.0...v0.9.1
[building-0.9.1]: https://github.com/datawire/ambassador/blob/v0.9.1/BUILDING.md

### Changed
- Made development a little easier by automating dev version numbers so that modified Docker images update in Kubernetes
- Updated [`BUILDING.md`][building-0.9.1]


## [0.9.0] June 23, 2017
[0.9.0]: https://github.com/datawire/ambassador/compare/v0.8.12...v0.9.0
[start-0.9.0]: https://github.com/datawire/ambassador/blob/v0.9.0/docs/user-guide/getting-started.md
[concepts-0.9.0]: https://github.com/datawire/ambassador/blob/v0.9.0/docs/user-guide/mappings.md

### Added
- Ambassador supports HTTP Basic Auth
- Ambassador now has the concept of _modules_ to enable and configure optional features such as auth
- Ambassador now has the concept of _consumers_ to represent end-users of mapped services
- Ambassador supports auth via an external auth server

Basic auth is covered in [Getting Started][start-0.9.0]. Learn about modules and consumers and see an example of external auth in [About Mappings, Modules, and Consumers][concepts-0.9.0].

### Changed
- State management (via Ambassador store) has been refactored
- Switched to [Ambassador-Envoy] for the base Docker image


## [0.8.12] June 07, 2017
[0.8.12]: https://github.com/datawire/ambassador/compare/v0.8.11...v0.8.12

### Added
- Mappings can now be updated


## [0.8.11] May 24, 2017
[0.8.11]: https://github.com/datawire/ambassador/compare/v0.8.10...v0.8.11
[istio-0.8.11]: https://github.com/datawire/ambassador/blob/v0.8.11/docs/user-guide/with-istio.md
[stats-0.8.11]: https://github.com/datawire/ambassador/blob/v0.8.11/docs/user-guide/statistics.md

### Added
- Ambassador interoperates with [Istio] -- see [Ambassador and Istio][istio-0.8.11]
- There is additional documentation for [statistics and monitoring][stats-0.8.11]

### Fixed
- Bug in mapping change detection
- Release machinery issues


## [0.8.6] May 05, 2017
[0.8.6]: https://github.com/datawire/ambassador/compare/v0.8.5...v0.8.6

### Added
- Ambassador releases are now performed by Travis CI


## [0.8.2] May 04, 2017
[0.8.2]: https://github.com/datawire/ambassador/compare/v0.8.1...v0.8.2

### Changed
- Documentation updates


## [0.8.0] May 02, 2017
[0.8.0]: https://github.com/datawire/ambassador/compare/v0.7.0...v0.8.0
[client-tls-0.8.0]: https://github.com/datawire/ambassador/blob/v0.8.0/README.md#using-tls-for-client-auth

### Added
- [Ambassador has a website!][Ambassador]
- Ambassador supports auth via [TLS client certificates][client-tls-0.8.0]
- There are some additional helper scripts in the `scripts` directory

### Changed
- Ambassador's admin interface is now on local port 8888 while mappings are available on port 80/443 depending on whether TLS is enabled
- Multiple instances of Ambassador talking to the same Ambassador Store pod will pick up each other's changes automatically


## [0.7.0] May 01, 2017
[0.7.0]: https://github.com/datawire/ambassador/compare/v0.6.0...v0.7.0
[start-0.7.0]: https://github.com/datawire/ambassador/blob/v0.7.0/README.md#mappings

### Added
- Ambassador can rewrite the request URL path prefix before forwarding the request to your service (covered in [Getting Started][start-0.7.0])
- Ambassador supports additional stats aggregators: Datadog, Grafana

### Changed
- _Services_ are now known as _mappings_
- Minikube is supported again


## [0.6.0] April 28, 2017
[0.6.0]: https://github.com/datawire/ambassador/compare/v0.5.2...v0.6.0

### Removed
- The Ambassador SDS has been removed; Ambassador routes to service names


## [0.5.2] April 26, 2017
[0.5.2]: https://github.com/datawire/ambassador/compare/v0.5.0...v0.5.2

### Added
- Ambassador includes a local `statsd` so that full stats from Envoy can be collected and pushed to a stats aggregator (Prometheus is supported)

### Changed
- It's easier to develop Ambassador thanks to improved build documentation and `Makefile` fixes


## [0.5.0] April 13, 2017
[0.5.0]: https://github.com/datawire/ambassador/compare/v0.4.0...v0.5.0

### Added
- Ambassador supports inbound TLS
- YAML for a demo user service is now included

### Changed
- The `geturl` script supports Minikube and handles AWS better
- Documentation and code cleanup


## [0.4.0] April 07, 2017
[0.4.0]: https://github.com/datawire/ambassador/compare/v0.3.3...v0.4.0

### Changed
- Ambassador now reconfigures Envoy automatically once changes have settled for five seconds
- Envoy stats and Ambassador stats are separate
- Mappings no longer require specifying the port as it is not needed

### Fixed
- SDS does the right thing with unnamed ports


## [0.3.1] April 06, 2017
[0.3.1]: https://github.com/datawire/ambassador/compare/v0.3.0...v0.3.1

### Added
- Envoy stats accessible through Ambassador
- Basic interpretation of cluster stats

### Changed
- Split up `ambassador.py` into multiple files
- Switch to a debug build of Envoy


## [0.1.9] April 03, 2017
[0.1.9]: https://github.com/datawire/ambassador/compare/v0.1.8...v0.1.9

### Changed
- Ambassador configuration on `/ambassador-config/` prefix rather than exposed on port 8001
- Updated to current Envoy and pinned the Envoy version
- Use Bumpversion for version management
- Conditionalized Docker push

### Fixed
- Ambassador keeps running with an empty services list (part 2)


## [0.1.5] March 31, 2017
[0.1.5]: https://github.com/datawire/ambassador/compare/v0.1.4...v0.1.5

### Fixed
- Ambassador SDS correctly handles ports


## [0.1.4] March 31, 2017
[0.1.4]: https://github.com/datawire/ambassador/compare/v0.1.3...v0.1.4

### Changed
- Ambassador keeps running with an empty services list
- Easier to run with [Telepresence]


## [0.1.3] March 31, 2017
[0.1.3]: https://github.com/datawire/ambassador/compare/82ed5e4...v0.1.3

### Added
- Initial Ambassador
- Ambassador service discovery service
- Documentation


Based on [Keep a Changelog](http://keepachangelog.com/en/1.0.0/). Ambassador follows [Semantic Versioning](http://semver.org/spec/v2.0.0.html).

[Ambassador]: https://www.getambassador.io/
[Ambassador-Envoy]: https://github.com/datawire/ambassador-envoy
[Telepresence]: http://telepresence.io
[Istio]: https://istio.io/<|MERGE_RESOLUTION|>--- conflicted
+++ resolved
@@ -55,13 +55,10 @@
 
 ## Next Release
 
-<<<<<<< HEAD
+### Ambasssador API Gateway + Ambassador Edge Stack
+
+- Bugfix: Several regressions in the 1.7.x series are resolved by removing the ability to set `insecure.action` on a per-`Host`-resource basis, which was an ability added in 1.7.0.  This reverts to the pre-1.7.0 behavior of having one `Host`'s insecure action "win" and be used for all `Host`s.
 - Bugfix: Ambassador will no longer generate invalid Envoy configuration with duplicate clusters in certain scenarios when `AMBASSADOR_FAST_RECONFIGURE=true`.
-=======
-### Ambasssador API Gateway + Ambassador Edge Stack
-
-- Bugfix: Several regressions in the 1.7.x series are resolved by removing the ability to set `insecure.action` on a per-`Host`-resource basis, which was an ability added in 1.7.0.  This reverts to the pre-1.7.0 behavior of having one `Host`'s insecure action "win" and be used for all `Host`s.
->>>>>>> 59e13c3f
 
 ## [1.7.3] September 29, 2020
 [1.7.3]: https://github.com/datawire/ambassador/compare/v1.7.2...v1.7.3
