--- conflicted
+++ resolved
@@ -85,8 +85,6 @@
 
 ## RELEASE NOTES
 
-<<<<<<< HEAD
-=======
 ## [3.2.0] TBD
 [3.2.0]: https://github.com/emissary-ingress/emissary/compare/v3.1.0...v3.2.0
 
@@ -134,14 +132,28 @@
   the specified non-negative window period in seconds before doing an Envoy reconfiguration. Default
   is "1" if not set.
 
-- Bugfix: If a `Host` or `TLSContext` contained a hostname with a `:` then when using the 
+- Bugfix: If a `Host` or `TLSContext` contained a hostname with a `:` then when using the
   diagnostics endpoints `ambassador/v0/diagd` then an error would be thrown due to the parsing logic
-  not  being able to handle the extra colon. This has been fixed and Emissary-ingress will not throw
+  not being able to handle the extra colon. This has been fixed and Emissary-ingress will not throw
   an error when parsing envoy metrics for the diagnostics user interface.
 
 - Feature: It is now possible to set `custom_tags` in the `TracingService`. Trace tags can be set
   based on literal values, environment variables, or request headers. (Thanks to <a
   href="https://github.com/psalaberria002">Paul</a>!) ([#4181])
+
+- Bugfix: Emissary-ingress 2.0.0 introduced a bug where a `TCPMapping` that uses SNI, instead of
+  using the hostname glob in the `TCPMapping`, uses the hostname glob in the `Host` that the TLS
+  termination configuration comes from.
+
+- Bugfix: Emissary-ingress 2.0.0 introduced a bug where a `TCPMapping` that terminates TLS must have
+  a corresponding `Host` that it can take the TLS configuration from. This was semi-intentional, but
+  didn't make much sense.  You can now use a `TLSContext` without a `Host`as in Emissary-ingress 1.y
+  releases, or a `Host` with or without a `TLSContext` as in prior 2.y releases.
+
+- Bugfix: Prior releases of Emissary-ingress had the arbitrary limitation that a `TCPMapping` cannot
+  be used on the same port that HTTP is served on, even if TLS+SNI would make this possible. 
+  Emissary-ingress now allows `TCPMappings` to be used on the same `Listener` port as HTTP `Hosts`,
+  as long as that `Listener` terminates TLS.
 
 [#4354]: https://github.com/emissary-ingress/emissary/issues/4354
 [#4181]: https://github.com/emissary-ingress/emissary/pull/4181
@@ -295,7 +307,6 @@
   `"false"`). (Thanks to <a href="https://github.com/f-herceg">Filip Herceg</a> and <a
   href="https://github.com/dynajoe">Joe Andaverde</a>!).
 
->>>>>>> 5dc20779
 ## [2.4.0] September 19, 2022
 [2.4.0]: https://github.com/emissary-ingress/emissary/compare/v2.3.2...v2.4.0
 
@@ -318,7 +329,6 @@
   the specified non-negative window period in seconds before doing an Envoy reconfiguration. Default
   is "1" if not set.
 
-<<<<<<< HEAD
 - Bugfix: Emissary-ingress 2.0.0 introduced a bug where a `TCPMapping` that uses SNI, instead of
   using the hostname glob in the `TCPMapping`, uses the hostname glob in the `Host` that the TLS
   termination configuration comes from.
@@ -333,8 +343,6 @@
   Emissary-ingress now allows `TCPMappings` to be used on the same `Listener` port as HTTP `Hosts`,
   as long as that `Listener` terminates TLS.
 
-=======
->>>>>>> 5dc20779
 ## [1.14.5] TBD
 [1.14.5]: https://github.com/emissary-ingress/emissary/compare/v2.3.2...v1.14.5
 
