# Changelog

## BREAKING NEWS

### AMBASSADOR EDGE STACK 1.0.0

Ambassador Edge Stack 1.0.0 is a comprehensive, self-service solution for exposing,
securing, and managing the boundary between end users and your Kubernetes services.
The core of Ambassador Edge Stack is the open-source Ambassador API Gateway, built on
the Envoy proxy.

Ambassador Edge Stack provides all the capabilities of the Ambassador API Gateway,
as well as additional capabilities including:

- The Edge Policy Console, a graphical UI to visualize and manage all of your edge policies;
- Security features such as automatic TLS setup via ACME integration, OAuth/OpenID Connect
  integration, rate limiting, and fine-grained access control; and
- Developer onboarding assistance, including an API catalog, Swagger/OpenAPI documentation
  support, and a fully customizable developer portal.

Note: Ambassador Edge Stack replaces Ambassador Pro and can be installed over existing
instances of Ambassador Pro and Ambassador API Gateway. The Ambassador Edge Stack is free
for all users, and includes all the functionality of the Ambassador API Gateway in addition
to the additional capabilities mentioned above. Due to popular demand, we’re offering a free
tier of our core features as part of the Ambassador Edge Stack, designed for startups.

### UPCOMING CHANGES

*In Ambassador 1.7*, TLS secrets in `Ingress` resources will not be able to use `.namespace`
suffixes to cross namespaces.

*In a future version*, Ambassador will change the version of the gRPC service name used to
communicate with `AuthService`s and `RateLimitService`s:

| Resource           | Current service name                       | Upcoming service name                         |
| :----------------- | :----------------------------------------- | :-------------------------------------------- |
| `AuthService`      | `envoy.service.auth.v2alpha.Authorization` | `envoy.service.auth.v2.Authorization`         |
| `RateLimitService` | `pb.lyft.ratelimit.RateLimitService`       | `envoy.service.ratelimit.v2.RateLimitService` |

- In some future version of Ambassador, there will be settings to control which name is
  used; with the default being the current name; it will be opt-in to the new names.
- In some future version of Ambassador after that, *no sooner than Ambassador 1.7.0*, the
  default values of those settings will change; making them opt-out from the new names.
- In some future version of Ambassador after that, *no sooner than Ambassador 1.8.0*, the
  settings will go away, and Ambassador will always use the new names.

Note that Ambassador Edge Stack `External` Filters already unconditionally use the newer
`envoy.service.auth.v2.Authorization` name.

## RELEASE NOTES

## Next Release

(no changes yet)

## [1.6.0-rc.3] July 16, 2020
[1.6.0-rc.3]: https://github.com/datawire/ambassador/compare/v1.5.5...v1.6.0-rc.3

### Ambassador API Gateway + Ambassador Edge Stack

- Incorporate the Envoy 1.14.4 security update.
- BREAKING CHANGE: Turning off the Diagnostics UI via the Ambassador Module disables access to it from outside the Ambassador Pod.
- BREAKING CHANGE: Default to not updating `Mapping` status; see below.
- Feature: Add support for circuit breakers in TCP mapping (thanks, [Pierre Fersing](https://github.com/PierreF)!)
- Feature: Ambassador CRDs now include schema. This enables validation by `kubectl apply`.
- Feature: Advanced TLS configuration can be specified in `Host` resource via `tlsContext` and `tls` fields.
- Feature: Implement sampling percentage in tracing service.
- Performance improvement: Diagnostics are generated on demand rather than on every reconfig.
- Performance improvement: Experimental fast validation of the contents of Ambassador resources has been added. The `AMBASSADOR_FAST_VALIDATION` env var must be set to enable this.
- Internal: Configuration endpoints used internally by Ambassador are no longer accessible from outside the Ambassador Pod.
- Bugfix: `envoy_log_format` can now be set with `envoy_log_type: text`.

As previously announced, the default value of `AMBASSADOR_UPDATE_MAPPING_STATUS`
has now changed from `true` to `false`; Ambassador will no longer attempt to
update the `Status` of a `Mapping` unless you explicitly set
`AMBASSADOR_UPDATE_MAPPING_STATUS=true` in the environment.  If you do not have
tooling that relies on `Mapping` status updates, we do not recommend setting
`AMBASSADOR_UPDATE_MAPPING_STATUS`.

*In Ambassador 1.7*, TLS secrets in `Ingress` resources will not be able to use
`.namespace` suffixes to cross namespaces.

### Ambassador Edge Stack only

<<<<<<< HEAD
- Feature: The Edge Policy Console's Debugging page has a **Log Out** button to terminate all EPC sessions
- Feature: Disable content sniffing on AES to prevent MIME confusion attack by adding X-Content-Type-Options nosniff to response headers.
- Feature: Don't write TLS secrets to disk during Envoy configuration.
- Feature: The Console's Dashboard page has speedometer gauges to visualize Rate Limited and Authenticated traffic
=======
- Feature: The Edge Policy Console's Debugging page now has a "Log Out" button to terminate all EPC sessions.
- Feature: `X-Content-Type-Options: nosniff` to response headers are now set for the Edge Policy Console, to prevent MIME confusion attacks.
- Feature: The `OAuth2` Filter now has a `allowMalformedAccessToken` setting to enable use with IDPs that generate access tokens that are not compliant with RFC 6750.
- Bugfix: All JWT Filter errors are now formatted per the specified `errorResponse`.
- Feature: Options for making Redis connection pooling configurable.
- Bugfix: User is now directed to the correct URL after clicking in Microsoft Office.
>>>>>>> 02061636

## [1.5.5] June 30, 2020
[1.5.5]: https://github.com/datawire/ambassador/compare/v1.5.4...v1.5.5

### Ambassador API Gateway + Ambassador Edge Stack

- Incorporate the Envoy 1.14.3 security update.

## [1.5.4] June 23, 2020
[1.5.4]: https://github.com/datawire/ambassador/compare/v1.5.3...v1.5.4

### Ambassador API Gateway + Ambassador Edge Stack

- Bugfix: Allow disabling `Mapping`-status updates (RECOMMENDED: see below)
- Bugfix: Logging has been made _much_ quieter; the default Envoy log level has been turned down from "warning" to "error"
- Ambassador now logs timing information about reconfigures

We recommend that users set `AMBASSADOR_UPDATE_MAPPING_STATUS=false`
in the environment to tell Ambassador not to update `Mapping` statuses
unless you have some script that relies on `Mapping` status updates.
The default value of `AMBASSADOR_UPDATE_MAPPING_STATUS` will change to
`false` in Ambassador 1.6.

## [1.5.3] June 16, 2020
[1.5.3]: https://github.com/datawire/ambassador/compare/v1.5.2...v1.5.3

### Ambassador API Gateway + Ambassador Edge Stack

- Bugfix: Restore Envoy listener drain time to its pre-Ambassador 1.3.0 default of 10 minutes.

### Ambassador Edge Stack only

- Bugfix: Allow deletion of ProjectControllers.
- Bugfix: Fix regression introduced in 1.4.2 where the `OAuth2` AuthorizationCode filter no longer works when behind another gateway that rewrites the request hostname.  The behavior here is now controllable via the `internalOrigin` sub-field.

### Ambassador API Gateway + Ambassador Edge Stack

- Bugfix: Read Knative ingress generation from the correct place in the Kubernetes object

## [1.5.2] June 10, 2020
[1.5.2]: https://github.com/datawire/ambassador/compare/v1.5.1...v1.5.2

### Ambassador API Gateway + Ambassador Edge Stack

- Incorporate the [Envoy 1.14.2](https://www.envoyproxy.io/docs/envoy/v1.14.2/intro/version_history#june-8-2020) security update.
- Upgrade the base Docker images used by several tests (thanks, [Daniel Sutton](https://github.com/ducksecops)!).

### Ambassador Edge Stack only

- Feature: (BETA) Added an in-cluster micro CI/CD system to enable building, staging, and publishing of GitHub projects from source.  This has been included in previous versions as an alpha, but disabled by default. It is now in BETA.
- Bugfix: The `DEVPORTAL_CONTENT_URL` environment variable now properly handles `file:///` URLs to refer to volume-mounted content.
- Bugfix: `acmeProvider.authority: none` is no longer case sensitive
- Bugfix: `edgectl connect` works again on Ubuntu and other Linux setups with old versions of nss-mdns (older than version 0.11)
- Bugfix: `edgectl` works again on Windows
- Bugfix: The Edge Policy Console now correctly creates FilterPolicy resources

## [1.5.1] June 5, 2020
[1.5.1]: https://github.com/datawire/ambassador/compare/v1.5.0...v1.5.1

### Ambassador API Gateway + Ambassador Edge Stack

- Bugfix: Logging has been made _much_ quieter
- Bugfix: A service that somehow has no hostname should no longer cause an exception

## [1.5.0] May 28, 2020
[1.5.0]: https://github.com/datawire/ambassador/compare/v1.4.3...v1.5.0

### Ambassador API Gateway + Ambassador Edge Stack

- Switched from quay.io back to DockerHub as our primary publication point. **If you are using your own Kubernetes manifests, you will have to update them!** Datawire's Helm charts and published YAML have already been updated.

- Feature: switch to Envoy 1.14.1
- Feature: Allow defaults for `add_request_header`, `remove_request_header`, `add_response_header`, and `remove_response_header`
- Feature: Inform Knative of the route to the Ambassador service if available (thanks, [Noah Fontes](https://github.com/impl)!)
- Feature: Support the path and timeout options of the Knative ingress path rules (thanks, [Noah Fontes](https://github.com/impl)!)
- Feature: Allow preserving `X-Request-ID` on requests from external clients (thanks, [Prakhar Joshi](https://github.com/prakharjoshi)!)
- Feature: Mappings now support query parameters (thanks, [Phil Peble](https://github.com/ppeble)!)
- Feature: Allow setting the Envoy shared-memory base ID (thanks, [Phil Peble](https://github.com/ppeble)!)
- Feature: Additional security configurations not set on default YAMLs
- Feature: Let Ambassador configure `regex_rewrite` for advanced forwarding
- Bugfix: Only update Knative ingress CRDs when the generation changes (thanks, [Noah Fontes](https://github.com/impl)!)
- Bugfix: Now behaves properly when `AMBASSADOR_SINGLE_NAMESPACE` is set to an empty string; rather than getting in to a weird in-between state
- Bugfix: The websocket library used by the test suite has been upgraded to incorporate security fixes (thanks, [Andrew Allbright](https://github.com/aallbrig)!)
- Bugfix: Fixed evaluation of label selectors causing the wrong IP to be put in to Ingress resource statuses
- Bugfix: The `watt` (port 8002) and `ambex` (port 8003) components now bind to localhost instead of 0.0.0.0, so they are no longer erroneously available from outside the Pod

### Ambassador Edge Stack only

- Feature: `edgectl upgrade` allows upgrading API Gateway installations to AES
- Feature: `edgectl intercept` can generate preview-urls for Host resources that enabled the feature
- Feature: `edgectl install` will now automatically install the Service Preview components (ambassador-injector, telepresence-proxy) and scoped RBAC
- Feature: Rate-limited 429 responses now include the `Retry-After` header
- Feature: The `JWT` Filter now makes `hasKey` and `doNotSet` functions available to header field templates; in order to facilitate only conditionally setting a header field.
- Feature: The `OAuth2` Filter now has an `expirationSafetyMargin` setting that will cause an access token to be treated as expired sooner, in order to have a safety margin of time to send it to the upstream Resource Server that grants insufficient leeway.
- Feature: The `JWT` Filter now has `leewayFor{ExpiresAt,IssuedAt,NotBefore}` settings for configuring leeway when validating the timestamps of a token.
- Feature: The environment variables `REDIS{,_PERSECOND}_{USERNAME,PASSWORD,TLS_ENABLED,TLS_INSECURE}` may now be used to further configure how the Ambassador Edge Stack communicates with Redis.
- Bugfix: Don't start the dev portal running if `POLL_EVERY_SECS` is 0
- Bugfix: Now no longer needs cluster-wide RBAC when running with `AMBASSADOR_SINGLE_NAMESPACE`.
- Bugfix: The `OAuth2` Filter now validates the reported-to-Client scope of an Access Token even if a separate `accessTokenJWTFilter` is configured.
- Bugfix: The `OAuth2` Filter now sends the user back to the identity provider to upgrade the scope if they request an endpoint that requires broader scope than initially requested; instead of erroring.
- Bugfix: The `OAuth2` Filter will no longer send RFC 7235 challenges back to the user agent if it would not accept RFC 7235 credentials (previously it only avoided sending HTTP 401 challenges, but still sent 400 or 403 challenges).
- Bugfix: The `amb-sidecar` (port 8500) component now binds to localhost instead of 0.0.0.0, so it is no longer erroneously available from outside the Pod

## [1.4.3] May 14, 2020
[1.4.3]: https://github.com/datawire/ambassador/compare/v1.4.2...v1.4.3

### Ambassador Edge Stack Only

- Bugfix: Don't generate spurious 403s in logs when using Edge Policy Console.

## [1.4.2] April 22, 2020
[1.4.2]: https://github.com/datawire/ambassador/compare/v1.4.1...v1.4.2

### Ambassador Edge Stack Only

- Bugfix: The Traffic Agent binds to port 9900 by default. That port can be configured in the Agent's Pod spec.
   - For more about using the Traffic Agent, see the [Service Preview documentation](https://www.getambassador.io/docs/latest/topics/using/edgectl/#configuring-service-preview).
- Bugfix: The `OAuth2` Filter redirection-endpoint now handles various XSRF errors more consistently (the way we meant it to in 1.2.1)
- Bugfix: The `OAuth2` Filter now supports multiple authentication domains that share the same credentials.
   - For more about using multiple domains, see the [OAuth2 `Filter` documentation](https://www.getambassador.io/docs/1.4/topics/using/filters/oauth2/).
- Bugfix: The ACME client now obeys `AMBASSADOR_ID`

## [1.4.1] April 15, 2020
[1.4.1]: https://github.com/datawire/ambassador/compare/v1.4.0...v1.4.1

### Ambassador Edge Stack Only

- Internal: `edgectl install` uses Helm under the hood

## [1.4.0] April 8, 2020
[1.4.0]: https://github.com/datawire/ambassador/compare/v1.3.2...v1.4.0

### Ambassador API Gateway + Ambassador Edge Stack

- Feature: Support Ingress Path types improvements from networking.k8s.io/v1beta1 on Kubernetes 1.18+
- Feature: Support Ingress hostname wildcards
- Feature: Support for the IngressClass Resource, added to networking.k8s.io/v1beta1 on Kubernetes 1.18+
   - For more about new Ingress support, see the [Ingress Controller documentation](https://getambassador.io/docs/1.4/topics/running/ingress-controller).
- Feature: `Mapping`s support the `cluster_tag` attribute to control the name of the generated Envoy cluster (thanks, [Stefan Sedich](https://github.com/stefansedich)!)
   - See the [Advanced Mapping Configuration documentation](https://getambassador.io/docs/1.4/topics/using/mappings) for more.
- Feature: Support Envoy's ability to force response headers to canonical HTTP case (thanks, [Puneet Loya](https://github.com/puneetloya)!)
   - See the [Ambassador Module documentation](https://getambassador.io/docs/1.4/topics/running/ambassador) for more.
- Bugfix: Correctly ignore Kubernetes services with no metadata (thanks, [Fabrice](https://github.com/jfrabaute)!)

### Ambassador Edge Stack Only

- Feature: `edgectl install` output has clearer formatting
- Feature: `edgectl install` offers help when installation does not succeed
- Feature: `edgectl install` uploads installer and AES logs to a private area upon failure so Datawire support can help
- Bugfix: The "Filters" tab in the webui no longer renders the value of OAuth client secrets that are stored in Kubernetes secrets.
- Bugfix: The ACME client of of one Ambassador install will no longer interfere with the ACME client of another Ambassador install in the same namespace with a different AMBASSADOR_ID.
- Bugfix: `edgectl intercept` supports matching headers values against regular expressions once more
- Bugfix: `edgectl install` correctly handles more local and cluster environments
   - For more about `edgectl` improvements, see the [Service Preview and Edge Control documentation](https://getambassador.io/docs/1.4/topics/using/edgectl).

## [1.3.2] April 1, 2020
[1.3.2]: https://github.com/datawire/ambassador/compare/v1.3.1...v1.3.2

### Ambassador Edge Stack

- Bugfix: `edgectl install` correctly installs on Amazon EKS and other clusters that provide load balancers with fixed DNS names
- Bugfix: `edgectl install` when using Helm once again works as documented
- Bugfix: `edgectl install` console logs are improved and neatened
- Bugfix: `edgectl install --verbose` output is improved
- Bugfix: `edgectl install` automatically opens documentation pages for some errors
- Bugfix: `edgectl install` help text is improved

## [1.3.1] March 24, 2020
[1.3.1]: https://github.com/datawire/ambassador/compare/v1.3.0...v1.3.1

### Ambassador Edge Stack

- Bugfix: `edgectl install` will not install on top of a running Ambassador
- Bugfix: `edgectl install` can detect and report if `kubectl` is missing
- Bugfix: `edgectl install` can detect and report if it cannot talk to a Kubernetes cluster
- Bugfix: When using the `Authorization Code` grant type for `OAuth2`, expired tokens are correctly handled so that the user will be prompted to renew
- Bugfix: When using the `Password` grant type for `OAuth2`, authentication sessions are properly associated with each user
- Bugfix: When using the `Password` grant type for `OAuth2`, you can set up multiple `Filter`s to allow requesting different scopes for different endpoints

## [1.3.0] March 17, 2020
[1.3.0]: https://github.com/datawire/ambassador/compare/v1.2.2...v1.3.0

### Ambassador Edge Stack

- Feature: Support username and password as headers for OAuth2 authentication (`grantType: Password`)
- Feature: `edgectl install` provides better feedback for clusters that are unreachable from the public Internet
- Feature: `edgectl install` supports KIND clusters (thanks, [@factorypreset](https://github.com/factorypreset)!)
- Feature: `edgectl intercept` supports HTTPS
- Feature: Ambassador Edge Stack Docker image is ~150MB smaller
- Feature: The Edge Policy Console can be fully disabled with the `diagnostics.enable` element in the `ambassador` Module
- Feature: `aes-plugin-runner` now allows passing in `docker run` flags after the main argument list.
- Bugfix: Ambassador Edge Stack doesn't crash if the Developer Portal content URL is not accessible
- Bugfix: `edgectl connect` does a better job handling clusters with many services
- Bugfix: The `Plugin` Filter now correctly sets `request.TLS` to nil/non-nil based on if the original request was encrypted or not.
- Change: There is no longer a separate traffic-proxy image; that functionality is now part of the main AES image. Set `command: ["traffic-manager"]` to use it.

## [1.2.2] March 4, 2020
[1.2.2]: https://github.com/datawire/ambassador/compare/v1.2.0...v1.2.2

### Ambassador API Gateway + Ambassador Edge Stack

- Bugfix: re-support PROXY protocol when terminating TLS ([#2348])
- Bugfix: Incorporate the Envoy 1.12.3 security update
- Internal: Fix an error in Edge Stack update checks

### Ambassador Edge Stack only

- Bugfix: The `aes-plugin-runner` binary for GNU/Linux is now statically linked (instead of being linked against musl libc), so it should now work on either musl libc or GNU libc systems
- Bugfix: The `OAuth2` Filter redirection-endpoint now handles various XSRF errors more consistently
- Change: The `OAuth2` Filter redirection-endpoint now handles XSRF errors by redirecting back to the identity provider

(1.2.1 is superseded by 1.2.2.)

[#2348]: https://github.com/datawire/ambassador/issues/2348

## [1.2.0] February 24, 2020
[1.2.0]: https://github.com/datawire/ambassador/compare/v1.1.1...v1.2.0

### Ambassador API Gateway + Ambassador Edge Stack

- Feature: add idle_timeout_ms support for common HTTP listener (thanks, Jordan Neufeld!) ([#2155])
- Feature: allow override of bind addresses, including for IPv6! (thanks to [Josue Diaz](https://github.com/josuesdiaz)!) ([#2293])
- Bugfix: Support Istio mTLS secrets natively (thanks, [Phil Peble](https://github.com/ppeble)!) ([#1475])
- Bugfix: TLS custom secret with period in name doesn't work (thanks, [Phil Peble](https://github.com/ppeble)!) ([#1255])
- Bugfix: Honor ingress.class when running with Knative
- Internal: Fix CRD-versioning issue in CI tests (thanks, [Ricky Taylor](https://github.com/ricky26)!)
- Bugfix: Stop using deprecated Envoy configuration elements
- Bugfix: Resume building a debuggable Envoy binary

### Ambassador Edge Stack only

- Change: The `ambassador` service now uses the default `externalTrafficPolicy` of `Cluster` rather than explicitly setting it to`Local`. This is a safer setting for GKE where the `Local` policy can cause outages when ambassador is updated. See https://stackoverflow.com/questions/60121956/are-hitless-rolling-updates-possible-on-gke-with-externaltrafficpolicy-local for details.
- Feature: `edgectl install` provides a much cleaner, quicker experience when installing Ambassador Edge Stack
- Feature: Ambassador Edge Stack supports the Ambassador operator for automated management and upgrade
- Feature: `ifRequestHeader` can now have `valueRegex` instead of `value`
- Feature: The `OAuth2` Filter now has `useSessionCookies` option to have cookies expire when the browser closes, rather than at a fixed duration
- Feature: `ifRequestHeader` now has `negate: bool` to invert the match
- Bugfix: The RBAC for `Ingress` now supports the `networking.k8s.io` `apiGroup`
- Bugfix: Quiet Dev Portal debug logs
- Bugfix: The Edge Policy Console is much less chatty when logged out
- Change: The intercept agent is now incorporated into the `aes` image
- Change: The `OAuth2` Filter no longer sets cookies when `insteadOfRedirect` triggers
- Change: The `OAuth2` Filter more frequently adjusts the cookies

[#1475]: https://github.com/datawire/ambassador/issues/1475
[#1255]: https://github.com/datawire/ambassador/issues/1255
[#2155]: https://github.com/datawire/ambassador/issues/2155
[#2293]: https://github.com/datawire/ambassador/issues/2293

## [1.1.1] February 12, 2020
[1.1.1]: https://github.com/datawire/ambassador/compare/v1.1.0...v1.1.1

### Ambassador API Gateway + Ambassador Edge Stack

- Bugfix: Load explicitly referenced secrets in another namespace, even when `AMBASSADOR_SINGLE_NAMESPACE` (thanks, [Thibault Cohen](https://github.com/titilambert)!) ([#2202])
- Bugfix: Fix Host support for choosing cleartext or TLS ([#2279])
- Bugfix: Fix intermittent error when rendering `/ambassador/v0/diag/`
- Internal: Various CLI tooling improvements

[#2202]: https://github.com/datawire/ambassador/issues/2202
[#2279]: https://github.com/datawire/ambassador/pull/2279

### Ambassador Edge Stack only

- Feature: The Policy Console can now set the log level to "trace" (in addition to "info" or "debug")
- Bugfix: Don't have the Policy Console poll for snapshots when logged out
- Bugfix: Do a better job of noticing when the license key changes
- Bugfix: `aes-plugin-runner --version` now works properly
- Bugfix: Only serve the custom CONGRATULATIONS! 404 page on `/`
- Change: The `OAuth2` Filter `stateTTL` setting is now ignored; the lifetime of state-tokens is now managed automatically

## [1.1.0] January 28, 2020
[1.1.0]: https://github.com/datawire/ambassador/compare/v1.0.0...v1.1.0

(Note that Ambassador 1.1.0 is identical to Ambassador 1.1.0-rc.0, from January 24, 2020.
 Also, we're now using "-rc.N" rather than just "-rcN", for better compliance with
 [SemVer](https://www.semver.org/).

### Ambassador API Gateway + Ambassador Edge Stack

- Feature: support resources with the same name but in different namespaces ([#2226], [#2198])
- Feature: support DNS overrides in `edgectl`
- Bugfix: Reduce log noise about "kubestatus" updates
- Bugfix: manage the diagnostics snapshot cache more aggressively to reduce memory footprint
- Bugfix: re-enable Docker demo mode (and improve the test to make sure we don't break it again!) ([#2227])
- Bugfix: correct potential issue with building edgectl on Windows
- Internal: fix an error with an undefined Python type in the TLS test (thanks, [Christian Clauss](https://github.com/cclauss)!)

### Ambassador Edge Stack only

- Feature: make the `External` filter type fully compatible with the `AuthService` type
- Docs: add instructions for what to do after downloading `edgectl`
- Bugfix: make it much faster to apply the Edge Stack License
- Bugfix: make sure the ACME terms-of-service link is always shown
- Bugfix: make the Edge Policy Console more performant

[#2198]: https://github.com/datawire/ambassador/issues/2198
[#2226]: https://github.com/datawire/ambassador/issues/2226
[#2227]: https://github.com/datawire/ambassador/issues/2227

## [1.0.0] January 15, 2020
[1.0.0]: https://github.com/datawire/ambassador/compare/v0.86.1...v1.0.0

### Caution!

All of Ambassador's CRDs have been switched to `apiVersion: getambassador.io/v2`, and
**your resources will be upgraded when you apply the new CRDs**. We recommend that you
follow the [migration instructions](https://getambassador.io/early-access/user-guide/upgrade-to-edge-stack/) and check your installation's
behavior before upgrading your CRDs.

## Ambassador API Gateway + Ambassador Edge Stack

### Breaking changes

- When a resource specifies a service or secret name without a corresponding namespace, Ambassador will now
  look for the service or secret in the namespace of the resource that mentioned it. In the past, Ambassador
  would look in the namespace in which Ambassador was running.

### Features

- The Host CR provides an easy way to tell Ambassador about domains it should expect to handle, and
  how it should handle secure and insecure requests for those domains
- Redirection from HTTP to HTTPS defaults to ON when termination contexts are present
- Mapping and Host CRs, as well as Ingress resources, get Status updates to provide better feedback
- Improve performance of processing events from Kubernetes
- Automatic HTTPS should work with any ACME clients doing the http-01 challenge

### Bugfixes

- CORS now happens before rate limiting
- The reconfiguration engine is better protected from exceptions
- Don’t try to check for upgrades on every UI snapshot update
- Reduced reconfiguration churn
- Don't force SNI routes to be lower-priority than non-SNI routes
- Knative mappings fallback to the Ambassador namespace if no namespace is specified
- Fix `ambassador_id` handling for Knative resources
- Treat `ambassadorId` as a synonym for `ambassador_id` (`ambassadorId` is the Protobuf 3 canonical form of `ambassador_id`)

## Ambassador Edge Stack

Ambassador Edge Stack incorporates the functionality of the old Ambassador Pro product.

- Authentication and ratelimiting are now available under a free community license
- Given a Host CR, Ambassador can manage TLS certificates using ACME (or you can manage them by hand)
- There is now an `edgectl` program that you can use for interacting with Ambassador from the command line
- There is a web user-interface for Ambassador
- BREAKING CHANGE: `APP_LOG_LEVEL` is now `AES_LOG_LEVEL`

## [1.0.0-rc6] January 15, 2020
[1.0.0-rc6]: https://github.com/datawire/ambassador/compare/v1.0.0-rc4...v1.0.0-rc6

 - AES: Bugfix: Fix ACME client with multiple replicas
 - AES: Bugfix: Fix ACME client race conditions with the API server and WATT
 - AES: Bugfix: Don't crash in the ACME client if Redis is unavailable

## [1.0.0-rc4] January 13, 2020
[1.0.0-rc4]: https://github.com/datawire/ambassador/compare/v1.0.0-rc1...v1.0.0-rc4

- Change: Less verbose yet more useful Ambassador pod logs
- Bugfix: Various bugfixes for listeners and route rejection
- Bugfix: Don't append the service namespace for `localhost`
- AES: Bugfix: Fix rendering mapping labels YAML in the webui
- AES: Bugfix: Organize help output from `edgectl` so it is easier to read
- AES: Bugfix: Various bugfixes around ACME support with manually-configured TLSContexts
- AES: Change: Don't disable scout or enable extra-verbose logging when migrating from OSS
- AES: BREAKING CHANGE: `APP_LOG_LEVEL` is now `AES_LOG_LEVEL`

## [1.0.0-rc1] January 11, 2020
[1.0.0-rc1]: https://github.com/datawire/ambassador/compare/v1.0.0-rc0...v1.0.0-rc1

- Internal: Improvements to release machinery
- Internal: Fix the dev shell
- Internal: Adjust KAT tests to work with the Edge Stack

## [1.0.0-rc0] January 10, 2020
[1.0.0-rc0]: https://github.com/datawire/ambassador/compare/v1.0.0-ea13...v1.0.0-rc0

- BREAKING CHANGE: Rename Host CR status field `reason` to `errorReason`
- Feature: Host CRs now default `.spec.hostname` to `.metadata.name`
- Feature: Host CRs now have a `requestPolicy` field to control redirecting from cleartext to TLS
- Feature: Redirecting from cleartext to TLS no longer interferes with ACME http-01 challenges
- Feature: Improved `edgectl` help and informational messages
- Bugfix: Host CR status is now a sub-resource
- Bugfix: Have diagd snapshot JSON not include "serialization" keys (which could potentially leak secrets)
- Bugfix: Fix `ambassador_id` handling for Knative resources
- Bugfix: Use the correct namespace for resources found via annotations
- Bugfix: Treat `ambassadorId` as a synonym for `ambassador_id` (`ambassadorId` is the Protobuf 3 canonical form of `ambassador_id`)
- Internal: Allow passing a `DOCKER_NETWORK` variable to the build-system

## [1.0.0-ea13] January 09, 2020
[1.0.0-ea13]: https://github.com/datawire/ambassador/compare/v1.0.0-ea12...v1.0.0-ea13

- Bugfix: Knative mappings populate and fallback to the Ambassador namespace if unspecified
- Internal: Knative tests for versions 0.7.1 and 0.8.0 were removed
- Internal: Knative tests for version 0.11.0 were added
- Internal: Improved performance with Edge Stack using /ambassador/v0/diag/ with an optional `patch_client` query param to send a partial representation in JSON Patch format, reducing the memory and network traffic for large deployments
- Internal: Silencing warnings from `which` in docs preflight-check

## [1.0.0-ea12] January 08, 2020
[1.0.0-ea12]: https://github.com/datawire/ambassador/compare/v1.0.0-ea9...v1.0.0-ea12

- BREAKING CHANGE: When a resource specifies a service or secret name without a corresponding namespace, Ambassador uses the namespace of the resource. In the past, Ambassador would use its own namespace.
- Bugfix: Add the appropriate label so Ingress works with Edge Stack
- Bugfix: Remove superfluous imagePullSecret
- Bugfix: Fix various admin UI quirks, especially in Firefox
  - Bogus warnings about duplicate resources
  - Drag-and-drop reordering of rate limit configuration
  - Missing icons
- Internal: Drop duplicated resources earlier in the processing chain
- Internal: Streamline code generation from protobufs
- Internal: Automated broken-link checks in the documentation

## [1.0.0-ea9] December 23, 2019
[1.0.0-ea9]: https://github.com/datawire/ambassador/compare/v1.0.0-ea7...v1.0.0-ea9

- Bugfix: Use proper executable name for Windows edgectl
- Bugfix: Don't force SNI routes to be lower-priority than non-SNI routes
- Bugfix: Prevent the self-signed fallback context from conflicting with a manual context

## [1.0.0-ea7] December 19, 2019
[1.0.0-ea7]: https://github.com/datawire/ambassador/compare/v1.0.0-ea6...v1.0.0-ea7

- Bugfix: UI buttons can hide themselves
- Bugfix: Developer Portal API acquisition
- Bugfix: Developer Portal internal routing
- Internal: Better JS console usage
- Internal: Rationalize usage reporting for Edge Stack

## [1.0.0-ea6] December 18, 2019
[1.0.0-ea6]: https://github.com/datawire/ambassador/compare/v1.0.0-ea5...v1.0.0-ea6

- Feature: Improve performance of processing events from Kubernetes
- Feature: Automatic HTTPS should work with any ACME clients doing the http-01 challenge
- Internal: General improvements to test infrastructure
- Internal: Improved the release process

`ambassador-internal-access-control` `Filter` and `FilterPolicy` are now
created internally. Remove them from your cluster if upgrading from a
previous version.

## [1.0.0-ea5] December 17, 2019
[1.0.0-ea5]: https://github.com/datawire/ambassador/compare/v1.0.0-ea3...v1.0.0-ea5

- Internal: Improved the reliability of CI
- Internal: Improved the release process

## [1.0.0-ea3] December 16, 2019
[1.0.0-ea3]: https://github.com/datawire/ambassador/compare/v1.0.0-ea1...v1.0.0-ea3

- Feature: initial edgectl support for Windows!
- UX: be explicit that seeing the license applied can take a few minutes
- Bugfix: don’t try to check for upgrades on every UI snapshot update
- Bugfix: don’t activate the fallback TLSContext if its secret is not available
- Bugfix: first cut at reducing reconfiguration churn

## [1.0.0-ea1] December 10, 2019
[1.0.0-ea1]: https://github.com/datawire/ambassador/compare/v0.85.0...v1.0.0-ea1

### Caution!

All of Ambassador's CRDs have been switched to `apiVersion: getambassador.io/v2`, and
**your resources will be upgraded when you apply the new CRDs**. We recommend that you
follow the [migration instructions](https://getambassador.io/early-access/user-guide/upgrade-to-edge-stack/) and check your installation's
behavior before upgrading your CRDs.

### Features

- Authentication and ratelimiting are now available under a free community license
- The Host CRD provides an easy way to tell Ambassador about domains it should expect to handle
- Given a Host CRD, Ambassador can manage TLS certificates using ACME (or you can manage them by hand)
- Redirection from HTTP to HTTPS defaults to ON when termination contexts are present
- Mapping and Host CRDs, as well as Ingress resources, get Status updates to provide better feedback

### Bugfixes

- CVE-2019–18801, CVE-2019–18802, and CVE-2019–18836 are fixed by including Envoy 1.12.2
- CORS now happens before rate limiting
- The reconfiguration engine is better protected from exceptions

## [0.86.1] December 10, 2019
[0.86.1]: https://github.com/datawire/ambassador/compare/v0.84.1...v0.86.1

- Envoy updated to 1.12.2 for security fixes
- Envoy TCP keepalives are now supported (thanks, [Bartek Kowalczyk](https://github.com/KowalczykBartek)!)
- Envoy remote access logs are now supported
- Correctly handle upgrades when the `LogService` CRD is not present

(Ambassador 0.86.0 was superseded by Ambassador 0.86.1.)

## [0.85.0] October 22, 2019
[0.85.0]: https://github.com/datawire/ambassador/compare/v0.84.1...v0.85.0

### Features

- Support configuring the Envoy access log format (thanks to [John Esmet](https://github.com/esmet)!)

## [0.84.1] October 20, 2019
[0.84.1]: https://github.com/datawire/ambassador/compare/v0.84.0...v0.84.1

### Major changes:
- Bugfix: Fix /ambassador permissions to allow running as non-root - Thanks @dmayle (https://github.com/dmayle) for reporting the bug.

## [0.84.0] October 18, 2019
[0.84.0]: https://github.com/datawire/ambassador/compare/v0.83.0...v0.84.0

### Features:

- Support setting window_bits for the GZip filter (thanks to [Florent Delannoy](https://github.com/Pluies)!)
- Correctly support tuning the regex_max_size, and bump its default to 200 (thanks to [Paul Salaberria](https://github.com/psalaberria002)!)
- Support setting redirect_cleartext_from in a TLSContext

### Bugfixes:

- Correctly update loadbalancer status of Ingress resources
- Don't enable diagd debugging in the test suite unless explicitly requested (thanks to [Jonathan Suever](https://github.com/suever)!)
- Switch to an Envoy release build

### Developer Notes:

- Many many things about the build system have changed under the hood!
   - Start with `make help`, and
   - Join our [Slack channel](https://d6e.co/slack) for more help!

## [0.83.0] October 08, 2019
[0.83.0]: https://github.com/datawire/ambassador/compare/v0.82.0...v0.83.0

### Major changes:
- Update Ambassador to address CVE-2019-15225 and CVE-2019-15226.

NOTE: this switches the default regex engine! See the documentation for the `ambassador` `Module` for more.

## [0.82.0] October 02, 2019
[0.82.0]: https://github.com/datawire/ambassador/compare/v0.81.0...v0.82.0

### Major changes:
- Feature: Arrange for the Prometheus metrics endpoint to also return associated headers (thanks, [Jennifer Wu](https://github.com/jhsiaomei)!)
- Feature: Support setting a TLS origination context when doing TLS to a RateLimitService (thanks, [Phil Peble](https://github.com/ppeble)!)
- Feature: Allow configuring Envoy's access log path (thanks, [Jonathan Suever](https://github.com/suever)!)
- Update: Switch to Python 3.7 and Alpine 3.10

### Developer notes:
- Switch back to the latest mypy (currently 0.730)
- Environment variable KAT_IMAGE_PULL_POLICY can override the imagePullPolicy when running KAT tests
- Updated Generated Envoy Golang APIs

## [0.81.0] September 26, 2019
[0.81.0]: https://github.com/datawire/ambassador/compare/v0.80.0...v0.81.0

### Major changes:
- Feature: ${} environment variable interpolation is supported in all Ambassador configuration resources (thanks, [Stefan Sedich](https://github.com/stefansedich)!)
- Feature: DataDog APM tracing is now supported (thanks again, [Stefan Sedich](https://github.com/stefansedich)!)
- Bugfix: Fix an error in the TLSContext schema (thanks, [@georgekaz](https://github.com/georgekaz)!)

### Developer notes:
- Test services can now be built, deployed, and tested more easily (see BUILDING.md)
- `mypy` is temporarily pinned to version 0.720.

## [0.80.0] September 20, 2019
[0.80.0]: https://github.com/datawire/ambassador/compare/v0.78.0...v0.80.0

### Major changes:
- Feature: Basic support for the Kubernetes Ingress resource
- Feature: Basic reporting for some common configuration errors (lack of Mappings, lack of TLS contexts)
- Bugfix: Update Envoy to prevent crashing when updating AuthService under load

### Developer notes
- Golang components now use Go 1.13
- Ambassador build now _requires_ clean type hinting
- KAT client and server have been pulled back into the Ambassador repo

## [0.78.0] September 11, 2019
[0.78.0]: https://github.com/datawire/ambassador/compare/v0.77.0...v0.78.0

### Major changes:
- Feature: Support setting cipher_suites and ecdh_curves in TLSContext - #1782 (Thanks @teejaded)
- Feature: Make 128-bits traceids the default - #1794 (Thanks @Pluies)
- Feature: Set cap_net_bind_service to allow binding to low ports - #1720 (Thanks @swalberg)

### Minor changes:
- Testing: Add test that ambassador cli does not crash when called with --help - #1806 (Thanks @rokostik)

## [0.77.0] September 05, 2019
[0.77.0]: https://github.com/datawire/ambassador/compare/v0.76.0...v0.77.0

- (Feature) Support the `least_request` load balancer policy (thanks, [Steve Flanders](https://github.com/flands)!)
- (Misc) Many test and release-engineering improvements under the hood

## [0.76.0] August 26, 2019
[0.76.0]: https://github.com/datawire/ambassador/compare/v0.75.0...v0.76.0

- circuit breakers now properly handle overriding a global circuit breaker within a Mapping ([#1767])
- support for Knative 0.8.0 ([#1732])

[#1767]: https://github.com/datawire/ambassador/issues/1767
[#1732]: https://github.com/datawire/ambassador/issues/1732

## [0.75.0] August 13, 2019
[0.75.0]: https://github.com/datawire/ambassador/compare/0.74.1...0.75.0

- (Feature) Update to Envoy 1.11.1, including security fixes
- (Feature) You can use a `TLSContext` without a `secret` to set origination options ([#1708])
- (Feature) Canary deployments can now use multiple `host_rewrite` values ([#1159])
- (Bugfix) Make sure that Ambassador won't mistakenly complain about the number of RateLimit and Tracing services (thanks, [Christian Claus](https://github.com/cclauss)!)

[#1159]: https://github.com/datawire/ambassador/issues/1159
[#1708]: https://github.com/datawire/ambassador/issues/1708

## [0.74.1] August 06, 2019
[0.74.1]: https://github.com/datawire/ambassador/compare/0.74.0...0.74.1

- (bugfix) Make sure that updates properly trigger reconfigures ([#1727])
- (misc) Arrange for startup logging to have timestamps

[#1727]: https://github.com/datawire/ambassador/issues/1727

## [0.74.0] July 30, 2019
[0.74.0]: https://github.com/datawire/ambassador/compare/0.73.0...0.74.0

- Bugfix: Make sure that the pod dies if Envoy dies
- Bugfix: Correctly allow setting `timeout_ms` for `AuthService` (thanks, [John Esmet!](https://www.github.com/esmet)!)
- Feature: Permit configuring `cluster_idle_timeout_ms` for upstream services (thanks, [John Esmet!](https://www.github.com/esmet)!) ([#1542])

[#1542]: https://github.com/datawire/ambassador/issues/1542

## [0.73.0] July 11, 2019
[0.73.0]: https://github.com/datawire/ambassador/compare/0.72.0...0.73.0

- Feature: Experimental native support for Knative! ([#1579])
- Feature: Better Linkerd interoperability! ([#1578], [#1594])

- Feature: Add a legend for the colors of service names on the diagnostic overview (thanks, [Wyatt Pearsall](https://github.com/wpears)!)
- Feature: Allow switching Envoy to output JSON logs (thanks, [Pedro Tavares](https://github.com/ServerlessP)!)
- Feature: Allow setting `AMBASSADOR_LABEL_SELECTOR` and `AMBASSADOR_FIELD_SELECTOR` to let Ambassador use Kubernetes selectors to determine which things to read (thanks, [John Esmet](https://github.com/esmet)!) ([#1292])
- Feature: Allow configuring retries for `AuthService` (thanks, [Kevin Dagostino](https://github.com/TonkWorks)!) ([#1622], [#1461])

- Bugfix: Allow Ambassador to ride through Envoy-validation timeouts (thanks, [John Morrisey](https://github.com/jwm)!)
- Bugfix: Allow Ambassador to ride through parse errors on input resources (thanks, [Andrei Predoiu](https://github.com/Andrei-Predoiu)!) ([#1625])
- Bugfix: Allow '.' in a `secret` name to just be a '.' ([#1255])

- Bugfix: Allow manually defining an Ambassador `Service` resource, same as any other resource
- Bugfix: Prevent spurious duplicate-resource errors when loading config from the filesystem

[#1255]: https://github.com/datawire/ambassador/issues/1255
[#1292]: https://github.com/datawire/ambassador/issuse/1292
[#1461]: https://github.com/datawire/ambassador/issues/1461
[#1578]: https://github.com/datawire/ambassador/issuse/1578
[#1579]: https://github.com/datawire/ambassador/issuse/1579
[#1594]: https://github.com/datawire/ambassador/issuse/1594
[#1622]: https://github.com/datawire/ambassador/issues/1622
[#1625]: https://github.com/datawire/ambassador/issues/1625

## [0.72.0] June 13, 2019
[0.72.0]: https://github.com/datawire/ambassador/compare/0.71.0...0.72.0

- Envoy: Update Envoy to commit 8f57f7d765
- Bugfix: Auth spans are now properly connected to requests ([#1414])
- Bugfix: `include_body` now works correctly ([#1531], [#1595])
- Bugfix: `x_forwarded_proto_redirect` works again (thanks to [Kyle Martin](https://github.com/KyleMartin901)!) ([#1571])
- Bugfix: Ambassador works correctly with read-only filesystems (thanks, [Niko Kurtti](https://github.com/n1koo)!) ([#1614], [#1619])
- Bugfix: Correctly render groups associated with a given resolver in diagnostics JSON output
- Feature: Give the Ambassador CLI a way to specify the directory into which to write secrets.

[#1414]: https://github.com/datawire/ambassador/issues/1414
[#1531]: https://github.com/datawire/ambassador/issues/1531
[#1571]: https://github.com/datawire/ambassador/issues/1571
[#1595]: https://github.com/datawire/ambassador/issues/1595
[#1614]: https://github.com/datawire/ambassador/issues/1614
[#1619]: https://github.com/datawire/ambassador/issues/1619

## [0.71.0] June 06, 2019
[0.71.0]: https://github.com/datawire/ambassador/compare/0.70.1...0.71.0

- Feature: GZIP support [#744]
- Feature: diag UI shows active Resolvers [#1453]
- Feature: CRDs exist for Resolvers [#1563]
- Feature: Resolvers with custom names work, even as CRDs [#1497]
- Feature: The `/metrics` endpoint provides direct access to Prometheus-format stats (thanks to [Rotem Tamir](https://github.com/rotemtam)!)
- Bugfix: `statsd-exporter` now correctly defaults to port 8125 (thanks to [Jonathan Suever](https://github.com/suever)!)
- Bugfix: redirect_cleartext_from no longer strips the URL path [#1463]
- Bugfix: canary weights of 0 and 100 work correctly [#1379]
- Bugfix: `docker run` works again for the Ambassador demo, and is part of our tests now [#1569]
- Bugfix: Scout `DEBUG` messages don’t get leaked into the diag UI [#1573]
- Maintenance: warn of upcoming protocol version changes
- Maintenance: check in with Scout every 24 hours, but no more than twice per day

[#744]: https://github.com/datawire/ambassador/issues/744
[#1379]: https://github.com/datawire/ambassador/issues/1379
[#1453]: https://github.com/datawire/ambassador/issues/1453
[#1463]: https://github.com/datawire/ambassador/issues/1463
[#1497]: https://github.com/datawire/ambassador/issues/1497
[#1563]: https://github.com/datawire/ambassador/issues/1563
[#1569]: https://github.com/datawire/ambassador/issues/1569
[#1573]: https://github.com/datawire/ambassador/issues/1573

## [0.70.1] May 24, 2019
[0.70.1]: https://github.com/datawire/ambassador/compare/0.70.0...0.70.1

### Minor changes:
- Bugfix: Disable CRD support if Ambassador cannot access them
- Upgrade: Upgrade to watt 0.5.1

## [0.70.0] May 20, 2019
[0.70.0]: https://github.com/datawire/ambassador/compare/0.61.0...0.70.0

### Major changes:
- Feature: Support CRDs in the `getambassador.io` API group for configuration ([#482])
- Feature: Update to Envoy 1.10

### Minor changes:
- Feature: Support removing request headers (thanks @ysaakpr!)
- Bugfix: `watt` should better coalesce calls to the watch hook on startup
- Bugfix: Ambassador no longer uses ports 7000 or 18000 ([#1526], [#1527])

[#482]: https://github.com/datawire/ambassador/issues/482
[#1526]: https://github.com/datawire/ambassador/issues/1526
[#1527]: https://github.com/datawire/ambassador/issues/1527

## [0.61.1] May 16, 2019
[0.61.1]: https://github.com/datawire/ambassador/compare/0.61.0...0.61.1

- Bugfix: Make sure that Consul discovery properly handles the datacenter name ([#1533])
- Bugfix: Make sure that the feature-walk code is protected against clusters with no endpoints at all ([#1532])

[#1532]: https://github.com/datawire/ambassador/issues/1532
[#1533]: https://github.com/datawire/ambassador/issues/1533

## [0.61.0] May 08, 2019
[0.61.0]: https://github.com/datawire/ambassador/compare/0.60.3...0.61.0

Ambassador 0.61.0 metadata

### Changes:
- Feature: Support for minimum and maximum TLS versions (#689)
- Feature: Allow choosing whether to append or overwrite when adding request or response headers (#1481) - thanks to @ysaakpr
- Feature: Support for circuit breakers (#360)
- Feature: Support for automatic retries (#1127) - thanks to @l1v3
- Feature: Support for shadow traffic weighting - thanks to @nemo83
- Feature: Support for HTTP/1.0 (#988) - thanks to @cyrus-mc
- Bugfix: Problem with local Consul agent resolver and non-standard HTTP port (#1508)
- Bugfix: Round each mapping's weight to an integer to prevent invalid Envoy configurations when using weights (#1289) - thanks to @esmet
- Bugfix: Fix deadlock on invalid Envoy configuration (#1491) - thanks to @esmet
- Bugfix: Fixed LightStep gRPC TracingService (#1189) - thanks to @sbaum1994
## [0.60.3] May 01, 2019
[0.60.3]: https://github.com/datawire/ambassador/compare/0.60.2...0.60.3

### Changes since 0.60.2

- When scanning its configuration for secrets and endpoints that must be watched, 0.60.2 could fail with certain configurations if TLS termination but not origination was active. Those failures are fixed now.

## [0.60.2] April 29, 2019
[0.60.2]: https://github.com/datawire/ambassador/compare/0.60.1...0.60.2

### Changes since 0.60.1

- Ambassador is now much more careful about which endpoints and secrets it pays attention to. ([#1465] again -- thanks to [@flands](https://github.com/flands) and @seandon for the help here!)

[#1465]: https://github.com/datawire/ambassador/issues/1465

## [0.60.1] April 25, 2019
[0.60.1]: https://github.com/datawire/ambassador/compare/0.60.0...0.60.1

### Changes since 0.60.0

- Speed up initial parsing of WATT snapshots considerably ([#1465])
- Don't look at secrets in the kube-system namespace, or for service-account tokens.
- Make sure that secrets we do look at are correctly associated with their namespaces ([#1467] -- thanks to @flands and @derrickburns for their contributions here!)
- Allow tuning the number of input snapshots retained for debugging
- Include the grab-snapshots.py script to help with debuggability

[#1465]: https://github.com/datawire/ambassador/issues/1465
[#1467]: https://github.com/datawire/ambassador/issues/1467

## [0.60.0] April 23, 2019
[0.60.0]: https://github.com/datawire/ambassador/compare/0.53.1...0.60.0

### Changes since 0.53.1

- BREAKING CHANGE: Ambassador listens on 8080 and 8443 by default so it does not need to run as root
- Ambassador natively supports using Consul for service discovery
- `AMBASSADOR_ENABLE_ENDPOINTS` is no longer needed; configure using the `Resolver` resource instead
- Support for the Maglev load balancing algorithm
- Support `connect_timeout_ms`. Thanks to Pétur Erlingsson.
- Support for `idle_timeout_ms` Thanks to Aaron Triplett.
- Ambassador will properly reload renewed Let's Encrypt certificates (#1416). Thanks to Matthew Ceroni.
- Ambassador will now properly redirect from HTTP to HTTPS based on `x-forwarded-proto` (#1233).
- The `case_sensitive` field now works when `host_redirect` is set to true (#699). Thanks to Peter Choi and Christopher Coté.

## [0.53.1] April 5, 2019
[0.53.1]: https://github.com/datawire/ambassador/compare/0.52.1...0.53.1

(0.53.0 was immediately supplanted by 0.53.1.)

## SECURITY FIXES

Ambassador 0.53.1 addresses two security issues in Envoy Proxy, CVE-2019-9900 and CVE-2019-9901:

- CVE-2019-9900 (Score 8.3/High). When parsing HTTP/1.x header values, Envoy 1.9 and before does not reject embedded zero characters (NUL, ASCII 0x0).

- CVE-2019-9901 (Score 8.3/High). Envoy does not normalize HTTP URL paths in Envoy 1.9 and before.

Since these issues can potentially allow a remote attacker to use maliciously-crafted URLs to bypass
authentication, anyone running an Ambassador prior to 0.53.1 should upgrade.

### UPCOMING CHANGES

Ambassador 0.60 will listen on ports 8080/8443 by default. The diagnostics service in Ambassador 0.52.0
will try to warn you if your configuration will be affected by this change.

## Other changes since 0.52.1

- `AuthService` version `ambassador/v1` can now explicitly configure how much body data is sent
  to the external authentication service.

## [0.52.1] March 26, 2019
[0.52.1]: https://github.com/datawire/ambassador/compare/0.52.0...0.52.1

### Changes since 0.52.0

- You can specify the `AMBASSADOR_NO_SECRETS` environment variable to prevent Ambassador from
  watching Kubernetes secrets at all (thanks [@esmet](https://github.com/esmet)!) ([#1293])
- The services used when you do `docker run ambassador --demo` have been moved into the Docker image,
  to remove external dependencies from the Ambassador quickstart.

[#1293]: https://github.com/datawire/ambassador/issues/1293

## [0.52.0] March 21, 2019
[0.52.0]: https://github.com/datawire/ambassador/compare/0.51.2...0.52.0

### Changes since 0.51.2

- Initial support for endpoint routing, rather than relying on `kube-proxy` ([#1031])
   - set `AMBASSADOR_ENABLE_ENDPOINTS` in the environment to allow this
- Initial support for Envoy ring hashing and session affinity (requires endpoint routing!)
- Support Lua filters (thanks to [@lolletsoc](https://github.com/lolletsoc)!)
- Support gRPC-Web (thanks to [@gertvdijk](https://github.com/gertvdijk)!) ([#456])
- Support for gRPC HTTP 1.1 bridge (thanks to [@rotemtam](https://github.com/rotemtam)!)
- Allow configuring `num-trusted-hosts` for `X-Forwarded-For`
- External auth services using gRPC can now correctly add new headers ([#1313])
- External auth services correctly add trace spans
- Ambassador should respond to changes more quickly now ([#1294], [#1318])
- Ambassador startup should be faster now

[#456]: https://github.com/datawire/ambassador/issues/456
[#1031]: https://github.com/datawire/ambassador/issues/1031
[#1294]: https://github.com/datawire/ambassador/issues/1294
[#1313]: https://github.com/datawire/ambassador/issues/1313
[#1318]: https://github.com/datawire/ambassador/issues/1318

## [0.51.2] March 12, 2019
[0.51.2]: https://github.com/datawire/ambassador/compare/0.51.1...0.51.2

### Changes since 0.51.1

- Cookies are now correctly handled when using external auth services... really. ([#1211])

[#1211]: https://github.com/datawire/ambassador/issues/1211

## [0.51.1] March 11, 2019
[0.51.1]: https://github.com/datawire/ambassador/compare/0.51.0...0.51.1

### Changes since 0.51.0

- Ambassador correctly handles services in namespaces other than the one Ambassador is running in.

## [0.51.0] March 8, 2019
[0.51.0]: https://github.com/datawire/ambassador/compare/0.50.3...0.51.0

**0.51.0 is not recommended: upgrade to 0.51.1.**

### Changes since 0.50.3

- Ambassador can now route any TCP connection, using the new `TCPMapping` resource. ([#420])
- Cookies are now correctly handled when using external auth services ([#1211])
- Lots of work in docs and testing under the hood

[#420]: https://github.com/datawire/ambassador/issues/420
[#1211]: https://github.com/datawire/ambassador/issues/1211

### Limitations in 0.51.0

At present, you cannot mix HTTP and HTTPS upstream `service`s in any Ambassador resource. This restriction will be lifted in a future Ambassador release.

## [0.50.3] February 21, 2019
[0.50.3]: https://github.com/datawire/ambassador/compare/0.50.2...0.50.3

### Fixes since 0.50.2

- Ambassador saves configuration snapshots as it manages configuration changes. 0.50.3 keeps only 5 snapshots,
  to bound its disk usage. The most recent snapshot has no suffix; the `-1` suffix is the next most recent, and
  the `-4` suffix is the oldest.
- Ambassador will not check for available updates more often than once every four hours.

### Limitations in 0.50.3

At present, you cannot mix HTTP and HTTPS upstream `service`s in any Ambassador resource. This restriction will be lifted in a future Ambassador release.

## [0.50.2] February 15, 2019
[0.50.2]: https://github.com/datawire/ambassador/compare/0.50.1...0.50.2

### Important fixes since 0.50.1

- Ambassador no longer requires annotations in order to start -- with no configuration, it will launch with only the diagnostics service available. ([#1203])
- If external auth changes headers, routing will happen based on the changed values. ([#1226])

### Other changes since 0.50.1

- Ambassador will no longer log errors about Envoy statistics being unavaible before startup is complete ([#1216])
- The `tls` attribute is again available to control the client certificate offered by an `AuthService` ([#1202])

### Limitations in 0.50.2

At present, you cannot mix HTTP and HTTPS upstream `service`s in any Ambassador resource. This restriction will be lifted in a future Ambassador release.

[#1202]: https://github.com/datawire/ambassador/issues/1202
[#1203]: https://github.com/datawire/ambassador/issues/1203
[#1216]: https://github.com/datawire/ambassador/issues/1216
[#1226]: https://github.com/datawire/ambassador/issues/1226

## [0.50.1] February 7, 2019
[0.50.1]: https://github.com/datawire/ambassador/compare/0.50.0...0.50.1

**0.50.1 is not recommended: upgrade to 0.52.0.**

### Changes since 0.50.0

- Ambassador defaults to only doing IPv4 DNS lookups. IPv6 can be enabled in the Ambassador module or in a Mapping. ([#944])
- An invalid Envoy configuration should not cause Ambassador to hang.
- Testing using `docker run` and `docker compose` is supported again. ([#1160])
- Configuration from the filesystem is supported again, but see the "Running Ambassador" documentation for more.
- Datawire's default Ambassador YAML no longer asks for any permissions for `ConfigMap`s.

[#944]: https://github.com/datawire/ambassador/issues/944
[#1160]: https://github.com/datawire/ambassador/issues/1160

## [0.50.0] January 29, 2019
[0.50.0]: https://github.com/datawire/ambassador/compare/0.50.0-rc6...0.50.0

**Ambassador 0.50.0 is a major rearchitecture of Ambassador onto Envoy V2 using the ADS. See the "BREAKING NEWS"
section above for more information.**

(Note that Ambassador 0.50.0-rc7 and -rc8 were internal releases.)

### Changes since 0.50.0-rc6

- `AMBASSADOR_SINGLE_NAMESPACE` is finally correctly supported and properly tested ([#1098])
- Ambassador won't throw an exception for name collisions between resources ([#1155])
- A TLS `Module` can now coexist with SNI (the TLS `Module` effectively defines a fallback cert) ([#1156])
- `ambassador dump --diag` no longer requires you to explicitly state `--v1` or `--v2`

### Limitations in 0.50.0 GA

- Configuration from the filesystem is not supported in 0.50.0. It will be resupported in 0.50.1.
- A `TLSContext` referencing a `secret` in another namespace will not function when `AMBASSADOR_SINGLE_NAMESPACE` is set.

[#1098]: https://github.com/datawire/ambassador/issues/1098
[#1155]: https://github.com/datawire/ambassador/issues/1155
[#1156]: https://github.com/datawire/ambassador/issues/1156

## [0.50.0-rc6] January 28, 2019
[0.50.0-rc6]: https://github.com/datawire/ambassador/compare/0.50.0-rc5...0.50.0-rc6

**Ambassador 0.50.0-rc6 is a release candidate**.

### Changes since 0.50.0-rc5

- Ambassador watches certificates and automatically updates TLS on certificate changes ([#474])
- Ambassador no longer saves secrets it hasn't been told to use to disk ([#1093])
- Ambassador correctly honors `AMBASSADOR_SINGLE_NAMESPACE` rather than trying to access all namespaces ([#1098])
- Ambassador correctly honors the `AMBASSADOR_CONFIG_BASE_DIR` setting again ([#1118])
- Configuration changes take effect much more quickly than in RC5 ([#1148])
- `redirect_cleartext_from` works with no configured secret, to support TLS termination at a downstream load balancer ([#1104])
- `redirect_cleartext_from` works with the `PROXY` protocol ([#1115])
- Multiple `AuthService` resources (for canary deployments) work again ([#1106])
- `AuthService` with `allow_request_body` works correctly with an empty body and no `Content-Length` header ([#1140])
- `Mapping` supports the `bypass_auth` attribute to bypass authentication (thanks, @patricksanders! [#174])
- The diagnostic service no longer needs to re-parse the configuration on every page load ([#483])
- Startup is now faster and more stable
- The Makefile should do the right thing if your PATH has spaces in it (thanks, @er1c!)
- Lots of Helm chart, statsd, and doc improvements (thanks, @Flydiverny, @alexgervais, @bartlett, @victortv7, and @zencircle!)

[#174]: https://github.com/datawire/ambassador/issues/174
[#474]: https://github.com/datawire/ambassador/issues/474
[#483]: https://github.com/datawire/ambassador/issues/483
[#1093]: https://github.com/datawire/ambassador/issues/1093
[#1098]: https://github.com/datawire/ambassador/issues/1098
[#1104]: https://github.com/datawire/ambassador/issues/1104
[#1106]: https://github.com/datawire/ambassador/issues/1106
[#1115]: https://github.com/datawire/ambassador/issues/1115
[#1118]: https://github.com/datawire/ambassador/issues/1118
[#1140]: https://github.com/datawire/ambassador/issues/1140
[#1148]: https://github.com/datawire/ambassador/issues/1148

## [0.50.0-rc5] January 14, 2019
[0.50.0-rc5]: https://github.com/datawire/ambassador/compare/0.50.0-rc4...0.50.0-rc5

**Ambassador 0.50.0-rc5 is a release candidate**.

### Changes since 0.50.0-rc4

- Websocket connections will now be authenticated if an AuthService is configured [#1026]
- Client certificate authentication should function whether configured from a TLSContext resource or from the the old-style TLS module (this is the full fix for [#993])
- Ambassador can now switch listening ports without a restart (e.g. switching from cleartext to TLS) [#1100]
- TLS origination certificates (including Istio mTLS) should now function [#1071]
- The diagnostics service should function in all cases. [#1096]
- The Ambassador image is significantly (~500MB) smaller than RC4.

[#933]: https://github.com/datawire/ambassador/issues/993
[#1026]: https://github.com/datawire/ambassador/issues/1026
[#1071]: https://github.com/datawire/ambassador/issues/1071
[#1096]: https://github.com/datawire/ambassador/issues/1096
[#1100]: https://github.com/datawire/ambassador/issues/1100

## [0.50.0-rc4] January 9, 2019
[0.50.0-rc4]: https://github.com/datawire/ambassador/compare/0.50.0-rc3...0.50.0-rc4

**Ambassador 0.50.0-rc4 is a release candidate**, and fully supports running under Microsoft Azure.

### Changes since 0.50.0-rc3

- Ambassador fully supports running under Azure [#1039]
- The `proto` attribute of a v1 `AuthService` is now optional, and defaults to `http`
- Ambassador will warn about the use of v0 configuration resources.

[#1039]: https://github.com/datawire/ambassador/issues/1039

## [0.50.0-rc3] January 3, 2019
[0.50.0-rc3]: https://github.com/datawire/ambassador/compare/0.50.0-rc2...0.50.0-rc3

**Ambassador 0.50.0-rc3 is a release candidate**, but see below for an important warning about Azure.

### Microsoft Azure

There is a known issue with recently-created Microsoft Azure clusters where Ambassador will stop receiving service
updates after running for a short time. This will be fixed in 0.50.0-GA.

### Changes since 0.50.0-rc2

- The `Location` and `Set-Cookie` headers should always be allowed from the auth service when using an `ambassador/v0` config [#1054]
- `add_response_headers` (parallel to `add_request_headers`) is now supported (thanks, @n1koo!)
- `host_redirect` and `shadow` both now work correctly [#1057], [#1069]
- Kat is able to give better information when it cannot parse a YAML specification.

[#1054]: https://github.com/datawire/ambassador/issues/1054
[#1057]: https://github.com/datawire/ambassador/issues/1057
[#1069]: https://github.com/datawire/ambassador/issues/1069

## [0.50.0-rc2] December 24, 2018
[0.50.0-rc2]: https://github.com/datawire/ambassador/compare/0.50.0-rc1...0.50.0-rc2

**Ambassador 0.50.0-rc2 fixes some significant TLS bugs found in RC1.**

### Changes since 0.50.0-rc1:

- TLS client certificate verification should function correctly (including requiring client certs).
- TLS context handling (especially with multiple contexts and origination contexts) has been made more consistent and correct.
    - Ambassador is now much more careful about reporting errors in TLS configuration (especially around missing keys).
    - You can reference a secret in another namespace with `secret: $secret_name.$namespace`.
    - Ambassador will now save certificates loaded from Kubernetes to `$AMBASSADOR_CONFIG_BASE_DIR/$namespace/secrets/$secret_name`.
- `use_proxy_proto` should be correctly supported [#1050].
- `AuthService` v1 will default its `proto` to `http` (thanks @flands!)
- The JSON diagnostics service supports filtering: requesting `/ambassador/v0/diag/?json=true&filter=errors`, for example, will return only the errors element from the diagnostic output.

[#1050]: https://github.com/datawire/ambassador/issues/1050

## [0.50.0-rc1] December 19, 2018
[0.50.0-rc1]: https://github.com/datawire/ambassador/compare/0.50.0-ea7...0.50.0-rc1

**Ambassador 0.50.0-rc1 is a release candidate.**

### Changes since 0.50.0-ea7:

- Websockets should work happily with external authentication [#1026]
- A `TracingService` using a long cluster name works now [#1025]
- TLS origination certificates are no longer offered to clients when Ambassador does TLS termination [#983]
- Ambassador will listen on port 443 only if TLS termination contexts are present; a TLS origination context will not cause the switch
- The diagnostics service is working, and correctly reporting errors, again. [#1019]
- `timeout_ms` in a `Mapping` works correctly again [#990]
- Ambassador sends additional anonymized usage data to help Datawire prioritize bug fixes, etc.
  See `docs/ambassador/running.md` for more information, including how to disable this function.

[#983]: https://github.com/datawire/ambassador/issues/983
[#990]: https://github.com/datawire/ambassador/issues/990
[#1019]: https://github.com/datawire/ambassador/issues/1019
[#1025]: https://github.com/datawire/ambassador/issues/1025
[#1026]: https://github.com/datawire/ambassador/issues/1026

## [0.50.0-ea7] November 19, 2018
[0.50.0-ea7]: https://github.com/datawire/ambassador/compare/0.50.0-ea6...0.50.0-ea7

**Ambassador 0.50.0-ea7 is an EARLY ACCESS release! IT IS NOT SUPPORTED FOR PRODUCTION USE.**

### Upcoming major changes:

- **API version `ambassador/v0` will be officially deprecated in Ambassador 0.50.0.**
  API version `ambassador/v1` will the minimum recommended version for resources in Ambassador 0.50.0.

- Some resources will change between `ambassador/v0` and `ambassador/v1`.
   - For example, the `Mapping` resource will no longer support `rate_limits` as that functionality will
     be subsumed by `labels`.

### Changes since 0.50.0-ea6:

- Ambassador now supports `labels` for all `Mapping`s.
- Configuration of rate limits for a `Mapping` is now handled by providing `labels` in the domain configured
  for the `RateLimitService` (by default, this is "ambassador").
- Ambassador, once again, supports `statsd` for statistics gathering.
- The Envoy `buffer` filter is supported.
- Ambassador can now use GRPC to call the external authentication service, and also include the message body
  in the auth call.
- It's now possible to use environment variables to modify the configuration directory (thanks @n1koo!).
- Setting environment variable `AMBASSADOR_KUBEWATCH_NO_RETRY` will cause the Ambassador pod to exit, and be
  rescheduled, if it loses its connection to the Kubernetes API server.
- Many dependencies have been updated, most notably including switching to kube-client 8.0.0.

## [0.50.0-ea6] November 19, 2018
[0.50.0-ea6]: https://github.com/datawire/ambassador/compare/0.50.0-ea5...0.50.0-ea6

**Ambassador 0.50.0-ea6 is an EARLY ACCESS release! IT IS NOT SUPPORTED FOR PRODUCTION USE.**

### Changes since 0.50.0-ea5:

- `alpn_protocols` is now supported in the `TLS` module and `TLSContext`s
- Using `TLSContext`s to provide TLS termination contexts will correctly switch Ambassador to listening on port 443.
- `redirect_cleartext_from` is now supported with SNI
- Zipkin `TracingService` configuration now supports 128-bit trace IDs and shared span contexts (thanks, @alexgervais!)
- Zipkin should correctly trace calls to external auth services (thanks, @alexgervais!)
- `AuthService` configurations now allow separately configuring headers allowed from the client to the auth service, and from the auth service upstream
- Ambassador won't endlessly append `:annotation` to K8s resources
- The Ambassador CLI no longer requires certificate files to be present when dumping configurations
- `make mypy` will run full type checks on Ambassador to help developers

## [0.50.0-ea5] November 6, 2018
[0.50.0-ea5]: https://github.com/datawire/ambassador/compare/0.50.0-ea4...0.50.0-ea5

**Ambassador 0.50.0-ea5 is an EARLY ACCESS release! IT IS NOT SUPPORTED FOR PRODUCTION USE.**

### Changes since 0.50.0-ea4:

- **`use_remote_address` is now set to `true` by default.** If you need the old behavior, you will need to manually set `use_remote_address` to `false` in the `ambassador` `Module`.
- Ambassador 0.50.0-ea5 **supports SNI!**  See the docs for more here.
- Header matching is now supported again, including `host` and `method` headers.

## [0.50.0-ea4] October 31, 2018
[0.50.0-ea4]: https://github.com/datawire/ambassador/compare/0.50.0-ea3...0.50.0-ea4

**Ambassador 0.50.0-ea4 is an EARLY ACCESS release! IT IS NOT SUPPORTED FOR PRODUCTION USE.**

### Changes since 0.50.0-ea3:

- Ambassador 0.50.0-ea4 uses Envoy 1.8.0.
- `RateLimitService` is now supported. **You will need to restart Ambassador if you change the `RateLimitService` configuration.** We expect to lift this restriction in a later release; for now, the diag service will warn you when a restart is required.
   - The `RateLimitService` also has a new `timeout_ms` attribute, which allows overriding the default request timeout of 20ms.
- GRPC is provisionally supported, but still needs improvements in test coverage.
- Ambassador will correctly include its EA number when checking for updates.

## [0.50.0-ea3] October 21, 2018
[0.50.0-ea3]: https://github.com/datawire/ambassador/compare/0.50.0-ea2...0.50.0-ea3

**Ambassador 0.50.0-ea3 is an EARLY ACCESS release! IT IS NOT SUPPORTED FOR PRODUCTION USE.**

### Changes since 0.50.0-ea2:

- `TracingService` is now supported. **You will need to restart Ambassador if you change the `TracingService` configuration.** We expect to lift this restriction in a later release; for now, the diag service will warn you when a restart is required.
- Websockets are now supported, **including** mapping the same websocket prefix to multiple upstream services for canary releases or load balancing.
- KAT supports full debug logs by individual `Test` or `Query`.

**Ambassador 0.50.0 is not yet feature-complete. Read the Limitations and Breaking Changes sections in the 0.50.0-ea1 section below for more information.**

## [0.50.0-ea2] October 16, 2018
[0.50.0-ea2]: https://github.com/datawire/ambassador/compare/0.50.0-ea1...0.50.0-ea2

**Ambassador 0.50.0-ea2 is an EARLY ACCESS release! IT IS NOT SUPPORTED FOR PRODUCTION USE.**

### Changes since 0.50.0-ea1:

- Attempting to enable TLS termination without supplying a valid cert secret will result in HTTP on port 80, rather than HTTP on port 443. **No error will be displayed in the diagnostic service yet.** This is a bug and will be fixed in `-ea3`.
- CORS is now supported.
- Logs are no longer full of accesses from the diagnostic service.
- KAT supports isolating OptionTests.
- The diagnostics service now shows the V2 config actually in use, not V1.
- `make` will no longer rebuild the Python venv so aggressively.

**Ambassador 0.50.0 is not yet feature-complete. Read the Limitations and Breaking Changes sections in the 0.50.0-ea1 section below for more information.**

## [0.50.0-ea1] October 11, 2018
[0.50.0-ea1]: https://github.com/datawire/ambassador/compare/0.40.0...0.50.0-ea1

**Ambassador 0.50.0-ea1 is an EARLY ACCESS release! IT IS NOT SUPPORTED FOR PRODUCTION USE.**

### Ambassador 0.50.0 is not yet feature-complete. Limitations:

- `RateLimitService` and `TracingService` resources are not currently supported.
- WebSockets are not currently supported.
- CORS is not currently supported.
- GRPC is not currently supported.
- TLS termination is not
- `statsd` integration has not been tested.
- The logs are very cluttered.
- Configuration directly from the filesystem isn’t supported.
- The diagnostics service cannot correctly drill down by source file, though it can drill down by route or other resources.
- Helm installation has not been tested.
- `AuthService` does not currently have full support for configuring headers to be sent to the extauth service. At present it sends all the headers listed in `allowed_headers` plus:
   - `Authorization`
   - `Cookie`
   - `Forwarded`
   - `From`
   - `Host`
   - `Proxy-Authenticate`
   - `Proxy-Authorization`
   - `Set-Cookie`
   - `User-Agent`
   - `X-Forwarded-For`
   - `X-Forwarded-Host`
   - `X-Forwarded`
   - `X-Gateway-Proto`
   - `WWW-Authenticate`

### **BREAKING CHANGES** from 0.40.0

- Configuration from a `ConfigMap` is no longer supported.
- The authentication `Module` is no longer supported; use `AuthService` instead (which you probably already were).
- External authentication now uses the core Envoy `envoy.ext_authz` filter, rather than the custom Datawire auth filter.
   - `ext_authz` speaks the same protocol, and your existing external auth services should work, however:
   - `ext_authz` does _not_ send all the request headers to the external auth service (see above in `Limitations`).
- Circuit breakers and outlier detection are not supported. They will be reintroduced in a later Ambassador release.
- Ambassador now _requires_ a TLS `Module` to enable TLS termination, where previous versions would automatically enable termation if the `ambassador-certs` secret was present. A minimal `Module` for the same behavior is:

        ---
        kind: Module
        name: tls
        config:
          server:
            secret: ambassador-certs

## [0.40.2] November 26, 2018
[0.40.2]: https://github.com/datawire/ambassador/compare/0.40.1...0.40.2

### Minor changes:
- Feature: Support using environment variables to modify the configuration directory (thanks @n1koo!)
- Feature: In Helmfile, support `volumeMounts` (thanks @kyschouv!)
- Bugfix: In Helmfile, correctly quote `.Values.namespace.single` (thanks @bobby!)
- Bugfix: In Helmfile, correctly support `Nodeport` in HTTP and HTTPS (thanks @n1koo!)

## [0.40.1] October 29, 2018
[0.40.1]: https://github.com/datawire/ambassador/compare/0.40.0...0.40.1

### Minor changes:
- Feature: Support running Ambassador as a `Daemonset` via Helm (thanks @DipeshMitthalal!)
- Feature: Switch to Envoy commit 5f795fe2 to fix a crash if attempting to add headers after using an AuthService (#647, #680)

## [0.40.0] September 25, 2018
[0.40.0]: https://github.com/datawire/ambassador/compare/0.39.0...0.40.0

### Minor changes:

- Feature: Allow users to override the `STATSD_HOST` value (#810). Thanks to @rsyvarth.
- Feature: Support LightStep distributed tracing (#796). Thanks to @alexgervais.
- Feature: Add service label in Helm chart (#778). Thanks to @sarce.
- Feature: Add support for load balancer IP in Helm chart (#765). Thanks to @larsha.
- Feature: Support prometheus mapping configurations (#746). Thanks to @bcatcho.
- Feature: Add support for `loadBalancerSourceRanges` to Helm chart (#764). Thanks to @mtbdeano.
- Feature: Support for namespaces and Ambassador ID in Helm chart (#588, #643). Thanks to @MichielDeMey and @jstol.
- Bugfix: Add AMBASSADOR_VERIFY_SSL_FALSE flag (#782, #807). Thanks to @sonrier.
- Bugfix: Fix Ambassador single namespace in Helm chart (#827). Thanks to @sarce.
- Bugfix: Fix Helm templates and default values (#826).
- Bugfix: Add `stats-sink` back to Helm chart (#763).
- Bugfix: Allow setting `timeout_ms` to 0 for gRPC streaming services (#545). Thanks to @lovers36.
- Bugfix: Update Flask to 0.12.3.

## [0.39.0] August 30, 2018
[0.39.0]: https://github.com/datawire/ambassador/compare/0.38.0...0.39.0

### Major Changes:

- BugFix: The statsd container has been removed by default in order to avoid DoSing Kubernetes DNS. The functionality can be re-enabled by setting the `STATSD_ENABLED` environment variable to `true` in the Ambassador deployment YAML (#568).
- Docs: Added detailed Ambassador + Istio Integration Documentation on monitoring and distributed tracing. - @feitnomore

### Minor Changes:

- Docs: Added instructions for running Ambassador with Docker Compose. - @bcatcho
- BugFix: Fix Ambassador to more aggressively reconnect to Kubernetes (#554). - @nmatsui
- Feature: Diagnostic view displays AuthService, RateLimitService, and TracingService (#730). - @alexgervais
- Feature: Enable Ambassador to tag tracing spans with request headers via `tag_headers`. - @alexgervais

## [0.38.0] August 08, 2018
[0.38.0]: https://github.com/datawire/ambassador/compare/0.37.0...0.38.0

### Major changes:
- Feature: Default CORS configuration can now be set - @KowalczykBartek
- BugFix: Ambassador does not crash with empty YAML config anymore - @rohan47

### Minor changes:
- DevEx: `master` is now latest, `stable` tracks the latest released version
- DevEx: release-prep target added to Makefile to facilitate releasing process
- DevEx: all tests now run in parallel, consuming lesser time
- BugFix: Ambassador SIGCHLD messages are less scary looking now

## [0.37.0] July 31, 2018:
[0.37.0]: https://github.com/datawire/ambassador/compare/0.36.0...0.37.0

### Major changes:
- Feature: Added support for request tracing (by Alex Gervais)

## [0.36.0] July 26, 2018:
[0.36.0]: https://github.com/datawire/ambassador/compare/0.35.3...0.36.0

### Major changes:
- Fix: HEAD requests no longer cause segfaults
- Feature: TLS can now be configured with arbitrary secret names, instead of predefined secrets
- Change: The Envoy dynamic header value `%CLIENT_IP%` is no longer supported. Use `%DOWNSTREAM_REMOTE_ADDRESS_WITHOUT_PORT%` instead. (This is due to a change in Envoy 1.7.0.)

## [0.35.3] July 18, 2018: **READ THE WARNING ABOVE**
[0.35.3]: https://github.com/datawire/ambassador/compare/0.35.2...0.35.3

### Changed

Major changes:
- Ambassador is now based on Envoy v1.7.0
- Support for X-FORWARDED-PROTO based redirection, generally used with Layer 7 load balancers
- Support for port based redirection using `redirect_cleartext_from`, generally used with Layer 4 load balancers
- Specifying HTTP and HTTPS target ports in Helm chart

Other changes:
- End-to-end tests can now be run with `make e2e` command
- Helm release automation has been fixed
- Mutliple end-to-end tests are now executed in parallel, taking lesser time
- Huge revamp to documentation around unit tests
- Documentation changes

## [0.35.2] July 5, 2018: **READ THE WARNING ABOVE**
[0.35.2]: https://github.com/datawire/ambassador/compare/0.35.1...0.35.2

### Changed

- 0.35.2 is almost entirely about updates to Datawire testing infrastructure.
- The only user-visible change is that Ambassador will do a better job of showing which Kubernetes objects define Ambassador configuration objects when using `AMBASSADOR_ID` to run multiple Ambassadors in the same cluster.

## [0.35.1] June 25, 2018: **READ THE WARNING ABOVE**
[0.35.1]: https://github.com/datawire/ambassador/compare/0.35.0...0.35.1

### Changed

- Properly support supplying additional TLS configuration (such as `redirect_cleartext_from`) when using certificates from a Kubernetes `Secret`
- Update Helm chart to allow customizing annotations on the deployed `ambassador` Kubernetes `Service` (thanks @psychopenguin!)

## [0.35.0] June 25, 2018: **READ THE WARNING ABOVE**
[0.35.0]: https://github.com/datawire/ambassador/compare/0.34.3...0.35.0

### Changed

- 0.35.0 re-supports websockets, but see the **BREAKING NEWS** for an important caveat.
- 0.35.0 supports running as non-root. See the **BREAKING NEWS** above for more information.
- Make sure regex matches properly handle backslashes, and properly display in the diagnostics service (thanks @alexgervais!).
- Prevent kubewatch from falling into an endless spinloop (thanks @mechpen!).
- Support YAML array syntax for CORS array elements.

## [0.34.3] June 13, 2018: **READ THE WARNING ABOVE**
[0.34.3]: https://github.com/datawire/ambassador/compare/0.34.2...0.34.3

### Changed

- **0.34.3 cannot support websockets**: see the **WARNING** above.
- Fix a possible crash if no annotations are found at all (#519).
- Improve logging around service watching and such.

## [0.34.2] June 11, 2018: **READ THE WARNING ABOVE**
[0.34.2]: https://github.com/datawire/ambassador/compare/0.34.1...0.34.2

### Changed

- **0.34.2 cannot support websockets**: see the **WARNING** above.
- Ambassador is now based on Envoy 1.6.0!
- Ambassador external auth services can now modify existing headers in place, as well as adding new headers.
- Re-support the `ambassador-cacert` secret for configuring TLS client-certificate authentication. **Note well** that a couple of things have changed in setting this up: you'll use the key `tls.crt`, not `fullchain.pem`. See https://www.getambassador.io/reference/auth-tls-certs for more.

## [0.34.1] June 4, 2018
[0.34.1]: https://github.com/datawire/ambassador/compare/0.34.0...0.34.1

### Bugfixes

- Unbuffer log output for better diagnostics.
- Switch to gunicorn instead of Werkzeug for the diag service.
- Use the YAML we release as the basis for end-to-end testing.

## [0.34.0] May 16, 2018
[0.34.0]: https://github.com/datawire/ambassador/compare/0.33.1...0.34.0

### Changed

- When originating TLS, use the `host_rewrite` value to set outgoing SNI. If no `host_rewrite` is set, do not use SNI.
- Allow disabling external access to the diagnostics service (with thanks to @alexgervais and @dougwilson).

## [0.33.1] May 16, 2018
[0.33.1]: https://github.com/datawire/ambassador/compare/0.33.0...0.33.1

### Changed

- Fix YAML error on statsd pod.

## [0.33.0] May 14, 2018
[0.33.0]: https://github.com/datawire/ambassador/compare/v0.32.2...0.33.0

### Changed

- Fix support for `host_redirect` in a `Mapping`. **See the `Mapping` documentation** for more details: the definition of the `host_redirect` attribute has changed.

## [0.32.2] May 2, 2018
[0.32.2]: https://github.com/datawire/ambassador/compare/v0.32.0...v0.32.2

(Note that 0.32.1 was an internal release.)

### Changed

- Fix a bad bootstrap CSS inclusion that would cause the diagnostic service to render incorrectly.

## [0.32.0] April 27, 2018
[0.32.0]: https://github.com/datawire/ambassador/compare/v0.31.0...v0.32.0

### Changed

- Traffic shadowing is supported using the `shadow` attribute in a `Mapping`
- Multiple Ambassadors can now run more happily in a single cluster
- The diagnostic service will now show you what `AuthService` configuration is active
- The `tls` keyword now works for `AuthService` just like it does for `Mapping` (thanks @dvavili!)

## [0.31.0] April 12, 2018
[0.31.0]: https://github.com/datawire/ambassador/compare/v0.30.2...v0.31.0

### Changed

- Rate limiting is now supported (thanks, @alexgervais!) See the docs for more detail here.
- The `statsd` container has been quieted down yet more (thanks again, @alexgervais!).

## [0.30.2] March 26, 2018
[0.30.2]: https://github.com/datawire/ambassador/compare/v0.30.1...v0.30.2

### Changed

- drop the JavaScript `statsd` for a simple `socat`-based forwarder
- ship an Ambassador Helm chart (thanks @stefanprodan!)
   - Interested in testing Helm? See below!
- disable Istio automatic sidecar injection (thanks @majelbstoat!)
- clean up some doc issues (thanks @lavoiedn and @endrec!)

To test Helm, make sure you have `helm` installed and that you have `tiller` properly set up for your RBAC configuration. Then:

```
helm repo add datawire https://www.getambassador.io

helm upgrade --install --wait my-release datawire/ambassador
```

You can also use `adminService.type=LoadBalancer`.

## [0.30.1] March 26, 2018
[0.30.1]: https://github.com/datawire/ambassador/compare/v0.30.0...v0.30.1

### Fixed

- The `tls` module is now able to override TLS settings probed from the `ambassador-certs` secret

## [0.30.0] March 23, 2018
[0.30.0]: https://github.com/datawire/ambassador/compare/v0.29.0...v0.30.0

### Changed

- Support regex matching for `prefix` (thanks @radu-c!)
- Fix docs around `AuthService` usage

## [0.29.0] March 15, 2018
[0.29.0]: https://github.com/datawire/ambassador/compare/v0.28.2...v0.29.0

### Changed

- Default restart timings have been increased. **This will cause Ambassador to respond to service changes less quickly**; by default, you'll see changes appear within 15 seconds.
- Liveness and readiness checks are now enabled after 30 seconds, rather than 3 seconds, if you use our published YAML.
- The `statsd` container is now based on `mhart/alpine-node:9` rather than `:7`.
- `envoy_override` has been reenabled in `Mapping`s.

## [0.28.1] March 5, 2018 (and [0.28.0] on March 2, 2018)
[0.28.1]: https://github.com/datawire/ambassador/compare/v0.26.0...v0.28.1
[0.28.0]: https://github.com/datawire/ambassador/compare/v0.26.0...v0.28.1

(Note that 0.28.1 is identical to 0.28.0, and 0.27.0 was an internal release. These are related to the way CI generates tags, which we'll be revamping soon.)

### Changed

- Support tuning Envoy restart parameters
- Support `host_regex`, `method_regex`, and `regex_headers` to allow regular expression matches in `Mappings`
- Support `use_proxy_proto` and `use_remote_address` in the `ambassador` module
- Fine-tune the way we sort a `Mapping` based on its constraints
- Support manually setting the `precedence` of a `Mapping`, so that there's an escape hatch when the automagic sorting gets it wrong
- Expose `alpn_protocols` in the `tls` module (thanks @technicianted!)
- Make logs a lot quieter
- Reorganize and update documentation
- Make sure that `ambassador dump --k8s` will work correctly
- Remove a dependency on a `ConfigMap` for upgrade checks

## [0.26.0] February 13, 2018
[0.26.0]: https://github.com/datawire/ambassador/compare/v0.25.0...v0.26.0

### Changed

- The `authentication` module is deprecated in favor of the `AuthService` resource type.
- Support redirecting cleartext connections on port 80 to HTTPS on port 443
- Streamline end-to-end tests and, hopefully, allow them to work well without Kubernaut
- Clean up some documentation (thanks @lavoiedn!)

## [0.25.0] February 6, 2018
[0.25.0]: https://github.com/datawire/ambassador/compare/v0.23.0...v0.25.0

(Note that 0.24.0 was an internal release.)

### Changed

- CORS support (thanks @alexgervais!)
- Updated docs for
  - GKE
  - Ambassador + Istio
  - Ordering of `Mappings`
  - Prometheus with Ambassador
- Support multiple external authentication service instances, so that canarying `extauth` services is possible
- Correctly support `timeout_ms` in a `Mapping`
- Various build tweaks and end-to-end test speedups

## [0.23.0] January 17, 2018
[0.23.0]: https://github.com/datawire/ambassador/compare/v0.22.0...v0.23.0

### Changed

- Clean up build docs (thanks @alexgervais!)
- Support `add_request_headers` for, uh, adding requests headers (thanks @alexgervais!)
- Make end-to-end tests and Travis build process a bit more robust
- Pin to Kubernaut 0.1.39
- Document the use of the `develop` branch
- Don't default to `imagePullAlways`
- Switch to Alpine base with a stripped Envoy image

## [0.22.0] January 17, 2018
[0.22.0]: https://github.com/datawire/ambassador/compare/v0.21.1...v0.22.0

### Changed

- Switched to using `quay.io` rather than DockerHub. **If you are not using Datawire's published Kubernetes manifests, you will have to update your manifests!**
- Switched to building over Alpine rather than Ubuntu. (We're still using an unstripped Envoy; that'll change soon.)
- Switched to a proper production configuration for the `statsd` pod, so that it hopefully chews up less memory.
- Make sure that Ambassador won't generate cluster names that are too long for Envoy.
- Fix a bug where Ambassador could crash if there were too many egregious errors in its configuration.

## [0.21.1] January 11, 2018
[0.21.1]: https://github.com/datawire/ambassador/compare/v0.21.0...v0.21.1

### Changed

- Ambassador will no longer generate cluster names that exceed Envoy's 60-character limit.

## [0.21.0] January 3, 2018
[0.21.0]: https://github.com/datawire/ambassador/compare/v0.20.1...v0.21.0

### Changed

- If `AMBASSADOR_SINGLE_NAMESPACE` is present in the environment, Ambassador will only look for services in its own namespace.
- Ambassador `Mapping` objects now correctly support `host_redirect`, `path_redirect`, `host_rewrite`, `auto_host_rewrite`, `case_sensitive`, `use_websocket`, `timeout_ms`, and `priority`.

## [0.20.1] December 22, 2017
[0.20.1]: https://github.com/datawire/ambassador/compare/v0.20.0...v0.20.1

### Changed

- If Ambassador finds an empty YAML document, it will now ignore it rather than raising an exception.
- Includes the namespace of a service from an annotation in the name of its generated YAML file.
- Always process inputs in the same order from run to run.

## [0.20.0] December 18, 2017
[0.20.0]: https://github.com/datawire/ambassador/compare/v0.19.2...v0.20.0

### Changed

- Switch to Envoy 1.5 under the hood.
- Refocus the diagnostic service to better reflect what's actually visible when you're working at Ambassador's level.
- Allow the diagnostic service to display, and change, the Envoy log level.

## [0.19.2] December 12, 2017
[0.19.2]: https://github.com/datawire/ambassador/compare/v0.19.1...v0.19.2

### Changed

- Arrange for logs from the subsystem that watches for Kubernetes service changes (kubewatch) to have timestamps and such.
- Only do new-version checks every four hours.

## [0.19.1] December 4, 2017
[0.19.1]: https://github.com/datawire/ambassador/compare/v0.19.0...v0.19.1

### Changed

- Allow the diag service to look good (well, OK, not too horrible anyway) when Ambassador is running with TLS termination.
- Show clusters on the overview page again.
- The diag service now shows you the "health" of a cluster by computing it from the number of requests to a given service that didn't involve a 5xx status code, rather than just forwarding Envoy's stat, since we don't configure Envoy's stat in a meaningful way yet.
- Make sure that the tests correctly reported failures (sigh).
- Allow updating out-of-date diagnostic reports without requiring multiple test runs.

## [0.19.0] November 30, 2017
[0.19.0]: https://github.com/datawire/ambassador/compare/v0.18.2...v0.19.0

### Changed

- Ambassador can now use HTTPS upstream services: just use a `service` that starts with `https://` to enable it.
  - By default, Ambassador will not offer a certificate when using HTTPS to connect to a service, but it is possible to configure certificates. Please [contact us on Slack](https://d6e.co/slack) if you need to do this.
- HTTP access logs appear in the normal Kubernetes logs for Ambassador.
- It’s now possible to tell `ambassador config` to read Kubernetes manifests from the filesystem and build a configuration from the annotations in them (use the `--k8s` switch).
- Documentation on using Ambassador with Istio now reflects Ambassador 0.19.0 and Istio 0.2.12.

## [0.18.2] November 28, 2017
[0.18.2]: https://github.com/datawire/ambassador/compare/v0.18.0...v0.18.2

### Changed

- The diagnostics service will now tell you when updates are available.

## [0.18.0] November 20, 2017
[0.18.0]: https://github.com/datawire/ambassador/compare/v0.17.0...v0.18.0

### Changed

- The Host header is no longer overwritten when Ambassador talks to an external auth service. It will now retain whatever value the client passes there.

### Fixed

- Checks for updates weren’t working, and they have been restored. At present you’ll only see them in the Kubernetes logs if you’re using annotations to configure Ambassador — they’ll start showing up in the diagnostics service in the next release or so.

## [0.17.0] November 14, 2017
[0.17.0]: https://github.com/datawire/ambassador/compare/v0.16.0...v0.17.0

### Changed

- Allow Mappings to require matches on HTTP headers and `Host`
- Update tests, docs, and diagnostic service for header matching

### Fixed

- Published YAML resource files will no longer overwrite annotations on the Ambassador `service` when creating the Ambassador `deployment`

## [0.16.0] November 10, 2017
[0.16.0]: https://github.com/datawire/ambassador/compare/v0.15.0...v0.16.0

### Changed

- Support configuring Ambassador via `annotations` on Kubernetes `service`s
- No need for volume mounts! Ambassador can read configuration and TLS-certificate information directly from Kubernetes to simplify your Kubernetes YAML
- Expose more configuration elements for Envoy `route`s: `host_redirect`, `path_redirect`, `host_rewrite`, `auto_host_rewrite`, `case_sensitive`, `use_websocket`, `timeout_ms`, and `priority` get transparently copied

### Fixed

- Reenable support for gRPC

## [0.15.0] October 16, 2017
[0.15.0]: https://github.com/datawire/ambassador/compare/v0.14.2...v0.15.0

### Changed

- Allow `docker run` to start Ambassador with a simple default configuration for testing
- Support `host_rewrite` in mappings to force the HTTP `Host` header value for services that need it
- Support `envoy_override` in mappings for odd situations
- Allow asking the diagnostic service for JSON output rather than HTML

## [0.14.2] October 12, 2017
[0.14.2]: https://github.com/datawire/ambassador/compare/v0.14.0...v0.14.2

### Changed

- Allow the diagnostic service to show configuration errors.

## [0.14.0] October 5, 2017
[0.14.0]: https://github.com/datawire/ambassador/compare/v0.13.0...v0.14.0

### Changed

- Have a diagnostic service!
- Support `cert_required` in TLS config

## [0.13.0] September 25, 2017
[0.13.0]: https://github.com/datawire/ambassador/compare/v0.12.1...v0.13.0

### Changed

- Support using IP addresses for services.
- Check for collisions, so that trying to e.g. map the same prefix twice will report an error.
- Enable liveness and readiness probes, and have Kubernetes perform them by default.
- Document the presence of the template-override escape hatch.

## [0.12.1] September 22, 2017
[0.12.1]: https://github.com/datawire/ambassador/compare/v0.12.0...v0.12.1

### Changed

- Notify (in the logs) if a new version of Ambassador is available.

## [0.12.0] September 21, 2017
[0.12.0]: https://github.com/datawire/ambassador/compare/v0.11.2...v0.12.0

### Changed

- Support for non-default Kubernetes namespaces.
- Infrastructure for checking if a new version of Ambassador is available.

## [0.11.2] September 20, 2017
[0.11.2]: https://github.com/datawire/ambassador/compare/v0.11.1...v0.11.2

### Changed

- Better schema verification.

## [0.11.1] September 18, 2017
[0.11.1]: https://github.com/datawire/ambassador/compare/v0.11.0...v0.11.1

### Changed

- Do schema verification of input YAML files.

## [0.11.0] September 18, 2017
[0.11.0]: https://github.com/datawire/ambassador/compare/v0.10.14...v0.11.0

### Changed

- Declarative Ambassador! Configuration is now via YAML files rather than REST calls
- The `ambassador-store` service is no longer needed.

## [0.10.14] September 15, 2017
[0.10.14]: https://github.com/datawire/ambassador/compare/v0.10.13...v0.10.14

### Fixed

- Update `demo-qotm.yaml` with the correct image tag.

## [0.10.13] September 5, 2017
[0.10.13]: https://github.com/datawire/ambassador/compare/v0.10.12...v0.10.13

### Changed

- Properly support proxying all methods to an external authentication service, with headers intact, rather than moving request headers into the body of an HTTP POST.

## [0.10.12] August 2, 2017
[0.10.12]: https://github.com/datawire/ambassador/compare/v0.10.10...v0.10.12

### Changed

- Make TLS work with standard K8s TLS secrets, and completely ditch push-cert and push-cacert.

### Fixed

- Move Ambassador out from behind Envoy, so that you can use Ambassador to fix things if you completely botch your Envoy config.
- Let Ambassador keep running if Envoy totally chokes and dies, but make sure the pod dies if Ambassador loses access to its storage.

## [0.10.10] August 1, 2017
[0.10.10]: https://github.com/datawire/ambassador/compare/v0.10.7...v0.10.10

### Fixed

- Fix broken doc paths and simplify building as a developer. 0.10.8, 0.10.9, and 0.10.10 were all stops along the way to getting this done; hopefully we'll be able to reduce version churn from here on out.

## [0.10.7] July 25, 2017
[0.10.7]: https://github.com/datawire/ambassador/compare/v0.10.6...v0.10.7

### Changed
- More CI-build tweaks.

## [0.10.6] July 25, 2017
[0.10.6]: https://github.com/datawire/ambassador/compare/v0.10.5...v0.10.6

### Changed
- Fix automagic master build tagging

## [0.10.5] July 25, 2017
[0.10.5]: https://github.com/datawire/ambassador/compare/v0.10.1...v0.10.5

### Changed
- Many changes to the build process and versioning. In particular, CI no longer has to commit files.

## [0.10.1] July 3, 2017
[0.10.1]: https://github.com/datawire/ambassador/compare/v0.10.0...v0.10.1

### Added
- Changelog


## [0.10.0] June 30, 2017
[0.10.0]: https://github.com/datawire/ambassador/compare/v0.9.1...v0.10.0
[grpc-0.10.0]: https://github.com/datawire/ambassador/blob/v0.10.0/docs/user-guide/grpc.md

### Added
- Ambassador supports [GRPC services][grpc-0.10.0] (and other HTTP/2-only services) using the GRPC module

### Fixed
- Minor typo in Ambassador's `Dockerfile` that break some versions of Docker


## [0.9.1] June 28, 2017
[0.9.1]: https://github.com/datawire/ambassador/compare/v0.9.0...v0.9.1
[building-0.9.1]: https://github.com/datawire/ambassador/blob/v0.9.1/BUILDING.md

### Changed
- Made development a little easier by automating dev version numbers so that modified Docker images update in Kubernetes
- Updated [`BUILDING.md`][building-0.9.1]


## [0.9.0] June 23, 2017
[0.9.0]: https://github.com/datawire/ambassador/compare/v0.8.12...v0.9.0
[start-0.9.0]: https://github.com/datawire/ambassador/blob/v0.9.0/docs/user-guide/getting-started.md
[concepts-0.9.0]: https://github.com/datawire/ambassador/blob/v0.9.0/docs/user-guide/mappings.md

### Added
- Ambassador supports HTTP Basic Auth
- Ambassador now has the concept of _modules_ to enable and configure optional features such as auth
- Ambassador now has the concept of _consumers_ to represent end-users of mapped services
- Ambassador supports auth via an external auth server

Basic auth is covered in [Getting Started][start-0.9.0]. Learn about modules and consumers and see an example of external auth in [About Mappings, Modules, and Consumers][concepts-0.9.0].

### Changed
- State management (via Ambassador store) has been refactored
- Switched to [Ambassador-Envoy] for the base Docker image


## [0.8.12] June 07, 2017
[0.8.12]: https://github.com/datawire/ambassador/compare/v0.8.11...v0.8.12

### Added
- Mappings can now be updated


## [0.8.11] May 24, 2017
[0.8.11]: https://github.com/datawire/ambassador/compare/v0.8.10...v0.8.11
[istio-0.8.11]: https://github.com/datawire/ambassador/blob/v0.8.11/docs/user-guide/with-istio.md
[stats-0.8.11]: https://github.com/datawire/ambassador/blob/v0.8.11/docs/user-guide/statistics.md

### Added
- Ambassador interoperates with [Istio] -- see [Ambassador and Istio][istio-0.8.11]
- There is additional documentation for [statistics and monitoring][stats-0.8.11]

### Fixed
- Bug in mapping change detection
- Release machinery issues


## [0.8.6] May 05, 2017
[0.8.6]: https://github.com/datawire/ambassador/compare/v0.8.5...v0.8.6

### Added
- Ambassador releases are now performed by Travis CI


## [0.8.2] May 04, 2017
[0.8.2]: https://github.com/datawire/ambassador/compare/v0.8.1...v0.8.2

### Changed
- Documentation updates


## [0.8.0] May 02, 2017
[0.8.0]: https://github.com/datawire/ambassador/compare/v0.7.0...v0.8.0
[client-tls-0.8.0]: https://github.com/datawire/ambassador/blob/v0.8.0/README.md#using-tls-for-client-auth

### Added
- [Ambassador has a website!][Ambassador]
- Ambassador supports auth via [TLS client certificates][client-tls-0.8.0]
- There are some additional helper scripts in the `scripts` directory

### Changed
- Ambassador's admin interface is now on local port 8888 while mappings are available on port 80/443 depending on whether TLS is enabled
- Multiple instances of Ambassador talking to the same Ambassador Store pod will pick up each other's changes automatically


## [0.7.0] May 01, 2017
[0.7.0]: https://github.com/datawire/ambassador/compare/v0.6.0...v0.7.0
[start-0.7.0]: https://github.com/datawire/ambassador/blob/v0.7.0/README.md#mappings

### Added
- Ambassador can rewrite the request URL path prefix before forwarding the request to your service (covered in [Getting Started][start-0.7.0])
- Ambassador supports additional stats aggregators: Datadog, Grafana

### Changed
- _Services_ are now known as _mappings_
- Minikube is supported again


## [0.6.0] April 28, 2017
[0.6.0]: https://github.com/datawire/ambassador/compare/v0.5.2...v0.6.0

### Removed
- The Ambassador SDS has been removed; Ambassador routes to service names


## [0.5.2] April 26, 2017
[0.5.2]: https://github.com/datawire/ambassador/compare/v0.5.0...v0.5.2

### Added
- Ambassador includes a local `statsd` so that full stats from Envoy can be collected and pushed to a stats aggregator (Prometheus is supported)

### Changed
- It's easier to develop Ambassador thanks to improved build documentation and `Makefile` fixes


## [0.5.0] April 13, 2017
[0.5.0]: https://github.com/datawire/ambassador/compare/v0.4.0...v0.5.0

### Added
- Ambassador supports inbound TLS
- YAML for a demo user service is now included

### Changed
- The `geturl` script supports Minikube and handles AWS better
- Documentation and code cleanup


## [0.4.0] April 07, 2017
[0.4.0]: https://github.com/datawire/ambassador/compare/v0.3.3...v0.4.0

### Changed
- Ambassador now reconfigures Envoy automatically once changes have settled for five seconds
- Envoy stats and Ambassador stats are separate
- Mappings no longer require specifying the port as it is not needed

### Fixed
- SDS does the right thing with unnamed ports


## [0.3.1] April 06, 2017
[0.3.1]: https://github.com/datawire/ambassador/compare/v0.3.0...v0.3.1

### Added
- Envoy stats accessible through Ambassador
- Basic interpretation of cluster stats

### Changed
- Split up `ambassador.py` into multiple files
- Switch to a debug build of Envoy


## [0.1.9] April 03, 2017
[0.1.9]: https://github.com/datawire/ambassador/compare/v0.1.8...v0.1.9

### Changed
- Ambassador configuration on `/ambassador-config/` prefix rather than exposed on port 8001
- Updated to current Envoy and pinned the Envoy version
- Use Bumpversion for version management
- Conditionalized Docker push

### Fixed
- Ambassador keeps running with an empty services list (part 2)


## [0.1.5] March 31, 2017
[0.1.5]: https://github.com/datawire/ambassador/compare/v0.1.4...v0.1.5

### Fixed
- Ambassador SDS correctly handles ports


## [0.1.4] March 31, 2017
[0.1.4]: https://github.com/datawire/ambassador/compare/v0.1.3...v0.1.4

### Changed
- Ambassador keeps running with an empty services list
- Easier to run with [Telepresence]


## [0.1.3] March 31, 2017
[0.1.3]: https://github.com/datawire/ambassador/compare/82ed5e4...v0.1.3

### Added
- Initial Ambassador
- Ambassador service discovery service
- Documentation


Based on [Keep a Changelog](http://keepachangelog.com/en/1.0.0/). Ambassador follows [Semantic Versioning](http://semver.org/spec/v2.0.0.html).

[Ambassador]: https://www.getambassador.io/
[Ambassador-Envoy]: https://github.com/datawire/ambassador-envoy
[Telepresence]: http://telepresence.io
[Istio]: https://istio.io/<|MERGE_RESOLUTION|>--- conflicted
+++ resolved
@@ -82,19 +82,16 @@
 
 ### Ambassador Edge Stack only
 
-<<<<<<< HEAD
 - Feature: The Edge Policy Console's Debugging page has a **Log Out** button to terminate all EPC sessions
 - Feature: Disable content sniffing on AES to prevent MIME confusion attack by adding X-Content-Type-Options nosniff to response headers.
 - Feature: Don't write TLS secrets to disk during Envoy configuration.
-- Feature: The Console's Dashboard page has speedometer gauges to visualize Rate Limited and Authenticated traffic
-=======
 - Feature: The Edge Policy Console's Debugging page now has a "Log Out" button to terminate all EPC sessions.
 - Feature: `X-Content-Type-Options: nosniff` to response headers are now set for the Edge Policy Console, to prevent MIME confusion attacks.
 - Feature: The `OAuth2` Filter now has a `allowMalformedAccessToken` setting to enable use with IDPs that generate access tokens that are not compliant with RFC 6750.
 - Bugfix: All JWT Filter errors are now formatted per the specified `errorResponse`.
 - Feature: Options for making Redis connection pooling configurable.
 - Bugfix: User is now directed to the correct URL after clicking in Microsoft Office.
->>>>>>> 02061636
+- Feature: The Console's Dashboard page has speedometer gauges to visualize Rate Limited and Authenticated traffic
 
 ## [1.5.5] June 30, 2020
 [1.5.5]: https://github.com/datawire/ambassador/compare/v1.5.4...v1.5.5
