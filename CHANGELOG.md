<!-- -*- fill-column: 100 -*- -->
# CHANGELOG -- this is a GENERATED FILE, edit docs/releaseNotes.yml and "make generate" to change.

## EMISSARY-INGRESS and AMBASSADOR EDGE STACK

Emissary-ingress is a Kubernatives-native, self-service, open-source API gateway
and ingress controller. It is a CNCF Incubation project, formerly known as the
Ambassador API Gateway.

Ambassador Edge Stack is a comprehensive, self-service solution for exposing,
securing, and managing the boundary between end users and your Kubernetes services.
The core of Ambassador Edge Stack is Emissary-ingress.

**Note well:**

- Ambassador Edge Stack provides all the capabilities of Emissary-ingress,
  as well as additional capabilities including:

  - Security features such as automatic TLS setup via ACME integration, OAuth/OpenID Connect
    integration, rate limiting, and fine-grained access control; and
  - Developer onboarding assistance, including an API catalog, Swagger/OpenAPI documentation
    support, and a fully customizable developer portal.

- Emissary-ingress can do everything that Ambassador Edge Stack can do, but you'll need to
  write your own code to take advantage of the capabilities above.

- Ambassador Edge Stack is free for all users: due to popular demand, Ambassador Edge Stack
  offers a free usage tier of its core features, designed for startups.

In general, references to "Ambassador" in documentation (including this CHANGELOG)
refer both to Emissary-ingress and to the Ambassador Edge Stack.

## UPCOMING BREAKING CHANGES

### Emissary 3.0.0

 - **No `protocol_version: v2`**: Support for specifying `protocol_version: v2` in `AuthService`,
   `RateLimitService`, and `LogService` resources will be removed.  These resources each have a
   `protocol_version` field that controls whether Envoy speaks the `v2` transport API or the `v3`
   transport API when speaking to that service.  Due to Envoy's removal of all v2 Envoy APIs, the
   `v2` value will no longer be supported.  Note that `protocol_version: v2` is the default in
   current versions of Emissary.

   Users who use these resource types but don't explicitly say `protocol_version: v3` will need to
   adjust their service implementations to understand the v3 protocols, and then update Emissary
   resources to say `protocol_version` before upgrading to Emissary-ingress 3.0.0.

 - **No `regex_type: unsafe`**: The `regex_type` field will be removed from the `ambassador`
   `Module`, meaning that it will not be possible to instruct Envoy to use the [ECMAScript Regex][]
   engine rather than the default [RE2][] engine.

   Users who rely on the specific ECMAScript Regex syntax will need to rewrite their regular
   expressions with RE2 syntax before upgrading to Emissary-ingress 3.0.0.

 - **No Zipkin `collector_endpoint_version: HTTP_JSON_V1`**: Support for specifying
   `collector_endpoint_version: HTTP_JSON_V1` for a Zipkin `TracingService` will be removed.  The
   `HTTP_JSON_V1` value corresponds to Zipkin's old API-v1, while the `HTTP_JSON` value corresponds
   to the Zipkin's new API-v2.

   For current versions of Emissary-ingress (>=1.14.0 and <3.0.0), the behavior is that if the
   `TracingService` does not specify which Zipkin API to use, it will normally default to using
   `HTTP_JSON`, but can be made to default to `HTTP_JSON_V1` by setting the
   `AMBASSADOR_ENVOY_API_VERSION=V2` environment variable.  In Emissary-ingress 3.0.0 this
   environment variable will no longer have any impact on what the default Zipkin API is, and
   explicitly setting the API in the `TracingService` will no longer support the `HTTP_JSON_V1`
   value.

   Users who rely on `HTTP_JSON_V1` will need to migrate their Emissary-ingress 2.3 install to use
   either `HTTP_JSON` or `HTTP_PROTO` before upgrading to Emissary-ingress 3.0.0.

With the removal of `regex_type: unsafe` and `collector_endpoint_version: HTTP_JSON_V1`, there will
be no more user-visible effects of the `AMBASSADOR_ENVOY_API_VERSION` environment variable, and so
it will be removed; but as it won't be user-visible this isn't considered a breaking change.

[ECMASCript Regex]: https://en.cppreference.com/w/cpp/regex/ecmascript
[RE2]: https://github.com/google/re2

### Emissary 3.0.0 or later

 - In a future version of Emissary-ingress, **no sooner than Emissary-ingress v3.0.0**, TLS secrets
   in `Ingress` resources will not be able to use `.namespace` suffixes to cross namespaces.

## RELEASE NOTES

<<<<<<< HEAD
## [1.14.5] TBD
[1.14.5]: https://github.com/emissary-ingress/emissary/compare/v1.14.4...v1.14.5

### Emissary Ingress and Ambassador Edge Stack

- Bugfix: When using gzip compression, upstream services will no longer receive compressed data.
  This bug was introduced in 1.14.0. The fix restores the default behavior of not sending compressed
  data to upstream services.

## [1.14.4] June 13, 2022
[1.14.4]: https://github.com/emissary-ingress/emissary/compare/v1.14.3...v1.14.4

### Emissary Ingress and Ambassador Edge Stack

- Security: We have backported patches from the Envoy 1.19.5 security update to Emissary-ingress's
  1.17-based Envoy, addressing CVE-2022-29224 and CVE-2022-29225.  Emissary-ingress is not affected
  by CVE-2022-29226, CVE-2022-29227, or CVE-2022-29228; as it <a
  href="https://github.com/emissary-ingress/emissary/issues/2846">does not support internal
  redirects</a>, and does not use Envoy's built-in OAuth2 filter.

## [1.14.3] February 24, 2022
[1.14.3]: https://github.com/emissary-ingress/emissary/compare/v1.14.2...v1.14.3

### Emissary Ingress and Ambassador Edge Stack

- Security: Upgraded Envoy to address security vulnerabilities CVE-2021-43824, CVE-2021-43825,
  CVE-2021-43826, CVE-2022-21654, and CVE-2022-21655.

## [1.14.2] September 29, 2021
[1.14.2]: https://github.com/emissary-ingress/emissary/compare/v1.14.1...v1.14.2
=======
## [2.4.0] TBD
[2.4.0]: https://github.com/emissary-ingress/emissary/compare/v2.3.2...v2.4.0
>>>>>>> 933baf8e

### Emissary-ingress and Ambassador Edge Stack

## [2.3.2] August 01, 2022
[2.3.2]: https://github.com/emissary-ingress/emissary/compare/v2.3.1...v2.3.2

### Emissary-ingress and Ambassador Edge Stack

- Bugfix: A regression was introduced in 2.3.0 causing the agent to miss some of the metrics coming
  from emissary ingress before sending them to Ambassador cloud. This issue has been resolved to
  ensure that all the nodes composing the emissary ingress cluster are reporting properly.

- Security: Updated Golang to 1.17.12 to address the CVEs: CVE-2022-23806, CVE-2022-28327,
  CVE-2022-24675, CVE-2022-24921, CVE-2022-23772.

- Security: Updated Curl to 7.80.0-r2 to address the CVEs: CVE-2022-32207, CVE-2022-27782,
  CVE-2022-27781, CVE-2022-27780.

- Security: Updated openSSL-dev to 1.1.1q-r0 to address CVE-2022-2097.

- Security: Updated ncurses to 1.1.1q-r0 to address CVE-2022-29458

## [2.3.1] June 09, 2022
[2.3.1]: https://github.com/emissary-ingress/emissary/compare/v2.3.0...v2.3.1

### Emissary-ingress and Ambassador Edge Stack

- Bugfix: A regression was introduced in 2.3.0 that leaked zipkin default config fields into the
  configuration for the other drivers (lightstep, etc...). This caused Emissary-ingress to crash on
  startup. This issue has been resolved to ensure that the defaults are only applied when driver is
  `zipkin` ([#4267])

- Security: We have backported patches from the Envoy 1.19.5 security update to Emissary-ingress's
  1.17-based Envoy, addressing CVE-2022-29224 and CVE-2022-29225.  Emissary-ingress is not affected
  by CVE-2022-29226, CVE-2022-29227, or CVE-2022-29228; as it <a
  href="https://github.com/emissary-ingress/emissary/issues/2846">does not support internal
  redirects</a>, and does not use Envoy's built-in OAuth2 filter.

[#4267]: https://github.com/emissary-ingress/emissary/issues/4267

## [2.3.0] June 06, 2022
[2.3.0]: https://github.com/emissary-ingress/emissary/compare/v2.2.2...v2.3.0

### Emissary-ingress and Ambassador Edge Stack

- Security: Completely remove gdbm, pip, smtplib, and sqlite packages, as they are unused.

- Feature: It is now possible to set `propagation_modes` in the `TracingService` config when using
  lightstep as the driver. (Thanks to <a href="https://github.com/psalaberria002">Paul</a>!) ([#4179])

- Feature: It is now possible to set `crl_secret` in `Host` and `TLSContext` resources to check peer
  certificates against a certificate revocation list. ([#1743])

- Feature: Previously, a `LogService` would always have Emissary-ingress communicate with the
  external log service using the `envoy.service.accesslog.v2.AccessLogService` API. It is now
  possible for the `LogService` to specify `protocol_version: v3` to use the newer
  `envoy.service.accesslog.v3.AccessLogService` API instead.  This functionality is not available if
  you set the `AMBASSADOR_ENVOY_API_VERSION=V2` environment variable.

- Bugfix: When CORS is specified (either in a `Mapping` or in the `Ambassador` `Module`), CORS
  processing will happen before authentication. This corrects a problem where XHR to authenticated
  endpoints would fail.

- Bugfix: In 2.x releases of Emissary-ingress when there are multiple `Mapping`s that have the same
  `metadata.name` across multiple namespaces, their old config would not properly be removed from
  the cache when their config was updated. This resulted in an inability to update configuration for
  groups of `Mapping`s that share the same name until the Emissary-ingress pods restarted.

- Bugfix: It is now possible for a `TracingService` to specify `collector_endpoint_version:
  HTTP_JSON_V1` when using xDS v3 to configure Envoy (which has been the default since
  Emissary-ingress 1.14.0).  The `HTTP_JSON_V1` value configures Envoy to speak to Zipkin using
  Zipkin's old API-v1, while the `HTTP_JSON` value configures Envoy to speak to Zipkin using
  Zipkin's new API-v2. In previous versions of Emissary-ingress it was only possible to use
  `HTTP_JSON_V1` when explicitly setting the `AMBASSADOR_ENVOY_API_VERSION=V2` environment variable
  to force use of xDS v2 to configure Envoy.

[#4179]: https://github.com/emissary-ingress/emissary/pull/4179
[#1743]: https://github.com/emissary-ingress/emissary/issues/1743

## [2.2.2] February 25, 2022
[2.2.2]: https://github.com/emissary-ingress/emissary/compare/v2.2.1...v2.2.2

### Emissary-ingress and Ambassador Edge Stack

- Change: You may now choose to enable TLS Secret validation by setting the
  `AMBASSADOR_FORCE_SECRET_VALIDATION=true` environment variable. The default configuration does not
  enforce secret validation.

- Bugfix: Kubernetes Secrets that should contain an EC (Elliptic Curve) TLS Private Key are now
  properly validated. ([4134])

- Change: The new delay between two metrics syncs is now 30s. ([#4122])

[4134]: https://github.com/emissary-ingress/emissary/issues/4134
[#4122]: https://github.com/emissary-ingress/emissary/pull/4122

## [2.2.1] February 22, 2022
[2.2.1]: https://github.com/emissary-ingress/emissary/compare/v2.2.0...v2.2.1

### Emissary-ingress and Ambassador Edge Stack

- Change: Support for the Envoy V2 API is deprecated as of Emissary-ingress v2.1, and will be
  removed in Emissary-ingress v3.0. The `AMBASSADOR_ENVOY_API_VERSION` environment variable will be
  removed at the same time. Only the Envoy V3 API will be supported (this has been the default since
  Emissary-ingress v1.14.0).

- Bugfix: The Ambassador Agent now correctly supports requests to cancel a rollout.

## [2.2.0] February 10, 2022
[2.2.0]: https://github.com/emissary-ingress/emissary/compare/v2.1.2...v2.2.0

### Emissary-ingress and Ambassador Edge Stack

- Change: Support for the Envoy V2 API is deprecated as of Emissary-ingress v2.1, and will be
  removed in Emissary-ingress v3.0. The `AMBASSADOR_ENVOY_API_VERSION` environment variable will be
  removed at the same time. Only the Envoy V3 API will be supported (this has been the default since
  Emissary-ingress v1.14.0).

- Change: Emissary-ingress will now watch for ConfigMap or Secret resources specified by the
  `AGENT_CONFIG_RESOURCE_NAME` environment variable in order to allow all components (and not only
  the Ambassador Agent) to authenticate requests to Ambassador Cloud.

- Security: Emissary-ingress has updated Alpine to 3.15, and Python and Go dependencies to their
  latest compatible versions, to incorporate numerous security patches.

- Feature: Emissary-ingress now supports the metric `ambassador_log_level{label="debug"}` which will
  be set to 1 if debug logging is enabled for the running Emissary instance, or to 0 if not. This
  can help to be sure that a running production instance was not actually left doing debugging
  logging, for example. (Thanks to <a href="https://github.com/jfrabaute">Fabrice</a>!) ([#3906])

- Feature: Emissary-ingress is now leveraging a new Envoy Proxy patch that allows Envoy to accept
  escaped '%' characters in its configuration. This means that error_response_overrides and other
  custom user content can now contain '%' symbols escaped as '%%'. ([DW Envoy: 74]) ([Upstream Envoy: 19383])

- Feature: Support for streaming Envoy metrics about the clusters to Ambassador Cloud. ([#4053])

- Feature: The Ambassador agent now receives commands to manipulate Rollouts (pause, continue, and
  abort are currently supported) via directives and executes them in the cluster. A report is sent
  to Ambassador Cloud including the command ID, whether it ran successfully, and an error message in
  case there was any. ([#4040])

- Bugfix: Kubernetes Secrets that should contain TLS certificates are now validated before being
  accepted for configuration. A Secret that contains an invalid TLS certificate will be logged as an
  invalid resource. ([#3821])

[#3906]: https://github.com/emissary-ingress/emissary/issues/3906
[DW Envoy: 74]: https://github.com/datawire/envoy/pull/74
[Upstream Envoy: 19383]: https://github.com/envoyproxy/envoy/pull/19383
[#4053]: https://github.com/emissary-ingress/emissary/pull/4053
[#4040]: https://github.com/emissary-ingress/emissary/pull/4040
[#3821]: https://github.com/emissary-ingress/emissary/issues/3821

### Ambassador Edge Stack only

- Feature: You can now set `preserve_servers` in Ambassador Edge Stack's `DevPortal` resource to
  configure the DevPortal to use server definitions from the OpenAPI document when displaying
  connection information for services in the DevPortal.

## [2.1.2] January 25, 2022
[2.1.2]: https://github.com/emissary-ingress/emissary/compare/v2.1.0...v2.1.2

### Emissary-ingress and Ambassador Edge Stack

- Change: Support for the Envoy V2 API is deprecated as of Emissary-ingress v2.1, and will be
  removed in Emissary-ingress v3.0. The `AMBASSADOR_ENVOY_API_VERSION` environment variable will be
  removed at the same time. Only the Envoy V3 API will be supported (this has been the default since
  Emissary-ingress v1.14.0).

- Change: Docker BuildKit is enabled for all Emissary builds. Additionally, the Go build cache is
  fully enabled when building images, speeding up repeated builds.

- Bugfix: Emissary-ingress 2.1.0 generated invalid Envoy configuration for `getambassador.io/v2`
  `Mappings` that set `spec.cors.origins` to a string rather than a list of strings; this has been
  fixed, and these `Mappings` should once again function correctly.

- Bugfix: Changes to the `weight` of `Mapping` in a canary group will now always be correctly
  managed during reconfiguration; such changes could have been missed in earlier releases.

- Bugfix: A `Mapping` that is not part of a canary group, but that has a `weight` less than 100,
  will be correctly configured to receive all traffic as if the `weight` were 100.

- Bugfix: Using `rewrite: ""` in a `Mapping` is correctly handled to mean "do not rewrite the path
  at all".

- Bugfix: Any `Mapping` that uses the `host_redirect` field is now properly discovered and used.
  Thanks to <a href="https://github.com/gferon">Gabriel Féron</a> for contributing this bugfix! ([#3709])

- Bugfix: `Mapping`s with DNS wildcard `hostname` will now be correctly matched with `Host`s.
  Previously, the case where both the `Host` and the `Mapping` use DNS wildcards for their hostnames
  could sometimes not correctly match when they should have.

- Bugfix: If the `ambassador` `Module` sets a global default for `add_request_headers`,
  `add_response_headers`, `remove_request_headers`, or `remove_response_headers`, it is often
  desirable to be able to turn off that setting locally for a specific `Mapping`. For several
  releases this has not been possible for `Mappings` that are native Kubernetes resources (as
  opposed to annotations), as an empty value ("mask the global default") was erroneously considered
  to be equivalent to unset ("inherit the global default").  This is now fixed.

- Bugfix: It is now possible to set a `Mapping` `spec.error_response_overrides` `body.text_format`
  to an empty string or `body.json_format` to an empty dict.  Previously, this was possible for
  annotations but not for native Kubernetes resources.

- Bugfix: Resources that exist as `getambassador.io/config` annotations rather than as native
  Kubernetes resources are now validated and internally converted to v3alpha1 and, the same as
  native Kubernetes resources.

- Bugfix: Resource validation errors are now reported more consistently; it was the case that in
  some situations a validation error would not be reported.

[#3709]: https://github.com/emissary-ingress/emissary/issues/3709

## 2.1.1 not issued

*Emissary-ingress 2.1.1 was not issued; Ambassador Edge Stack 2.1.1 uses Emissary-ingress 2.1.0.*

## [2.1.0] December 16, 2021
[2.1.0]: https://github.com/emissary-ingress/emissary/compare/v2.0.5...v2.1.0

*Emissary-ingress 2.1.0 is not recommended; upgrade to 2.1.2 instead.*

### Emissary-ingress and Ambassador Edge Stack

- Change: Support for the Envoy V2 API is deprecated as of Emissary-ingress v2.1, and will be
  removed in Emissary-ingress v3.0. The `AMBASSADOR_ENVOY_API_VERSION` environment variable will be
  removed at the same time. Only the Envoy V3 API will be supported (this has been the default since
  Emissary-ingress v1.14.0).

- Feature: Emissary-ingress supports `getambassador.io/v2` CRDs, to simplify migration from
  Emissary-ingress 1.X. **Note:** it is important to read the <a
  href="https://www.getambassador.io/docs/emissary/latest/topics/install/migration-matrix">migration
  documentation</a> before starting migration.

- Bugfix: The incremental reconfiguration cache could miss some updates when multiple `Mapping`s had
  the same `prefix` ("canary"ing multiple `Mapping`s together). This has been corrected, so that all
  such updates correctly take effect. ([#3945])

- Bugfix: When using Kubernetes Secrets to store ACME private keys (as the Edge Stack ACME client
  does), an error would always be logged about the Secret not being present, even though it was
  present, and everything was working correctly. This error is no longer logged.

- Bugfix: When using gzip compression, upstream services will no longer receive compressed data.
  This bug was introduced in 1.14.0. The fix restores the default behavior of not sending compressed
  data to upstream services. ([#3818])

- Security: Update to busybox 1.34.1 to resolve CVE-2021-28831, CVE-2021-42378, CVE-2021-42379,
  CVE-2021-42380, CVE-2021-42381, CVE-2021-42382, CVE-2021-42383, CVE-2021-42384, CVE-2021-42385,
  and CVE-2021-42386.

- Security: Update Python dependencies to resolve CVE-2020-28493 (jinja2), CVE-2021-28363 (urllib3),
  and CVE-2021-33503 (urllib3).

- Security: Previous built images included some Python packages used only for test. These have now
  been removed, resolving CVE-2020-29651.

[#3945]: https://github.com/emissary-ingress/emissary/issues/3945
[#3818]: https://github.com/emissary-ingress/emissary/issues/3818

## [2.0.5] November 08, 2021
[2.0.5]: https://github.com/emissary-ingress/emissary/compare/v2.0.4...v2.0.5

### Emissary-ingress and Ambassador Edge Stack

- Feature: It is now possible to set the `circuit_breakers` for `AuthServices`, exactly the same as
  for `Mappings` and `TCPMappings`. This makes it possible to configure your `AuthService` to be
  able to handle more than 1024 concurrent requests.

- Bugfix: Any token delimited by '%' is now validated agains a whitelist of valid Envoy command
  operators. Any mapping containing an `error_response_overrides` section with invalid command
  operators will be discarded.

- Bugfix: The `Host` CRD now correctly supports the `mappingSelector` element, as documented. As a
  transition aid, `selector` is a synonym for `mappingSelector`; a future version of
  Emissary-ingress will remove the `selector` element. ([#3902])

[#3902]: https://github.com/emissary-ingress/emissary/issues/3902

## [2.0.4] October 19, 2021
[2.0.4]: https://github.com/emissary-ingress/emissary/compare/v2.0.3-ea...v2.0.4

We're pleased to introduce Emissary-ingress 2.0.4 for general availability! The 2.X family
introduces a number of changes to allow Emissary-ingress to more gracefully handle larger
installations, reduce global configuration to better handle multitenant or multiorganizational
installations, reduce memory footprint, and improve performance. We welcome feedback!! Join us on <a
href="https://a8r.io/slack">Slack</a> and let us know what you think.

### Emissary-ingress and Ambassador Edge Stack

- Change: The `x.getambassador.io/v3alpha1` API version has become the `getambassador.io/v3alpha1`
  API version.  The `Ambassador-` prefixes from `x.getambassador.io/v3alpha1` resource kind names
  (e.g. `AmbassadorHost`) have been removed for ease of migration from Emissary-ingress 1.x.  As
  with previous 2.0.x releases, you **must** supply a `Host` (`AmbassadorHost` in previous 2.0.x
  releases) resource to terminate TLS: unlike in 1.x it is no longer sufficient to define a
  `TLSContext` (although `TLSContext`s are still the best way to define TLS configuration
  information to be shared across multiple `Host`s). **Note that `getambassador.io/v3alpha1` is the
  only supported API version for 2.0.4** &mdash; full support for `getambassador.io/v2` will arrive
  soon in a later 2.X version.

- Feature: The `getambassador.io/v3alpha1` API version and the published chart and manifests have
  been updated to support Kubernetes 1.22. Thanks to <a href="https://github.com/imoisharma">Mohit
  Sharma</a> for contributions to this feature!

- Feature: You can now set `dns_type` between `strict_dns` and `logical_dns` in a `Mapping` to
  configure the Service Discovery Type.

- Feature: You can now set `respect_dns_ttl` to `true` to force the DNS refresh rate for a `Mapping`
  to be set to the record's TTL obtained from DNS resolution.

- Feature: You can now set `buffer_limit_bytes` in the `ambassador` `Module` to to change the size
  of the upstream read and write buffers. The default is 1MiB.

- Bugfix: The release now shows its actual released version number, rather than the internal
  development version number. ([#3854])

- Bugfix: Large configurations no longer cause Emissary-ingress to be unable to communicate with
  Ambassador Cloud. ([#3593])

- Bugfix: The `l7Depth` element of the `Listener` CRD is properly supported.

[#3854]: https://github.com/emissary-ingress/emissary/issues/3854
[#3593]: https://github.com/emissary-ingress/emissary/issues/3593

## [2.0.3-ea] September 16, 2021
[2.0.3-ea]: https://github.com/emissary-ingress/emissary/compare/v2.0.2-ea...v2.0.3-ea

We're pleased to introduce Emissary-ingress 2.0.3 as a **developer preview**. The 2.X family
introduces a number of changes to allow Emissary-ingress to more gracefully handle larger
installations, reduce global configuration to better handle multitenant or multiorganizational
installations, reduce memory footprint, and improve performance. We welcome feedback!! Join us on <a
href="https://a8r.io/slack">Slack</a> and let us know what you think.

### Emissary-ingress and Ambassador Edge Stack

- Feature: The environment variable `AES_LOG_LEVEL` now also sets the log level for the `diagd`
  logger. ([#3686]) ([#3666])

- Feature: You can now set `dns_type` in the `AmbassadorMapping` to configure how Envoy will use the
  DNS for the service.

- Bugfix: It is no longer necessary to set `DOCKER_BUILDKIT=0` when building Emissary. A future
  change will fully support BuildKit. ([#3707])

[#3686]: https://github.com/emissary-ingress/emissary/issues/3686
[#3666]: https://github.com/emissary-ingress/emissary/issues/3666
[#3707]: https://github.com/emissary-ingress/emissary/issues/3707

## [2.0.2-ea] August 24, 2021
[2.0.2-ea]: https://github.com/emissary-ingress/emissary/compare/v2.0.1-ea...v2.0.2-ea

We're pleased to introduce Emissary-ingress 2.0.2 as a **developer preview**. The 2.X family
introduces a number of changes to allow Emissary-ingress to more gracefully handle larger
installations, reduce global configuration to better handle multitenant or multiorganizational
installations, reduce memory footprint, and improve performance. We welcome feedback!! Join us on <a
href="https://a8r.io/slack">Slack</a> and let us know what you think.

### Emissary-ingress and Ambassador Edge Stack

- Bugfix: Upgraded envoy to 1.17.4 to address security vulnerabilities CVE-2021-32777,
  CVE-2021-32778, CVE-2021-32779, and CVE-2021-32781.

- Feature: You can now set `allow_chunked_length` in the Ambassador Module to configure the same
  value in Envoy.

- Change: Envoy-configuration snapshots get saved (as `ambex-#.json`) in `/ambassador/snapshots`.
  The number of snapshots is controlled by the `AMBASSADOR_AMBEX_SNAPSHOT_COUNT` environment
  variable; set it to 0 to disable. The default is 30.

## [2.0.1-ea] August 12, 2021
[2.0.1-ea]: https://github.com/emissary-ingress/emissary/compare/v2.0.0-ea...v2.0.1-ea

We're pleased to introduce Emissary-ingress 2.0.1 as a **developer preview**. The 2.X family
introduces a number of changes to allow Emissary-ingress to more gracefully handle larger
installations, reduce global configuration to better handle multitenant or multiorganizational
installations, reduce memory footprint, and improve performance. We welcome feedback!! Join us on <a
href="https://a8r.io/slack">Slack</a> and let us know what you think.

### Emissary-ingress and Ambassador Edge Stack

- Feature: Ambassador Agent reports sidecar process information and `AmbassadorMapping` OpenAPI
  documentation to Ambassador Cloud to provide more visibility into services and clusters.

- Feature: The optional `stats_prefix` element of the `AmbassadorListener` CRD now determines the
  prefix of HTTP statistics emitted for a specific `AmbassadorListener`.

- Feature: The optional `stats_name` element of `AmbassadorMapping`, `AmbassadorTCPMapping`,
  `AuthService`, `LogService`, `RateLimitService`, and `TracingService` now sets the name under
  which cluster statistics will be logged. The default is the `service`, with non-alphanumeric
  characters replaced by underscores.

- Bugfix: We have updated to `k8s.io/klog/v2` to track upstream and to quiet unnecessary log output.

- Change: Logs now include subsecond time resolutions, rather than just seconds.

- Change: Set `AMBASSADOR_AMBEX_NO_RATELIMIT` to `true` to completely disable ratelimiting Envoy
  reconfiguration under memory pressure. This can help performance with the endpoint or Consul
  resolvers, but could make OOMkills more likely with large configurations. The default is `false`,
  meaning that the rate limiter is active.

## [2.0.0-ea] June 24, 2021
[2.0.0-ea]: https://github.com/emissary-ingress/emissary/compare/v1.14.3...v2.0.0-ea

We're pleased to introduce Emissary-ingress 2.0.0 as a **developer preview**. The 2.X family
introduces a number of changes to allow Emissary-ingress to more gracefully handle larger
installations, reduce global configuration to better handle multitenant or multiorganizational
installations, reduce memory footprint, and improve performance. We welcome feedback!! Join us on <a
href="https://a8r.io/slack">Slack</a> and let us know what you think.

### Emissary-ingress and Ambassador Edge Stack

- Feature: Emissary-ingress 2.0.0 introduces API version `x.getambassador.io/v3alpha1` for
  configuration changes that are not backwards compatible with the 1.X family.  API versions
  `getambassador.io/v0`, `getambassador.io/v1`, and `getambassador.io/v2` are deprecated.  Further
  details are available in the <a
  href="https://www.getambassador.io/docs/emissary/latest/about/changes-2.x/#1-configuration-api-version-getambassadoriov3alpha1">Major
  Changes in 2.X</a> document.

- Feature: The new `AmbassadorListener` CRD defines where and how to listen for requests from the
  network, and which `AmbassadorHost` definitions should be used to process those requests. Note
  that the `AmbassadorListener` CRD is **mandatory** and consolidates *all* port configuration; see
  the <a
  href="https://www.getambassador.io/docs/emissary/latest/topics/running/listener">`AmbassadorListener`
  documentation</a> for more details.

- Feature: Where `AmbassadorMapping`'s `host` field is either an exact match or (with `host_regex`
  set) a regex, the new `hostname` element is always a DNS glob. Use `hostname` instead of `host`
  for best results.

- Feature: The behavior of the Ambassador module `prune_unreachable_routes` field is now automatic,
  which should reduce Envoy memory requirements for installations with many `AmbassadorHost`s

- Bugfix: Each `AmbassadorHost` can specify its `requestPolicy.insecure.action` independently of any
  other `AmbassadorHost`, allowing for HTTP routing as flexible as HTTPS routing. ([#2888])

- Bugfix: Emissary-ingress 2.0.0 fixes a regression in detecting the Ambassador Kubernetes service
  that could cause the wrong IP or hostname to be used in Ingress statuses -- thanks, <a
  href="https://github.com/impl">Noah Fontes</a>!

- Bugfix: Emissary-ingress 2.0.0 fixes a bug where mTLS could use the wrong configuration when SNI
  and the `:authority` header didn't match

- Change: The `TLSContext` `redirect_cleartext_from` and `AmbassadorHost`
  `requestPolicy.insecure.additionalPort` elements are no longer supported. Use a
  `AmbassadorListener` for this functionality instead.

- Change: The `use_proxy_protocol` element of the Ambassador `Module` is no longer supported, as it
  is now part of the `AmbassadorListener` resource (and can be set per-`AmbassadorListener` rather
  than globally).

- Change: An `AmbassadorMapping` will only be matched with an `AmbassadorHost` if the
  `AmbassadorMapping`'s `host` or the `AmbassadorHost`'s `selector` (or both) are explicitly set,
  and match. This change can significantly improve Emissary-ingress's memory footprint when many
  `AmbassadorHost`s are involved. Further details are available in the <a
  href="https://www.getambassador.io/docs/emissary/latest/about/changes-2.x/#host-and-mapping-association">Major
  Changes in 2.X</a> document.

- Change: An `AmbassadorHost` or `Ingress` resource is now required when terminating TLS -- simply
  creating a `TLSContext` is not sufficient. Further details are available in the <a
  href="https://www.getambassador.io/docs/emissary/latest/about/changes-2.x/#host-tlscontext-and-tls-termination">`AmbassadorHost`
  CRD documentation.</a>

- Change: By default, Emissary-ingress will configure Envoy using the V3 Envoy API. This change is
  mostly transparent to users, but note that Envoy V3 does not support unsafe regular expressions
  or, e.g., Zipkin's V1 collector protocol. Further details are available in the <a
  href="https://www.getambassador.io/docs/emissary/latest/about/changes-2.x">Major Changes in
  2.X</a> document.

- Change: The `tls` module and the `tls` field in the Ambassador module are no longer supported.
  Please use `TLSContext` resources instead.

- Change: The environment variable `AMBASSADOR_FAST_RECONFIGURE` is now set by default, enabling the
  higher-performance implementation of the code that Emissary-ingress uses to generate and validate
  Envoy configurations.

- Change: Service Preview and the `AGENT_SERVICE` environment variable are no longer supported. The
  Telepresence product replaces this functionality.

- Change: The `edgectl` CLI tool has been deprecated; please use the `emissary-ingress` helm chart
  instead.

[#2888]: https://github.com/datawire/ambassador/issues/2888

## [1.14.3] February 25, 2022
[1.14.3]: https://github.com/emissary-ingress/emissary/compare/v1.14.2...v1.14.3

### Emissary-ingress and Ambassador Edge Stack

- Security: Upgraded Envoy to address security vulnerabilities CVE-2021-43824, CVE-2021-43825,
  CVE-2021-43826, CVE-2022-21654, and CVE-2022-21655.

## [1.14.2] September 29, 2021
[1.14.2]: https://github.com/emissary-ingress/emissary/compare/v1.14.1...v1.14.2

### Emissary-ingress and Ambassador Edge Stack

- Feature: You can now set `respect_dns_ttl` in Ambassador Mappings. When true it configures that
  upstream's refresh rate to be set to resource record’s TTL

- Feature: You can now set `dns_type` in Ambassador Mappings to use Envoy's `logical_dns` resolution
  instead of the default `strict_dns`.

- Feature: You can now set `buffer_limit_bytes` in the `ambassador` `Module` to to change the size
  of the upstream read and write buffers. The default is 1MiB.

## [1.14.1] August 24, 2021
[1.14.1]: https://github.com/emissary-ingress/emissary/compare/v1.14.0...v1.14.1

### Emissary-ingress and Ambassador Edge Stack

- Change: Upgraded Envoy to 1.17.4 to address security vulnerabilities CVE-2021-32777,
  CVE-2021-32778, CVE-2021-32779, and CVE-2021-32781.

## [1.14.0] August 19, 2021
[1.14.0]: https://github.com/emissary-ingress/emissary/compare/v1.13.10...v1.14.0

### Emissary-ingress and Ambassador Edge Stack

- Change: Update from Envoy 1.15 to 1.17.3

- Feature: You can now set `allow_chunked_length` in the Ambassador Module to configure the same
  value in Envoy.

- Change: `AMBASSADOR_ENVOY_API_VERSION` now defaults to `V3`

- Change: Logs now include subsecond time resolutions, rather than just seconds.

## [1.13.10] July 28, 2021
[1.13.10]: https://github.com/emissary-ingress/emissary/compare/v1.13.9...v1.13.10

### Emissary-ingress and Ambassador Edge Stack

- Bugfix: Fixed a regression when specifying a comma separated string for `cors.origins` on the
  `Mapping` resource. ([#3609](https://github.com/emissary-ingress/emissary/issues/3609))

- Change: Envoy-configuration snapshots get saved (as `ambex-#.json`) in `/ambassador/snapshots`.
  The number of snapshots is controlled by the `AMBASSADOR_AMBEX_SNAPSHOT_COUNT` environment
  variable; set it to 0 to disable. The default is 30.

- Change: Set `AMBASSADOR_AMBEX_NO_RATELIMIT` to `true` to completely disable ratelimiting Envoy
  reconfiguration under memory pressure. This can help performance with the endpoint or Consul
  resolvers, but could make OOMkills more likely with large configurations. The default is `false`,
  meaning that the rate limiter is active.

### Ambassador Edge Stack only

- Bugfix: The `Mapping` resource can now specify `docs.timeout_ms` to set the timeout when the Dev
  Portal is fetching API specifications.

- Bugfix: The Dev Portal will now strip HTML tags when displaying search results, showing just the
  actual content of the search result.

- Change: Consul certificate-rotation logging now includes the fingerprints and validity timestamps
  of certificates being rotated.

## [1.13.9] June 30, 2021
[1.13.9]: https://github.com/emissary-ingress/emissary/compare/v1.13.8...v1.13.9

### Emissary-ingress and Ambassador Edge Stack

- Bugfix: Configuring multiple TCPMappings with the same ports (but different hosts) no longer
  generates invalid Envoy configuration.

## [1.13.8] June 08, 2021
[1.13.8]: https://github.com/emissary-ingress/emissary/compare/v1.13.7...v1.13.8

### Emissary-ingress and Ambassador Edge Stack

- Bugfix: Ambassador Agent now accurately reports up-to-date Endpoint information to Ambassador
  Cloud

- Feature: Ambassador Agent reports ConfigMaps and Deployments to Ambassador Cloud to provide a
  better Argo Rollouts experience. See [Argo+Ambassador
  documentation](https://www.getambassador.io/docs/argo) for more info.

## [1.13.7] June 03, 2021
[1.13.7]: https://github.com/datawire/ambassador/compare/v1.13.6...v1.13.7

### Emissary-ingress and Ambassador Edge Stack

- Feature: Add AMBASSADOR_JSON_LOGGING to enable JSON for most of the Ambassador control plane. Some
  (but few) logs from gunicorn and the Kubernetes client-go package still log text.

- Bugfix: Fixed a bug where the Consul resolver would not actually use Consul endpoints with
  TCPMappings.

- Change: Ambassador now calculates its own memory usage in a way that is more similar to how the
  kernel OOMKiller tracks memory.

## [1.13.6] May 24, 2021
[1.13.6]: https://github.com/datawire/ambassador/compare/v1.13.5...v1.13.6

### Emissary-ingress and Ambassador Edge Stack

- Bugfix: Fixed a regression where Ambassador snapshot data was logged at the INFO label when using
  `AMBASSADOR_LEGACY_MODE=true`.

## [1.13.5] May 13, 2021
[1.13.5]: https://github.com/datawire/ambassador/compare/v1.13.4...v1.13.5

### Emissary-ingress and Ambassador Edge Stack

- Bugfix: Fix a regression from 1.8.0 that prevented `ambassador` `Module` config keys `proper_case`
  and `preserve_external_request_id` from working correctly.

- Bugfix: Fixed a regression in detecting the Ambassador Kubernetes service that could cause the
  wrong IP or hostname to be used in Ingress statuses (thanks, [Noah
  Fontes](https://github.com/impl)!

## [1.13.4] May 11, 2021
[1.13.4]: https://github.com/datawire/ambassador/compare/v1.13.3...v1.13.4

### Emissary-ingress and Ambassador Edge Stack

- Security: Incorporate the Envoy 1.15.5 security update by adding the
  `reject_requests_with_escaped_slashes` option to the Ambassador module.

## [1.13.3] May 03, 2021
[1.13.3]: https://github.com/datawire/ambassador/compare/v1.13.2...v1.13.3

### Emissary Ingress and Ambassador Edge Stack

- Bugfix: Fixed a regression that caused Ambassador to crash when loading the Edge Policy Console when any RateLimit resources exist ([#3348])

## [1.13.2] April 29, 2021
[1.13.2]: https://github.com/datawire/ambassador/compare/v1.13.1...v1.13.2

### Emissary Ingress and Ambassador Edge Stack

- Bugfix: Fixed a regression that caused endpoint routing to not work when defining mappings in service annotations ([#3369])

[#3369]: https://github.com/datawire/ambassador/issues/3369

## [1.13.1] April 22, 2021
[1.13.1]: https://github.com/datawire/ambassador/compare/v1.13.0...v1.13.1

### Emissary Ingress and Ambassador Edge Stack

- Bugfix: Potentially increased CPU Usage for deployments with large numbers of Hosts ([#3358])

[#3358]: https://github.com/datawire/ambassador/issues/3358

## [1.13.0] April 20, 2021
[1.13.0]: https://github.com/datawire/ambassador/compare/v1.12.4...v1.13.0

### Emissary Ingress and Ambassador Edge Stack

**Note**: Support for the deprecated `v2alpha` `protocol_version` has been removed from the `AuthService` and `RateLimitService`.

- Feature: Added support for the [Mapping AuthService setting] `auth_context_extensions`, allowing supplying custom per-mapping information to external auth services (thanks, [Giridhar Pathak](https://github.com/gpathak)!).
- Feature: Added support in ambassador-agent for reporting [Argo Rollouts] and [Argo Applications] to Ambassador Cloud
- Feature: The [Ambassador Module configuration] now supports the `diagnostics.allow_non_local` flag to expose admin UI internally only ([#3074] -- thanks, [Fabrice](https://github.com/jfrabaute)!)
- Feature: Ambassador will now use the Envoy v3 API internally when the AMBASSADOR_ENVOY_API_VERSION environment variable is set to "V3". By default, Ambassador will continue to use the v2 API.
- Feature: The [Ambassador Agent] is now available (and deployed by default) for the API Gateway (https://app.getambassador.io).
- Feature: The [Ambassador Module configuration] now supports `merge_slashes` which tells Ambassador to merge adjacent slashes when performing route matching. For example, when true, a request with URL '//foo/' would match a Mapping with prefix '/foo/'.
- Feature: Basic support for a subset of the [Kubernetes Gateway API] has been added.
- Feature: Ambassador now supports the `DD_ENTITY_ID` environment variable to set the `dd.internal.entity_id` statistics tag on metrics generated when using DogStatsD.
- Bugfix: Make Knative paths match on prefix instead of the entire path to better align to the Knative specification ([#3224]).
- Bugfix: The endpoint routing resolver will now properly watch services that include a scheme.
- Bugfix: Environment variable interpolation works again for `ConsulResolver.Spec.Address` without setting `AMBASSADOR_LEGACY_MODE` ([#3182], [#3317])
- Bugfix: Endpoint routing will now detect endpoint changes when your service field includes `.svc.cluster.local`. ([#3324])
- Bugfix: Upgrade PyYAML to 5.4.1 ([#3349])
- Change: The Helm chart has been moved into this repo, in the `charts/ambassador` directory.
- Change: The `Mapping` CRD has been modified so that `kubectl get mappings` now has a column for not just the source path-prefix (`.spec.prefix`), but the source host (`.spec.host`) too.
- Change: The yaml in yaml/docs is now generated from the contents of the helm chart in the `charts/ambassador` directory.
- Change: Support for the deprecated `v2alpha` `protocol_version` has been removed from the `AuthService` and `RateLimitService`.

[Ambassador Agent]: https://www.getambassador.io/docs/cloud/latest/service-catalog/quick-start/
[Ambassador Module configuration]: https://getambassador.io/docs/edge-stack/latest/topics/running/ambassador/
[Argo Applications]: https://www.getambassador.io/docs/argo/latest/quick-start/
[Argo Rollouts]: https://www.getambassador.io/docs/argo/latest/quick-start/
[Kubernetes Gateway API]: https://getambassador.io/docs/edge-stack/latest/topics/using/gateway-api/
[Mapping AuthService setting]: https://getambassador.io/docs/edge-stack/latest/topics/using/authservice

[#3074]: https://github.com/datawire/ambassador/issues/3074
[#3182]: https://github.com/datawire/ambassador/issues/3182
[#3224]: https://github.com/datawire/ambassador/issues/3224
[#3317]: https://github.com/datawire/ambassador/issues/3317
[#3324]: https://github.com/datawire/ambassador/issues/3324
[#3349]: https://github.com/datawire/ambassador/issues/3349

### Ambassador Edge Stack only

- Feature: DevPortal: Added doc.display_name attribute to the Mapping CRD. This value allows for a custom name and documentation URL path of the service in the DevPortal.
- Feature: DevPortal: Added `naming_scheme` enum to the DevPortal CRD. This enum controls the way services are displayed in the DevPortal. Supported values are `namespace.name` (current behavior) and `name.prefix`, which will use the Mapping name and Mapping prefix to display the services.
- Feature: DevPortal: `DEVPORTAL_DOCS_BASE_PATH` environment variable makes the base path of service API documentation configurable.
- Feature: DevPortal: DevPortal will now reload content on changes to Mapping and DevPortal resources.
- Feature: DevPortal: DevPortal now supports a search endpoint at `/docs/api/search`
- Feature: DevPortal search can be configured to only search over titles (with search.type=`title-only`in the DevPortal CRD) or to search over all content (search.type=`all-content`)
- Feature: DevPortal search supports deep linking to openapi spec entries (must set `search.type=all-content` and `search.enabled=true` on the DevPortal CRD)
- Feature: DevPortal: Trigger content refresh by hitting `/docs/api/refreshContent`
- Feature: The AES ratelimit preview service now supports [burst ratelimiting] (aka token bucket ratelimiting).
- Bugfix: The AES ratelimit preview no longer ignores LOCAL_CACHE_SIZE_IN_BYTES.
- Bugfix: The AES ratelimit preview no longer ignores NEAR_LIMIT_RATIO.
- Bugfix: The AES ratelimit preview no longer ignores EXPIRATION_JITTER_MAX_SECONDS.
- Change: Silence DevPortal warnings when DevPortal cannot parse a hostname from a Mapping. (#3341)

[burst ratelimiting]: https://getambassador.io/docs/edge-stack/latest/topics/using/rate-limits/rate-limits/

[#3341]: https://github.com/datawire/ambassador/issues/3341

## [1.12.4] April 19, 2021
[1.12.4]: https://github.com/datawire/ambassador/compare/v1.12.3...v1.12.4

Bugfix: Fix the Envoy base image build step and, as a result, correctly ship the Envoy 1.15.4 security updates.

## [1.12.3] April 15, 2021
[1.12.3]: https://github.com/datawire/ambassador/compare/v1.12.2...v1.12.3

Bugfix: Incorporate the Envoy 1.15.4 security update.

## [1.12.2] March 29, 2021
[1.12.2]: https://github.com/datawire/ambassador/compare/v1.12.1...v1.12.2

- Bugfix: Update OpenSSL to 1.1.1k to address CVE-2021-23840), CVE-2021-3450), CVE-2021-23841), CVE-2021-3449), CVE-2021-23839), CVE-2021-23840), CVE-2021-3450), CVE-2021-23841), CVE-2021-3449), and CVE-2021-23839)

## [1.12.1] March 12, 2021
[1.12.1]: https://github.com/datawire/ambassador/compare/v1.12.0...v1.12.1

- Bugfix: The endpoint routing resolver will now properly watch services with mappings that define the service field with an explicit port.
- Bugfix: Correctly manage cluster load assignments with very long cluster names and `AMBASSADOR_FAST_RECONFIGURE`

## [1.12.0] March 08, 2021
[1.12.0]: https://github.com/datawire/ambassador/compare/v1.11.2...v1.12.0

### Ambasssador API Gateway + Ambassador Edge Stack

- Feature: Endpoint routing is now much more performant, especially in situations where reconfigurations are frequent.
- Feature: A scrubbed ambassador snapshot is now accessible outside the pod at `:8005/snapshot-external`. This port is exposed on the ambassador-admin Kubernetes service.
- Feature: Ambassador now supports configuring the maximum lifetime of an upstream connection using `cluster_max_connection_lifetime_ms`. After the configured time, upstream connections are drained and closed, allowing an operator to set an upper bound on how long any upstream connection will remain open. This is useful when using Kubernetes Service resolvers (the default) and modifying label selectors for traffic shifting.
- Feature: The Ambassador Module configuration now supports `cluster_request_timeout_ms` to set a default request `timeout_ms` for Mappings. This allows an operator to update the default request timeout (currently 3000ms) without needing to update every Mapping.
- Feature: The Ambassador Module configuration now supports `suppress_envoy_headers` to prevent Ambassador from setting additional headers on requests and responses. These headers are typically used for diagnostic purposes and are safe to omit when they are not desired.
- Feature: All Kubernetes services managed by Ambassador are automatically instrumented with service catalog discovery annotations.
- Feature: [`headers_with_underscores_action`](https://www.envoyproxy.io/docs/envoy/latest/api-v2/api/v2/core/protocol.proto#enum-core-httpprotocoloptions-headerswithunderscoresaction) is now configurable in the Ambassador `Module`.
- Feature: The Ambassador Module configuration now supports `strip_matching_host_port` to control whether the port should be removed from the host/Authority header before any processing by request filters / routing. This behavior only applies if the port matches the associated Envoy listener port.
- Bugfix: Ambassador now does a better job of cleaning up gRPC connections when shutting down.
- Bugfix: Prevent potential reconcile loop when updating the status of an Ingress.
- Bugfix: Update Python requirements, including addressing CVE-2020-36242 ([#3233])
- Bugfix: Remove unnecessary logs about Kubernetes Secrets ([#3229])

[#3229]: https://github.com/datawire/ambassador/issues/3229
[#3233]: https://github.com/datawire/ambassador/issues/3233

### Ambassador Edge Stack only

- Feature: Added support for ambassador-agent deployment, reporting to Ambassador Cloud Service Catalog (https://app.getambassador.io)
- Feature: `edgectl login` will automatically open your browser, allowing you to login into Service Catalog (https://app.getambassador.io)
- Feature: `edgectl install` command allows you to install a new Ambassador Edge Stack automatically connected to Ambassador Cloud by passing a `--cloud-connect-token` argument.
- Feature: `AES_AUTH_TIMEOUT` now allows you to configure the timeout of the AES authentication service. Defaults to 4s.
- Bugfix: Prevent Dev Portal from sporadically responding with upstream connect timeout when loading content

## [1.11.2] March 01, 2021
[1.11.2]: https://github.com/datawire/ambassador/compare/v1.11.1...v1.11.2

### Ambasssador API Gateway + Ambassador Edge Stack

- Bugfix: Changes to endpoints when endpoint routing is not active will no longer cause reconfiguration
- Bugfix: Correctly differentiate int values of 0 and Boolean values of `false` from non-existent attributes in CRDs ([#3212])
- Bugfix: Correctly support Consul datacenters other than "dc1" without legacy mode.

[#3212]: https://github.com/datawire/ambassador/issues/3212

## [1.11.1] February 04, 2021
[1.11.1]: https://github.com/datawire/ambassador/compare/v1.11.0...v1.11.1

- Bugfix: Fix an issue that caused Dev Portal to sporadically respond with upstream connect timeout when loading content

## [1.11.0] January 26, 2021
[1.11.0]: https://github.com/datawire/ambassador/compare/v1.10.0...v1.11.0

### Ambasssador API Gateway + Ambassador Edge Stack

- Feature: Ambassador now reads the ENVOY_CONCURRENCY environment variable to optionally set the [--concurrency](https://www.envoyproxy.io/docs/envoy/latest/operations/cli#cmdoption-concurrency) command line option when launching Envoy. This controls the number of worker threads used to serve requests and can be used to fine-tune system resource usage.
- Feature: The %DOWNSTREAM_PEER_CERT_V_START% and %DOWNSTREAM_PEER_CERT_V_END% command operators now support custom date formatting, similar to %START_TIME%. This can be used for both header formatting and access log formatting.
- Feature: Eliminate the need to drain and recreate listeners when routing configuration is changed. This reduces both memory usage and disruption of in-flight requests.
- Bugfix: Make sure that `labels` specifying headers with extra attributes are correctly supported again ([#3137]).
- Bugfix: Support Consul services when the `ConsulResolver` and the `Mapping` aren't in the same namespace, and legacy mode is not enabled.
- Bugfix: Fix failure to start when one or more IngressClasses are present in a cluster ([#3142]).
- Bugfix: Properly handle Kubernetes 1.18 and greater when RBAC prohibits access to IngressClass resources.
- Bugfix: Support `TLSContext` CA secrets with fast validation ([#3005]).
- Bugfix: Dev Portal correctly handles transient failures when fetching content
- Bugfix: Dev Portal sidebar pages have a stable order
- Bugfix: Dev Portal pages are now marked cacheable

### Ambassador Edge Stack only

- Feature: RateLimit CRDs now suport specifying an `action` for each limit. Possible values include "Enforce" and "LogOnly", case insensitive. LogOnly may be used to implement dry run rules that do not actually enforce.
- Feature: RateLimit CRDs now support specifying a symbolic `name` for each limit. This name can later be used in the access log to know which RateLimit, if any, applied to a request.
- Feature: RateLimit metadata is now available using the `DYNAMIC_METADATA(envoy.http.filters.ratelimit: ... )` command operator in the Envoy access logs. See [Envoy Documentation](https://www.envoyproxy.io/docs/envoy/latest/configuration/observability/access_log/usage) for more on using dynamic metadata in the access log.
- Feature: OAuth2 Filter: The SameSite cookie attribute is now configurable.

[#3005]: https://github.com/datawire/ambassador/issues/3005
[#3137]: https://github.com/datawire/ambassador/issues/3137
[#3142]: https://github.com/datawire/ambassador/issues/3142

## [1.10.0] January 04, 2021
[1.10.0]: https://github.com/datawire/ambassador/compare/v1.9.1...v1.10.0

### Ambasssador API Gateway + Ambassador Edge Stack

- Feature: The redirect response code returned by Ambassador is now configurable using `redirect_reponse_code` on `Mappings` that use `host_redirect`.
- Feature: The redirect location header returned by Ambassador now supports prefix rewrites using `prefix_redirect` on `Mappings` that use `host_redirect`.
- Feature: The redirect location header returned by Ambassador now supports regex rewrites using `regex_redirect` on `Mappings` that use `host_redirect`.
- Feature: Expose `max_request_headers_kb` in the Ambassador `Module`. This directly exposes the same value in Envoy; see [Envoy documentation](https://www.envoyproxy.io/docs/envoy/latest/api-v2/config/filter/network/http_connection_manager/v2/http_connection_manager.proto) for more information.
- Feature: Support Istio mTLS certification rotation for Istio 1.5 and higher. See the [howto](https://www.getambassador.io/docs/edge-stack/latest/howtos/istio/) for details.
- Feature: The Ambassador Module's `error_response_overrides` now support configuring an empty response body using `text_format`. Previously, empty response bodies could only be configured by specifying an empty file using `text_format_source`.
- Feature: OAuth2 Filter: Support injecting HTTP header fields in to the request before passing on to the upstream service. Enables passing along `id_token` information to the upstream if it was returned by the IDP.
- Bugfix: Fix the grpc external filter to properly cache grpc clients thereby avoiding initiating a separate connection to the external filter for each filtered request.
- Bugfix: Fix a bug in the Mapping CRD where the `text_format_source` field was incorrectly defined as type `string` instead of an object, as documented.
- Bugfix: The RBAC requirements when `AMBASSADOR_FAST_RECONFIGURE` is enabled now more-closely match the requirements when it's disabled.
- Bugfix: Fix error reporting and required-field checks when fast validation is enabled. Note that fast validation is now the default; see below.
- Change: **Fast validation is now the default**, so the `AMBASSADOR_FAST_VALIDATION` variable has been removed. The Golang boot sequence is also now the default. Set `AMBASSADOR_LEGACY_MODE=true` to disable these two behaviors.
- Change: ambassador-consul-connect resources now get deployed into the `ambassador` namespace instead of the active namespace specified in the user's kubernetes context (usually `default`). Old resource cleanup is documented in the Ambassador Consul integration documentation.

### Ambassador Edge Stack only

- Default-off early access: Ratelimiting now supports redis clustering, local caching of exceeded ratelimits, and an upgraded redis client with improved scalability. Must set AES_RATELIMIT_PREVIEW=true to access these improvements.
- Bugfix: OAuth2 Filter: Fix `insufficient_scope` error when validating Azure access tokens.
- Bugfix: Filters: Fix a capitalization-related bug where sometimes existing headers are appended to when they should be overwritten.

## [1.9.1] November 19, 2020
[1.9.1]: https://github.com/datawire/ambassador/compare/v1.9.0...v1.9.1

### Ambassador Edge Stack only

- Bugfix: DevPortal: fix a crash when the `host` cannot be parsed as a valid hostname.

## [1.9.0] November 12, 2020
[1.9.0]: https://github.com/datawire/ambassador/compare/v1.8.1...v1.9.0

### Ambasssador API Gateway + Ambassador Edge Stack

- Feature: Support configuring the gRPC Statistics Envoy filter to enable telemetry of gRPC calls (see the `grpc_stats` configuration flag -- thanks, [Felipe Roveran](https://github.com/feliperoveran)!)
- Feature: The `RateLimitService` and `AuthService` configs now support switching between gRPC protocol versions `v2` and `v2alpha` (see the `protocol_version` setting)
- Feature: The `TracingService` Zipkin config now supports setting `collector_hostname` to tell Envoy which host header to set when sending spans to the collector
- Feature: Ambassador now supports custom error response mapping
- Bugfix: Ambassador will no longer mistakenly post notices regarding `regex_rewrite` and `rewrite` directive conflicts in `Mapping`s due to the latter's implicit default value of `/` (thanks, [obataku](https://github.com/obataku)!)
- Bugfix: The `/metrics` endpoint will no longer break if invoked before configuration is complete (thanks, [Markus Jevring](https://github.com/markusjevringsesame)!)
- Bugfix: Update Python requirements to address CVE-2020-25659
- Bugfix: Prevent mixing `Mapping`s with `host_redirect` set with `Mapping`s that don't in the same group
- Bugfix: `ConsulResolver` will now fallback to the `Address` of a Consul service if `Service.Address` is not set.
- Docs: Added instructions for building ambassador from source, within a docker container (thanks, [Rahul Kumar Saini](https://github.com/rahul-kumar-saini)!)
- Update: Upgrade Alpine 3.10→3.12, GNU libc 2.30→2.32, and Python 3.7→3.8
- Update: Knative serving tests were bumped from version 0.11.0 to version 0.18.0 (thanks, [Noah Fontes](https://github.com/impl)!)

### Ambassador Edge Stack only

- Change: The DevPortal no longer looks for documentation at `/.ambassador-internal/openapi-docs`.  A new field in `Mappings`, `docs`, must be used for specifying the source for documentation.  This can result in an empty Dev Portal after upgrading if `Mappings` do not include a `docs` attribute.
- Feature: How the `OAuth2` Filter authenticates itself to the identity provider is now configurable with the `clientAuthentication` setting.
- Feature: The `OAuth2` Filter can now use RFC 7523 JWT assertions to authenticate itself to the identity provider; this is usable with all grant types.
- Feature: When validating a JWT's scope, the `JWT` and `OAuth2` Filters now support not just RFC 8693 behavior, but also the behavior of various drafts leading to it, making JWT scope validation usable with more identity providers.
- Feature: The `OAuth2` Filter now has `inheritScopeArgument` and `stripInheritedScope` settings that can further customize the behavior of `accessTokenJWTFilter`.
- Feature: DevPortal: default configuration using the `ambassador` `DevPortal` resource.
- Change: The `OAuth2` Filter argument `scopes` has been renamed to `scope`, for consistency.  The name `scopes` is deprecated, but will continue to work for backward compatibility.
- Bugfix: `OAuth2` Filter: Don't have `accessTokenValidation: auto` fall back to "userinfo" validation for a client_credentials grant; it doesn't make sense there and only serves to obscure a more useful error message.

## [1.8.1] October 16, 2020
[1.8.1]: https://github.com/datawire/ambassador/compare/v1.8.0...v1.8.1

### Ambasssador API Gateway + Ambassador Edge Stack

- Bugfix: Ambassador no longer fails to configure Envoy listeners when a TracingService or LogService has a service name whose underlying cluster name has over 40 charcters.
- Bugfix: The Ambassador diagnostics page no longer returns HTTP 500 when a TracingService or LogService has a service name whose underlying cluster name has over 40 characters.

## [1.8.0] October 08, 2020
[1.8.0]: https://github.com/datawire/ambassador/compare/v1.7.4...v1.8.0

### Ambasssador API Gateway + Ambassador Edge Stack

- Feature: HTTP IP Allow/Deny ranges are supported.
- Bugfix: Ambassador's health checks don't claim that Envoy has failed when reconfiguration taking a long time (thanks, [Fabrice](https://github.com/jfrabaute), for contributions here!).
- Bugfix: The `edgectl connect` command now works properly when using zsh on a Linux platform.
- Bugfix: The container no longer exits "successfully" when the Deployment specifies an invalid `command`.

### Ambassador Edge Stack only

- Feature: `RateLimit` CRDs now support setting a response body, configurable with the `errorResponse` setting.
- Bugfix: `External` `Filter` can now properly proxy the body to the configured `auth_service`
- Bugfix: The RBAC for AES now grants permission to "patch" `Events.v1.core` (previously it granted "create" but not "patch")

## [1.7.4] October 06, 2020
[1.7.4]: https://github.com/datawire/ambassador/compare/v1.7.3...v1.7.4

### Ambasssador API Gateway + Ambassador Edge Stack

- Bugfix: Several regressions in the 1.7.x series are resolved by removing the ability to set `insecure.action` on a per-`Host`-resource basis, which was an ability added in 1.7.0.  This reverts to the pre-1.7.0 behavior of having one `Host`'s insecure action "win" and be used for all `Host`s.
- Bugfix: Ambassador will no longer generate invalid Envoy configuration with duplicate clusters in certain scenarios when `AMBASSADOR_FAST_RECONFIGURE=true`.
- Enhancement: When `AMBASSADOR_FAST_RECONFIGURE=true` is set, Ambassador now logs information about memory usage.

## [1.7.3] September 29, 2020
[1.7.3]: https://github.com/datawire/ambassador/compare/v1.7.2...v1.7.3

### Ambasssador API Gateway + Ambassador Edge Stack

- Incorporate the Envoy 1.15.1 security update.
- Bugfix: A regression introduced in 1.7.2 when `AMBASSADOR_FAST_RECONFIGURE=true` has been fixed where Host resources `tls.ca_secret` didn't work correctly.
- Bugfix: `TLSContext` resources and `spec.tls` in `Host` resources now correctly handle namespaces with `.` in them.
- Bugfix: Fix `spec.requestPolicy.insecure.action` for `Host` resources with a `*` wildcard in the hostname.
- Bugfix: Reduce lock contention while generating diagnostics.

## [1.7.2] September 16, 2020
[1.7.2]: https://github.com/datawire/ambassador/compare/v1.7.1...v1.7.2

### Ambasssador API Gateway + Ambassador Edge Stack

- Bugfix: A regression introduced in 1.7.0 with the various `Host` resource `spec.requestPolicy.insecure.action` behaviors, including handling of X-Forwarded-Proto, has been fixed.
- Bugfix: Host resources no longer perform secret namespacing when the `AMBASSADOR_FAST_RECONFIGURE` flag is enabled.

## [1.7.1] September 08, 2020
[1.7.1]: https://github.com/datawire/ambassador/compare/v1.7.0...v1.7.1

### Ambasssador API Gateway + Ambassador Edge Stack

- Bugfix: Support `envoy_validation_timeout` in the Ambassador Module to set the timeout for validating new Envoy configurations

### Ambassador Edge Stack only

- Bugfix: `consul_connect_integration` is now built correctly.
- Bugfix: The developer portal again supports requests for API documentation

## [1.7.0] August 27, 2020
[1.7.0]: https://github.com/datawire/ambassador/compare/v1.6.2...v1.7.0

### Ambassador API Gateway + Ambassador Edge Stack

- Feature: Upgrade from Envoy 1.14.4 to 1.15.0.
- Bugfix: Correctly handle a `Host` object with incompatible manually-specified `TLSContext`
- Feature: The Ambassador control-plane now publishes Prometheus metrics alongside the existing Envoy data-plane metrics under the `/metrics` endpoint on port 8877.
- Default-off early access: Experimental changes to allow Ambassador to more quickly process configuration changes (especially with larger configurations) have been added. The `AMBASSADOR_FAST_RECONFIGURE` env var must be set to enable this. `AMBASSADOR_FAST_VALIDATION` should also be set for maximum benefit.
- Bugfix: Fixed insecure route action behavior. Host security policies no longer affect other Hosts.

### Ambassador API Gateway only

- Bugfix: Fixes regression in 1.5.1 that caused it to not correctly know its own version number, leading to notifications about an available upgrade despite being on the most recent version.

### Ambassador Edge Stack only

- Feature: DevPortal can now discover openapi documentation from `Mapping`s that set `host` and `headers`
- Feature: `edgectl install` will automatically enable Service Preview with a Preview URL on the Host resource it creates.
- Feature: Service Preview will inject an `x-service-preview-path` header in filtered requests with the original request prefix to allow for context propagation.
- Feature: Service Preview can intercept gRPC requests using the `--grpc` flag on the `edgectl intercept add` command and the `getambassador.io/inject-traffic-agent-grpc: "true"` annotation when using automatic Traffic-Agent injection.
- Feature: The `TracingService` Zipkin config now supports setting `collector_endpoint_version` to tell Envoy to use Zipkin v2.
- Feature: You can now inject request and/or response headers from a `RateLimit`.
- Bugfix: Don't crash during startup if Redis is down.
- Bugfix: Service Preview correctly uses the Host default `Path` value for the `spec.previewUrl.type` field.
- Bugfix: The `JWT`, `OAuth2`, and other Filters are now better about reusing connections for outgoing HTTP requests.
- Bugfix: Fixed a potential deadlock in the HTTP cache used for fetching JWKS and such for `Filters`.
- Bugfix: Internal Ambassador data is no longer exposed to the `/.ambassador-internal/` endpoints used by the DevPortal.
- Bugfix: Problems with license key limits will no longer trigger spurious HTTP 429 errors.  Using the `RateLimit` resource beyond 5rps without any form of license key will still trigger 429 responses, but now with a `X-Ambassador-Message` header indicating that's what happned.
- Bugfix: When multiple `RateLimit`s overlap, it is supposed to enforce the strictest limit; but the strictness comparison didn't correctly handle comparing limits with different units.
- Change: The Redis settings have been adjusted to default to the pre-1.6.0 behavior, and have been adjusted to be easier to understand.
- Feature: `consul_connect_integration` is now part of the AES image.
- Bugfix: `consul_connect_integration` now correctly handles certificates from Hashicorp Vault.

## [1.6.2] July 30, 2020
[1.6.2]: https://github.com/datawire/ambassador/compare/v1.6.1...v1.6.2

### Ambassador API Gateway + Ambassador Edge Stack

- Bugfix: The (new in 1.6.0) `Host.spec.tls` and `Host.spec.tlsContext` fields now work when `AMBASSADOR_FAST_VALIDATION=fast` is not set.
- Bugfix: Setting `use_websocket: true` on a `Mapping` now only affects routes generated from that `Mapping`, instead of affecting all routes on that port.
- Feature: It is now possible to "upgrade" to non-HTTP protocols other than WebSocket; the new `allow_upgrade` is a generalization of `use_websocket`.

### Ambassador Edge Stack only

- Bugfix: The `Host.spec.requestPolicy.insecure.additionalPort` field works again.
- Bugfix: The `Host.spec.ambassadorId` is once again handled in addition to `.ambassador_id`; allowing hosts written by older versions AES prior to 1.6.0 to continue working.
- Bugfix: Fix a redirect loop that could occur when using using multiple `protectedOrigins` in a `Host`.

## [1.6.1] July 23, 2020
[1.6.1]: https://github.com/datawire/ambassador/compare/v1.6.0...v1.6.1

### Ambassador API Gateway + Ambassador Edge Stack

- Bugfix: Mapping with `https` scheme for service are correctly parsed.
- Bugfix: Mapping with both a scheme and a hostname of `localhost` is now handled correctly.
- Bugfix: ConsulResolver now works again for Mappings outside of Ambassador's namespace.

## [1.6.0] July 21, 2020
[1.6.0]: https://github.com/datawire/ambassador/compare/v1.5.5...v1.6.0

### Ambassador API Gateway + Ambassador Edge Stack

- Incorporate the Envoy 1.14.4 security update.
- API CHANGE: Turning off the Diagnostics UI via the Ambassador Module now disables access to the UI from both inside and outside the Ambassador Pod.
- API CHANGE: Default changes updating `Mapping` status from default-on to default-off; see below.
- Feature: Add support for circuit breakers in TCP mapping (thanks, [Pierre Fersing](https://github.com/PierreF)!)
- Feature: Ambassador CRDs now include schema. This enables validation by `kubectl apply`.
- Feature: Advanced TLS configuration can be specified in `Host` resource via `tlsContext` and `tls` fields.
- Feature: Implement sampling percentage in tracing service.
- Performance improvement: Diagnostics are generated on demand rather than on every reconfig.
- Performance improvement: Experimental fast validation of the contents of Ambassador resources has been added. The `AMBASSADOR_FAST_VALIDATION` env var must be set to enable this.
- Internal: Configuration endpoints used internally by Ambassador are no longer accessible from outside the Ambassador Pod.
- Bugfix: `envoy_log_format` can now be set with `envoy_log_type: json`.
- Docs: Fixed OAuth2 documentation spelling errors (thanks, [Travis Byrum](https://github.com/travisbyrum)!)

As previously announced, the default value of `AMBASSADOR_UPDATE_MAPPING_STATUS`
has now changed from `true` to `false`; Ambassador will no longer attempt to
update the `Status` of a `Mapping` unless you explicitly set
`AMBASSADOR_UPDATE_MAPPING_STATUS=true` in the environment.  If you do not have
tooling that relies on `Mapping` status updates, we do not recommend setting
`AMBASSADOR_UPDATE_MAPPING_STATUS`.

**In Ambassador 1.7**, TLS secrets in `Ingress` resources will not be able to use
`.namespace` suffixes to cross namespaces.

### Ambassador Edge Stack only

- Feature: The Edge Policy Console's Debugging page now has a "Log Out" button to terminate all EPC sessions.
- Feature: `X-Content-Type-Options: nosniff` to response headers are now set for the Edge Policy Console, to prevent MIME confusion attacks.
- Feature: The `OAuth2` Filter now has a `allowMalformedAccessToken` setting to enable use with IDPs that generate access tokens that are not compliant with RFC 6750.
- Bugfix: All JWT Filter errors are now formatted per the specified `errorResponse`.
- Feature: Options for making Redis connection pooling configurable.
- Bugfix: User is now directed to the correct URL after clicking in Microsoft Office.
- Feature: The Console's Dashboard page has speedometer gauges to visualize Rate Limited and Authenticated traffic.

## [1.5.5] June 30, 2020
[1.5.5]: https://github.com/datawire/ambassador/compare/v1.5.4...v1.5.5

### Ambassador API Gateway + Ambassador Edge Stack

- Incorporate the Envoy 1.14.3 security update.

## [1.5.4] June 23, 2020
[1.5.4]: https://github.com/datawire/ambassador/compare/v1.5.3...v1.5.4

### Ambassador API Gateway + Ambassador Edge Stack

- Bugfix: Allow disabling `Mapping`-status updates (RECOMMENDED: see below)
- Bugfix: Logging has been made _much_ quieter; the default Envoy log level has been turned down from "warning" to "error"
- Ambassador now logs timing information about reconfigures

We recommend that users set `AMBASSADOR_UPDATE_MAPPING_STATUS=false`
in the environment to tell Ambassador not to update `Mapping` statuses
unless you have some script that relies on `Mapping` status updates.
The default value of `AMBASSADOR_UPDATE_MAPPING_STATUS` will change to
`false` in Ambassador 1.6.

## [1.5.3] June 16, 2020
[1.5.3]: https://github.com/datawire/ambassador/compare/v1.5.2...v1.5.3

### Ambassador API Gateway + Ambassador Edge Stack

- Bugfix: Restore Envoy listener drain time to its pre-Ambassador 1.3.0 default of 10 minutes.
- Bugfix: Read Knative ingress generation from the correct place in the Kubernetes object

### Ambassador Edge Stack only

- Bugfix: Allow deletion of ProjectControllers.
- Bugfix: Fix regression introduced in 1.4.2 where the `OAuth2` AuthorizationCode filter no longer works when behind another gateway that rewrites the request hostname.  The behavior here is now controllable via the `internalOrigin` sub-field.

## [1.5.2] June 10, 2020
[1.5.2]: https://github.com/datawire/ambassador/compare/v1.5.1...v1.5.2

### Ambassador API Gateway + Ambassador Edge Stack

- Incorporate the [Envoy 1.14.2](https://www.envoyproxy.io/docs/envoy/v1.14.2/intro/version_history#june-8-2020) security update.
- Upgrade the base Docker images used by several tests (thanks, [Daniel Sutton](https://github.com/ducksecops)!).

### Ambassador Edge Stack only

- Feature (BETA): Added an in-cluster micro CI/CD system to enable building, staging, and publishing of GitHub projects from source.  This has been included in previous versions as an alpha, but disabled by default. It is now in BETA.
- Bugfix: The `DEVPORTAL_CONTENT_URL` environment variable now properly handles `file:///` URLs to refer to volume-mounted content.
- Bugfix: `acmeProvider.authority: none` is no longer case sensitive
- Bugfix: `edgectl connect` works again on Ubuntu and other Linux setups with old versions of nss-mdns (older than version 0.11)
- Bugfix: `edgectl` works again on Windows
- Bugfix: The Edge Policy Console now correctly creates FilterPolicy resources

## [1.5.1] June 05, 2020
[1.5.1]: https://github.com/datawire/ambassador/compare/v1.5.0...v1.5.1

### Ambassador API Gateway + Ambassador Edge Stack

- Bugfix: Logging has been made _much_ quieter
- Bugfix: A service that somehow has no hostname should no longer cause an exception

## [1.5.0] May 28, 2020
[1.5.0]: https://github.com/datawire/ambassador/compare/v1.4.3...v1.5.0

### Ambassador API Gateway + Ambassador Edge Stack

- Change: Switched from quay.io back to DockerHub as our primary publication point. **If you are using your own Kubernetes manifests, you will have to update them!** Datawire's Helm charts and published YAML have already been updated.
- Feature: switch to Envoy 1.14.1
- Feature: Allow defaults for `add_request_header`, `remove_request_header`, `add_response_header`, and `remove_response_header`
- Feature: Inform Knative of the route to the Ambassador service if available (thanks, [Noah Fontes](https://github.com/impl)!)
- Feature: Support the path and timeout options of the Knative ingress path rules (thanks, [Noah Fontes](https://github.com/impl)!)
- Feature: Allow preserving `X-Request-ID` on requests from external clients (thanks, [Prakhar Joshi](https://github.com/prakharjoshi)!)
- Feature: Mappings now support query parameters (thanks, [Phil Peble](https://github.com/ppeble)!)
- Feature: Allow setting the Envoy shared-memory base ID (thanks, [Phil Peble](https://github.com/ppeble)!)
- Feature: Additional security configurations not set on default YAMLs
- Feature: Let Ambassador configure `regex_rewrite` for advanced forwarding
- Bugfix: Only update Knative ingress CRDs when the generation changes (thanks, [Noah Fontes](https://github.com/impl)!)
- Bugfix: Now behaves properly when `AMBASSADOR_SINGLE_NAMESPACE` is set to an empty string; rather than getting in to a weird in-between state
- Bugfix: The websocket library used by the test suite has been upgraded to incorporate security fixes (thanks, [Andrew Allbright](https://github.com/aallbrig)!)
- Bugfix: Fixed evaluation of label selectors causing the wrong IP to be put in to Ingress resource statuses
- Bugfix: The `watt` (port 8002) and `ambex` (port 8003) components now bind to localhost instead of 0.0.0.0, so they are no longer erroneously available from outside the Pod

### Ambassador Edge Stack only

- Feature: `edgectl upgrade` allows upgrading API Gateway installations to AES
- Feature: `edgectl intercept` can generate preview-urls for Host resources that enabled the feature
- Feature: `edgectl install` will now automatically install the Service Preview components (ambassador-injector, telepresence-proxy) and scoped RBAC
- Feature: Rate-limited 429 responses now include the `Retry-After` header
- Feature: The `JWT` Filter now makes `hasKey` and `doNotSet` functions available to header field templates; in order to facilitate only conditionally setting a header field.
- Feature: The `OAuth2` Filter now has an `expirationSafetyMargin` setting that will cause an access token to be treated as expired sooner, in order to have a safety margin of time to send it to the upstream Resource Server that grants insufficient leeway.
- Feature: The `JWT` Filter now has `leewayFor{ExpiresAt,IssuedAt,NotBefore}` settings for configuring leeway when validating the timestamps of a token.
- Feature: The environment variables `REDIS{,_PERSECOND}_{USERNAME,PASSWORD,TLS_ENABLED,TLS_INSECURE}` may now be used to further configure how the Ambassador Edge Stack communicates with Redis.
- Bugfix: Don't start the dev portal running if `POLL_EVERY_SECS` is 0
- Bugfix: Now no longer needs cluster-wide RBAC when running with `AMBASSADOR_SINGLE_NAMESPACE`.
- Bugfix: The `OAuth2` Filter now validates the reported-to-Client scope of an Access Token even if a separate `accessTokenJWTFilter` is configured.
- Bugfix: The `OAuth2` Filter now sends the user back to the identity provider to upgrade the scope if they request an endpoint that requires broader scope than initially requested; instead of erroring.
- Bugfix: The `OAuth2` Filter will no longer send RFC 7235 challenges back to the user agent if it would not accept RFC 7235 credentials (previously it only avoided sending HTTP 401 challenges, but still sent 400 or 403 challenges).
- Bugfix: The `amb-sidecar` (port 8500) component now binds to localhost instead of 0.0.0.0, so it is no longer erroneously available from outside the Pod

## [1.4.3] May 14, 2020
[1.4.3]: https://github.com/datawire/ambassador/compare/v1.4.2...v1.4.3

### Ambassador Edge Stack only

- Bugfix: Don't generate spurious 403s in the logs when using the Edge Policy Console.

## [1.4.2] April 22, 2020
[1.4.2]: https://github.com/datawire/ambassador/compare/v1.4.1...v1.4.2

### Ambassador Edge Stack only

- Bugfix: The Traffic Agent binds to port 9900 by default. That port can be configured in the Agent's Pod spec.
   - For more about using the Traffic Agent, see the [Service Preview documentation](https://www.getambassador.io/docs/edge-stack/latest/topics/using/edgectl/#configuring-service-preview).
- Bugfix: The `OAuth2` Filter redirection-endpoint now handles various XSRF errors more consistently (the way we meant it to in 1.2.1)
- Bugfix: The `OAuth2` Filter now supports multiple authentication domains that share the same credentials.
   - For more about using multiple domains, see the [OAuth2 `Filter` documentation](https://www.getambassador.io/docs/edge-stack/1.4/topics/using/filters/oauth2/).
- Bugfix: The ACME client now obeys `AMBASSADOR_ID`
- Feature (ALPHA): Added an in-cluster micro CI/CD system to enable building, staging, and publishing of GitHub projects from source.  This is disabled by default.

## [1.4.1] April 15, 2020
[1.4.1]: https://github.com/datawire/ambassador/compare/v1.4.0...v1.4.1

### Ambassador Edge Stack only

- Internal: `edgectl install` uses Helm under the hood

## [1.4.0] April 08, 2020
[1.4.0]: https://github.com/datawire/ambassador/compare/v1.3.2...v1.4.0

### Ambassador API Gateway + Ambassador Edge Stack

- Feature: Support Ingress Path types improvements from networking.k8s.io/v1beta1 on Kubernetes 1.18+
- Feature: Support Ingress hostname wildcards
- Feature: Support for the IngressClass Resource, added to networking.k8s.io/v1beta1 on Kubernetes 1.18+
   - For more about new Ingress support, see the [Ingress Controller documentation](https://getambassador.io/docs/edge-stack/1.4/topics/running/ingress-controller).
- Feature: `Mapping`s support the `cluster_tag` attribute to control the name of the generated Envoy cluster (thanks, [Stefan Sedich](https://github.com/stefansedich)!)
   - See the [Advanced Mapping Configuration documentation](https://getambassador.io/docs/edge-stack/1.4/topics/using/mappings) for more.
- Feature: Support Envoy's ability to force response headers to canonical HTTP case (thanks, [Puneet Loya](https://github.com/puneetloya)!)
   - See the [Ambassador Module documentation](https://getambassador.io/docs/edge-stack/1.4/topics/running/ambassador) for more.
- Bugfix: Correctly ignore Kubernetes services with no metadata (thanks, [Fabrice](https://github.com/jfrabaute)!)

### Ambassador Edge Stack only

- Feature: `edgectl install` output has clearer formatting
- Feature: `edgectl install` offers help when installation does not succeed
- Feature: `edgectl install` uploads installer and AES logs to a private area upon failure so Datawire support can help
- Bugfix: The "Filters" tab in the webui no longer renders the value of OAuth client secrets that are stored in Kubernetes secrets.
- Bugfix: The ACME client of of one Ambassador install will no longer interfere with the ACME client of another Ambassador install in the same namespace with a different AMBASSADOR_ID.
- Bugfix: `edgectl intercept` supports matching headers values against regular expressions once more
- Bugfix: `edgectl install` correctly handles more local and cluster environments
   - For more about `edgectl` improvements, see the [Service Preview and Edge Control documentation](https://getambassador.io/docs/edge-stack/1.4/topics/using/edgectl).

## [1.3.2] April 01, 2020
[1.3.2]: https://github.com/datawire/ambassador/compare/v1.3.1...v1.3.2

### Ambassador Edge Stack only

- Bugfix: `edgectl install` correctly installs on Amazon EKS and other clusters that provide load balancers with fixed DNS names
- Bugfix: `edgectl install` when using Helm once again works as documented
- Bugfix: `edgectl install` console logs are improved and neatened
- Bugfix: `edgectl install --verbose` output is improved
- Bugfix: `edgectl install` automatically opens documentation pages for some errors
- Bugfix: `edgectl install` help text is improved

## [1.3.1] March 24, 2020
[1.3.1]: https://github.com/datawire/ambassador/compare/v1.3.0...v1.3.1

### Ambassador Edge Stack only

- Bugfix: `edgectl install` will not install on top of a running Ambassador
- Bugfix: `edgectl install` can detect and report if `kubectl` is missing
- Bugfix: `edgectl install` can detect and report if it cannot talk to a Kubernetes cluster
- Bugfix: When using the `Authorization Code` grant type for `OAuth2`, expired tokens are correctly handled so that the user will be prompted to renew
- Bugfix: When using the `Password` grant type for `OAuth2`, authentication sessions are properly associated with each user
- Bugfix: When using the `Password` grant type for `OAuth2`, you can set up multiple `Filter`s to allow requesting different scopes for different endpoints

## [1.3.0] March 17, 2020
[1.3.0]: https://github.com/datawire/ambassador/compare/v1.2.2...v1.3.0

### Ambassador Edge Stack only

- Feature: Support username and password as headers for OAuth2 authentication (`grantType: Password`)
- Feature: `edgectl install` provides better feedback for clusters that are unreachable from the public Internet
- Feature: `edgectl install` supports KIND clusters (thanks, [@factorypreset](https://github.com/factorypreset)!)
- Feature: `edgectl intercept` supports HTTPS
- Feature: Ambassador Edge Stack Docker image is ~150MB smaller
- Feature: The Edge Policy Console can be fully disabled with the `diagnostics.enabled` element in the `ambassador` Module
- Feature: `aes-plugin-runner` now allows passing in `docker run` flags after the main argument list.
- Bugfix: Ambassador Edge Stack doesn't crash if the Developer Portal content URL is not accessible
- Bugfix: `edgectl connect` does a better job handling clusters with many services
- Bugfix: The `Plugin` Filter now correctly sets `request.TLS` to nil/non-nil based on if the original request was encrypted or not.
- Change: There is no longer a separate traffic-proxy image; that functionality is now part of the main AES image. Set `command: ["traffic-manager"]` to use it.

## [1.2.2] March 04, 2020
[1.2.2]: https://github.com/datawire/ambassador/compare/v1.2.1...v1.2.2

### Ambassador Edge Stack only

- Internal: Fix an error in Edge Stack update checks

## [1.2.1] March 03, 2020
[1.2.1]: https://github.com/datawire/ambassador/compare/v1.2.0...v1.2.1

Edge Stack users SHOULD NOT use this release, and should instead use 1.2.2.

### Ambassador API Gateway + Ambassador Edge Stack

- Bugfix: re-support PROXY protocol when terminating TLS ([#2348])
- Bugfix: Incorporate the Envoy 1.12.3 security update

### Ambassador Edge Stack only

- Bugfix: The `aes-plugin-runner` binary for GNU/Linux is now statically linked (instead of being linked against musl libc), so it should now work on either musl libc or GNU libc systems
- Feature (ALPHA): An `aes-plugin-runner` binary for Windows is now produced.  (It is un-tested as of yet.)
- Bugfix: The `OAuth2` Filter redirection-endpoint now handles various XSRF errors more consistently
- Change: The `OAuth2` Filter redirection-endpoint now handles XSRF errors by redirecting back to the identity provider

[#2348]: https://github.com/datawire/ambassador/issues/2348

## [1.2.0] February 24, 2020
[1.2.0]: https://github.com/datawire/ambassador/compare/v1.1.1...v1.2.0

### Ambassador API Gateway + Ambassador Edge Stack

- Feature: add idle_timeout_ms support for common HTTP listener (thanks, Jordan Neufeld!) ([#2155])
- Feature: allow override of bind addresses, including for IPv6! (thanks to [Josue Diaz](https://github.com/josuesdiaz)!) ([#2293])
- Bugfix: Support Istio mTLS secrets natively (thanks, [Phil Peble](https://github.com/ppeble)!) ([#1475])
- Bugfix: TLS custom secret with period in name doesn't work (thanks, [Phil Peble](https://github.com/ppeble)!) ([#1255])
- Bugfix: Honor ingress.class when running with Knative
- Internal: Fix CRD-versioning issue in CI tests (thanks, [Ricky Taylor](https://github.com/ricky26)!)
- Bugfix: Stop using deprecated Envoy configuration elements
- Bugfix: Resume building a debuggable Envoy binary

### Ambassador Edge Stack only

- Change: The `ambassador` service now uses the default `externalTrafficPolicy` of `Cluster` rather than explicitly setting it to `Local`. This is a safer setting for GKE where the `Local` policy can cause outages when ambassador is updated. See https://stackoverflow.com/questions/60121956/are-hitless-rolling-updates-possible-on-gke-with-externaltrafficpolicy-local for details.
- Feature: `edgectl install` provides a much cleaner, quicker experience when installing Ambassador Edge Stack
- Feature: Ambassador Edge Stack supports the Ambassador operator for automated management and upgrade
- Feature: `ifRequestHeader` can now have `valueRegex` instead of `value`
- Feature: The `OAuth2` Filter now has `useSessionCookies` option to have cookies expire when the browser closes, rather than at a fixed duration
- Feature: `ifRequestHeader` now has `negate: bool` to invert the match
- Bugfix: The RBAC for `Ingress` now supports the `networking.k8s.io` `apiGroup`
- Bugfix: Quiet Dev Portal debug logs
- Bugfix: The Edge Policy Console is much less chatty when logged out
- Change: The intercept agent is now incorporated into the `aes` image
- Change: The `OAuth2` Filter no longer sets cookies when `insteadOfRedirect` triggers
- Change: The `OAuth2` Filter more frequently adjusts the cookies

[#1475]: https://github.com/datawire/ambassador/issues/1475
[#1255]: https://github.com/datawire/ambassador/issues/1255
[#2155]: https://github.com/datawire/ambassador/issues/2155
[#2293]: https://github.com/datawire/ambassador/issues/2293

## [1.1.1] February 12, 2020
[1.1.1]: https://github.com/datawire/ambassador/compare/v1.1.0...v1.1.1

### Ambassador API Gateway + Ambassador Edge Stack

- Bugfix: Load explicitly referenced secrets in another namespace, even when `AMBASSADOR_SINGLE_NAMESPACE` (thanks, [Thibault Cohen](https://github.com/titilambert)!) ([#2202])
- Bugfix: Fix Host support for choosing cleartext or TLS ([#2279])
- Bugfix: Fix intermittent error when rendering `/ambassador/v0/diag/`
- Internal: Various CLI tooling improvements

[#2202]: https://github.com/datawire/ambassador/issues/2202
[#2279]: https://github.com/datawire/ambassador/pull/2279

### Ambassador Edge Stack only

- Feature: The Policy Console can now set the log level to "trace" (in addition to "info" or "debug")
- Bugfix: Don't have the Policy Console poll for snapshots when logged out
- Bugfix: Do a better job of noticing when the license key changes
- Bugfix: `aes-plugin-runner --version` now works properly
- Bugfix: Only serve the custom CONGRATULATIONS! 404 page on `/`
- Change: The `OAuth2` Filter `stateTTL` setting is now ignored; the lifetime of state-tokens is now managed automatically

## [1.1.0] January 28, 2020
[1.1.0]: https://github.com/datawire/ambassador/compare/v1.0.0...v1.1.0

(Note that Ambassador 1.1.0 is identical to Ambassador 1.1.0-rc.0, from January 24, 2020.
 Also, we're now using "-rc.N" rather than just "-rcN", for better compliance with
 [SemVer](https://www.semver.org/).

### Ambassador API Gateway + Ambassador Edge Stack

- Feature: support resources with the same name but in different namespaces ([#2226], [#2198])
- Feature: support DNS overrides in `edgectl`
- Bugfix: Reduce log noise about "kubestatus" updates
- Bugfix: manage the diagnostics snapshot cache more aggressively to reduce memory footprint
- Bugfix: re-enable Docker demo mode (and improve the test to make sure we don't break it again!) ([#2227])
- Bugfix: correct potential issue with building edgectl on Windows
- Internal: fix an error with an undefined Python type in the TLS test (thanks, [Christian Clauss](https://github.com/cclauss)!)

### Ambassador Edge Stack only

- Feature: make the `External` filter type fully compatible with the `AuthService` type
- Docs: add instructions for what to do after downloading `edgectl`
- Bugfix: make it much faster to apply the Edge Stack License
- Bugfix: make sure the ACME terms-of-service link is always shown
- Bugfix: make the Edge Policy Console more performant

[#2198]: https://github.com/datawire/ambassador/issues/2198
[#2226]: https://github.com/datawire/ambassador/issues/2226
[#2227]: https://github.com/datawire/ambassador/issues/2227

## [1.0.0] January 15, 2020
[1.0.0]: https://github.com/datawire/ambassador/compare/v0.86.1...v1.0.0

### Caution!

All of Ambassador's CRDs have been switched to `apiVersion: getambassador.io/v2`, and
**your resources will be upgraded when you apply the new CRDs**. We recommend that you
follow the [migration instructions](https://getambassador.io/early-access/user-guide/upgrade-to-edge-stack/) and check your installation's
behavior before upgrading your CRDs.

## Ambassador API Gateway + Ambassador Edge Stack

### Breaking changes

- When a resource specifies a service or secret name without a corresponding namespace, Ambassador will now
  look for the service or secret in the namespace of the resource that mentioned it. In the past, Ambassador
  would look in the namespace in which Ambassador was running.

### Features

- The Host CR provides an easy way to tell Ambassador about domains it should expect to handle, and
  how it should handle secure and insecure requests for those domains
- Redirection from HTTP to HTTPS defaults to ON when termination contexts are present
- Mapping and Host CRs, as well as Ingress resources, get Status updates to provide better feedback
- Improve performance of processing events from Kubernetes
- Automatic HTTPS should work with any ACME clients doing the http-01 challenge

### Bugfixes

- CORS now happens before rate limiting
- The reconfiguration engine is better protected from exceptions
- Don’t try to check for upgrades on every UI snapshot update
- Reduced reconfiguration churn
- Don't force SNI routes to be lower-priority than non-SNI routes
- Knative mappings fallback to the Ambassador namespace if no namespace is specified
- Fix `ambassador_id` handling for Knative resources
- Treat `ambassadorId` as a synonym for `ambassador_id` (`ambassadorId` is the Protobuf 3 canonical form of `ambassador_id`)

### Ambassador Edge Stack

Ambassador Edge Stack incorporates the functionality of the old Ambassador Pro product.

- Authentication and ratelimiting are now available under a free community license
- Given a Host CR, Ambassador can manage TLS certificates using ACME (or you can manage them by hand)
- There is now an `edgectl` program that you can use for interacting with Ambassador from the command line
- There is a web user-interface for Ambassador
- BREAKING CHANGE: `APP_LOG_LEVEL` is now `AES_LOG_LEVEL`

See the [`CHANGELOG.old-pro.md`](./CHANGELOG.old-pro.md) file for the changelog of
the old Ambassador Pro product.

## [1.0.0-rc6] January 15, 2020
[1.0.0-rc6]: https://github.com/datawire/ambassador/compare/v1.0.0-rc4...v1.0.0-rc6

 - AES: Bugfix: Fix ACME client with multiple replicas
 - AES: Bugfix: Fix ACME client race conditions with the API server and WATT
 - AES: Bugfix: Don't crash in the ACME client if Redis is unavailable

## [1.0.0-rc4] January 13, 2020
[1.0.0-rc4]: https://github.com/datawire/ambassador/compare/v1.0.0-rc1...v1.0.0-rc4

- Change: Less verbose yet more useful Ambassador pod logs
- Bugfix: Various bugfixes for listeners and route rejection
- Bugfix: Don't append the service namespace for `localhost`
- AES: Bugfix: Fix rendering mapping labels YAML in the webui
- AES: Bugfix: Organize help output from `edgectl` so it is easier to read
- AES: Bugfix: Various bugfixes around ACME support with manually-configured TLSContexts
- AES: Change: Don't disable scout or enable extra-verbose logging when migrating from OSS
- AES: BREAKING CHANGE: `APP_LOG_LEVEL` is now `AES_LOG_LEVEL`

## [1.0.0-rc1] January 11, 2020
[1.0.0-rc1]: https://github.com/datawire/ambassador/compare/v1.0.0-rc0...v1.0.0-rc1

- Internal: Improvements to release machinery
- Internal: Fix the dev shell
- Internal: Adjust KAT tests to work with the Edge Stack

## [1.0.0-rc0] January 10, 2020
[1.0.0-rc0]: https://github.com/datawire/ambassador/compare/v1.0.0-ea13...v1.0.0-rc0

- BREAKING CHANGE: Rename Host CR status field `reason` to `errorReason`
- Feature: Host CRs now default `.spec.hostname` to `.metadata.name`
- Feature: Host CRs now have a `requestPolicy` field to control redirecting from cleartext to TLS
- Feature: Redirecting from cleartext to TLS no longer interferes with ACME http-01 challenges
- Feature: Improved `edgectl` help and informational messages
- Bugfix: Host CR status is now a sub-resource
- Bugfix: Have diagd snapshot JSON not include "serialization" keys (which could potentially leak secrets)
- Bugfix: Fix `ambassador_id` handling for Knative resources
- Bugfix: Use the correct namespace for resources found via annotations
- Bugfix: Treat `ambassadorId` as a synonym for `ambassador_id` (`ambassadorId` is the Protobuf 3 canonical form of `ambassador_id`)
- Internal: Allow passing a `DOCKER_NETWORK` variable to the build-system

## [1.0.0-ea13] January 09, 2020
[1.0.0-ea13]: https://github.com/datawire/ambassador/compare/v1.0.0-ea12...v1.0.0-ea13

- Bugfix: Knative mappings populate and fallback to the Ambassador namespace if unspecified
- Internal: Knative tests for versions 0.7.1 and 0.8.0 were removed
- Internal: Knative tests for version 0.11.0 were added
- Internal: Improved performance with Edge Stack using /ambassador/v0/diag/ with an optional `patch_client` query param to send a partial representation in JSON Patch format, reducing the memory and network traffic for large deployments
- Internal: Silencing warnings from `which` in docs preflight-check

## [1.0.0-ea12] January 08, 2020
[1.0.0-ea12]: https://github.com/datawire/ambassador/compare/v1.0.0-ea9...v1.0.0-ea12

- BREAKING CHANGE: When a resource specifies a service or secret name without a corresponding namespace, Ambassador uses the namespace of the resource. In the past, Ambassador would use its own namespace.
- Bugfix: Add the appropriate label so Ingress works with Edge Stack
- Bugfix: Remove superfluous imagePullSecret
- Bugfix: Fix various admin UI quirks, especially in Firefox
  - Bogus warnings about duplicate resources
  - Drag-and-drop reordering of rate limit configuration
  - Missing icons
- Internal: Drop duplicated resources earlier in the processing chain
- Internal: Streamline code generation from protobufs
- Internal: Automated broken-link checks in the documentation

## [1.0.0-ea9] December 23, 2019
[1.0.0-ea9]: https://github.com/datawire/ambassador/compare/v1.0.0-ea7...v1.0.0-ea9

- Bugfix: Use proper executable name for Windows edgectl
- Bugfix: Don't force SNI routes to be lower-priority than non-SNI routes
- Bugfix: Prevent the self-signed fallback context from conflicting with a manual context

## [1.0.0-ea7] December 19, 2019
[1.0.0-ea7]: https://github.com/datawire/ambassador/compare/v1.0.0-ea6...v1.0.0-ea7

- Bugfix: UI buttons can hide themselves
- Bugfix: Developer Portal API acquisition
- Bugfix: Developer Portal internal routing
- Internal: Better JS console usage
- Internal: Rationalize usage reporting for Edge Stack

## [1.0.0-ea6] December 18, 2019
[1.0.0-ea6]: https://github.com/datawire/ambassador/compare/v1.0.0-ea5...v1.0.0-ea6

- Feature: Improve performance of processing events from Kubernetes
- Feature: Automatic HTTPS should work with any ACME clients doing the http-01 challenge
- Internal: General improvements to test infrastructure
- Internal: Improved the release process

`ambassador-internal-access-control` `Filter` and `FilterPolicy` are now
created internally. Remove them from your cluster if upgrading from a
previous version.

## [1.0.0-ea5] December 17, 2019
[1.0.0-ea5]: https://github.com/datawire/ambassador/compare/v1.0.0-ea3...v1.0.0-ea5

- Internal: Improved the reliability of CI
- Internal: Improved the release process

## [1.0.0-ea3] December 16, 2019
[1.0.0-ea3]: https://github.com/datawire/ambassador/compare/v1.0.0-ea1...v1.0.0-ea3

- Feature: initial edgectl support for Windows!
- UX: be explicit that seeing the license applied can take a few minutes
- Bugfix: don’t try to check for upgrades on every UI snapshot update
- Bugfix: don’t activate the fallback TLSContext if its secret is not available
- Bugfix: first cut at reducing reconfiguration churn

## [1.0.0-ea1] December 10, 2019
[1.0.0-ea1]: https://github.com/datawire/ambassador/compare/v0.85.0...v1.0.0-ea1

### Caution!

All of Ambassador's CRDs have been switched to `apiVersion: getambassador.io/v2`, and
**your resources will be upgraded when you apply the new CRDs**. We recommend that you
follow the [migration instructions](https://getambassador.io/early-access/user-guide/upgrade-to-edge-stack/) and check your installation's
behavior before upgrading your CRDs.

### Features

- Authentication and ratelimiting are now available under a free community license
- The Host CRD provides an easy way to tell Ambassador about domains it should expect to handle
- Given a Host CRD, Ambassador can manage TLS certificates using ACME (or you can manage them by hand)
- Redirection from HTTP to HTTPS defaults to ON when termination contexts are present
- Mapping and Host CRDs, as well as Ingress resources, get Status updates to provide better feedback

### Bugfixes

- CVE-2019–18801, CVE-2019–18802, and CVE-2019–18836 are fixed by including Envoy 1.12.2
- CORS now happens before rate limiting
- The reconfiguration engine is better protected from exceptions

## [0.86.1] December 10, 2019
[0.86.1]: https://github.com/datawire/ambassador/compare/v0.84.1...v0.86.1

- Envoy updated to 1.12.2 for security fixes
- Envoy TCP keepalives are now supported (thanks, [Bartek Kowalczyk](https://github.com/KowalczykBartek)!)
- Envoy remote access logs are now supported
- Correctly handle upgrades when the `LogService` CRD is not present

(Ambassador 0.86.0 was superseded by Ambassador 0.86.1.)

## [0.85.0] October 22, 2019
[0.85.0]: https://github.com/datawire/ambassador/compare/v0.84.1...v0.85.0

### Features

- Support configuring the Envoy access log format (thanks to [John Esmet](https://github.com/esmet)!)

## [0.84.1] October 20, 2019
[0.84.1]: https://github.com/datawire/ambassador/compare/v0.84.0...v0.84.1

### Major changes:
- Bugfix: Fix /ambassador permissions to allow running as non-root - Thanks @dmayle (https://github.com/dmayle) for reporting the bug.

## [0.84.0] October 18, 2019
[0.84.0]: https://github.com/datawire/ambassador/compare/v0.83.0...v0.84.0

### Features:

- Support setting window_bits for the GZip filter (thanks to [Florent Delannoy](https://github.com/Pluies)!)
- Correctly support tuning the regex_max_size, and bump its default to 200 (thanks to [Paul Salaberria](https://github.com/psalaberria002)!)
- Support setting redirect_cleartext_from in a TLSContext

### Bugfixes:

- Correctly update loadbalancer status of Ingress resources
- Don't enable diagd debugging in the test suite unless explicitly requested (thanks to [Jonathan Suever](https://github.com/suever)!)
- Switch to an Envoy release build

### Developer Notes:

- Many many things about the build system have changed under the hood!
   - Start with `make help`, and
   - Join our [Slack channel](https://d6e.co/slack) for more help!

## [0.83.0] October 08, 2019
[0.83.0]: https://github.com/datawire/ambassador/compare/v0.82.0...v0.83.0

### Major changes:
- Update Ambassador to address CVE-2019-15225 and CVE-2019-15226.

NOTE: this switches the default regex engine! See the documentation for the `ambassador` `Module` for more.

## [0.82.0] October 02, 2019
[0.82.0]: https://github.com/datawire/ambassador/compare/v0.81.0...v0.82.0

### Major changes:
- Feature: Arrange for the Prometheus metrics endpoint to also return associated headers (thanks, [Jennifer Wu](https://github.com/jhsiaomei)!)
- Feature: Support setting a TLS origination context when doing TLS to a RateLimitService (thanks, [Phil Peble](https://github.com/ppeble)!)
- Feature: Allow configuring Envoy's access log path (thanks, [Jonathan Suever](https://github.com/suever)!)
- Update: Switch to Python 3.7 and Alpine 3.10

### Developer notes:
- Switch back to the latest mypy (currently 0.730)
- Environment variable KAT_IMAGE_PULL_POLICY can override the imagePullPolicy when running KAT tests
- Updated Generated Envoy Golang APIs

## [0.81.0] September 26, 2019
[0.81.0]: https://github.com/datawire/ambassador/compare/v0.80.0...v0.81.0

### Major changes:
- Feature: ${} environment variable interpolation is supported in all Ambassador configuration resources (thanks, [Stefan Sedich](https://github.com/stefansedich)!)
- Feature: DataDog APM tracing is now supported (thanks again, [Stefan Sedich](https://github.com/stefansedich)!)
- Bugfix: Fix an error in the TLSContext schema (thanks, [@georgekaz](https://github.com/georgekaz)!)

### Developer notes:
- Test services can now be built, deployed, and tested more easily (see BUILDING.md)
- `mypy` is temporarily pinned to version 0.720.

## [0.80.0] September 20, 2019
[0.80.0]: https://github.com/datawire/ambassador/compare/v0.78.0...v0.80.0

### Major changes:
- Feature: Basic support for the Kubernetes Ingress resource
- Feature: Basic reporting for some common configuration errors (lack of Mappings, lack of TLS contexts)
- Bugfix: Update Envoy to prevent crashing when updating AuthService under load

### Developer notes
- Golang components now use Go 1.13
- Ambassador build now _requires_ clean type hinting
- KAT client and server have been pulled back into the Ambassador repo

## [0.78.0] September 11, 2019
[0.78.0]: https://github.com/datawire/ambassador/compare/v0.77.0...v0.78.0

### Major changes:
- Feature: Support setting cipher_suites and ecdh_curves in TLSContext - #1782 (Thanks @teejaded)
- Feature: Make 128-bits traceids the default - #1794 (Thanks @Pluies)
- Feature: Set cap_net_bind_service to allow binding to low ports - #1720 (Thanks @swalberg)

### Minor changes:
- Testing: Add test that ambassador cli does not crash when called with --help - #1806 (Thanks @rokostik)

## [0.77.0] September 05, 2019
[0.77.0]: https://github.com/datawire/ambassador/compare/v0.76.0...v0.77.0

- (Feature) Support the `least_request` load balancer policy (thanks, [Steve Flanders](https://github.com/flands)!)
- (Misc) Many test and release-engineering improvements under the hood

## [0.76.0] August 26, 2019
[0.76.0]: https://github.com/datawire/ambassador/compare/v0.75.0...v0.76.0

- circuit breakers now properly handle overriding a global circuit breaker within a Mapping ([#1767])
- support for Knative 0.8.0 ([#1732])

[#1767]: https://github.com/datawire/ambassador/issues/1767
[#1732]: https://github.com/datawire/ambassador/issues/1732

## [0.75.0] August 13, 2019
[0.75.0]: https://github.com/datawire/ambassador/compare/0.74.1...0.75.0

- (Feature) Update to Envoy 1.11.1, including security fixes
- (Feature) You can use a `TLSContext` without a `secret` to set origination options ([#1708])
- (Feature) Canary deployments can now use multiple `host_rewrite` values ([#1159])
- (Bugfix) Make sure that Ambassador won't mistakenly complain about the number of RateLimit and Tracing services (thanks, [Christian Claus](https://github.com/cclauss)!)

[#1159]: https://github.com/datawire/ambassador/issues/1159
[#1708]: https://github.com/datawire/ambassador/issues/1708

## [0.74.1] August 06, 2019
[0.74.1]: https://github.com/datawire/ambassador/compare/0.74.0...0.74.1

- (bugfix) Make sure that updates properly trigger reconfigures ([#1727])
- (misc) Arrange for startup logging to have timestamps

[#1727]: https://github.com/datawire/ambassador/issues/1727

## [0.74.0] July 30, 2019
[0.74.0]: https://github.com/datawire/ambassador/compare/0.73.0...0.74.0

- Bugfix: Make sure that the pod dies if Envoy dies
- Bugfix: Correctly allow setting `timeout_ms` for `AuthService` (thanks, [John Esmet!](https://www.github.com/esmet)!)
- Feature: Permit configuring `cluster_idle_timeout_ms` for upstream services (thanks, [John Esmet!](https://www.github.com/esmet)!) ([#1542])

[#1542]: https://github.com/datawire/ambassador/issues/1542

## [0.73.0] July 11, 2019
[0.73.0]: https://github.com/datawire/ambassador/compare/0.72.0...0.73.0

- Feature: Experimental native support for Knative! ([#1579])
- Feature: Better Linkerd interoperability! ([#1578], [#1594])

- Feature: Add a legend for the colors of service names on the diagnostic overview (thanks, [Wyatt Pearsall](https://github.com/wpears)!)
- Feature: Allow switching Envoy to output JSON logs (thanks, [Pedro Tavares](https://github.com/ServerlessP)!)
- Feature: Allow setting `AMBASSADOR_LABEL_SELECTOR` and `AMBASSADOR_FIELD_SELECTOR` to let Ambassador use Kubernetes selectors to determine which things to read (thanks, [John Esmet](https://github.com/esmet)!) ([#1292])
- Feature: Allow configuring retries for `AuthService` (thanks, [Kevin Dagostino](https://github.com/TonkWorks)!) ([#1622], [#1461])

- Bugfix: Allow Ambassador to ride through Envoy-validation timeouts (thanks, [John Morrisey](https://github.com/jwm)!)
- Bugfix: Allow Ambassador to ride through parse errors on input resources (thanks, [Andrei Predoiu](https://github.com/Andrei-Predoiu)!) ([#1625])
- Bugfix: Allow '.' in a `secret` name to just be a '.' ([#1255])

- Bugfix: Allow manually defining an Ambassador `Service` resource, same as any other resource
- Bugfix: Prevent spurious duplicate-resource errors when loading config from the filesystem

[#1255]: https://github.com/datawire/ambassador/issues/1255
[#1292]: https://github.com/datawire/ambassador/issues/1292
[#1461]: https://github.com/datawire/ambassador/issues/1461
[#1578]: https://github.com/datawire/ambassador/issues/1578
[#1579]: https://github.com/datawire/ambassador/issues/1579
[#1594]: https://github.com/datawire/ambassador/issues/1594
[#1622]: https://github.com/datawire/ambassador/issues/1622
[#1625]: https://github.com/datawire/ambassador/issues/1625

## [0.72.0] June 13, 2019
[0.72.0]: https://github.com/datawire/ambassador/compare/0.71.0...0.72.0

- Envoy: Update Envoy to commit 8f57f7d765
- Bugfix: Auth spans are now properly connected to requests ([#1414])
- Bugfix: `include_body` now works correctly ([#1531], [#1595])
- Bugfix: `x_forwarded_proto_redirect` works again (thanks to [Kyle Martin](https://github.com/KyleMartin901)!) ([#1571])
- Bugfix: Ambassador works correctly with read-only filesystems (thanks, [Niko Kurtti](https://github.com/n1koo)!) ([#1614], [#1619])
- Bugfix: Correctly render groups associated with a given resolver in diagnostics JSON output
- Feature: Give the Ambassador CLI a way to specify the directory into which to write secrets.

[#1414]: https://github.com/datawire/ambassador/issues/1414
[#1531]: https://github.com/datawire/ambassador/issues/1531
[#1571]: https://github.com/datawire/ambassador/issues/1571
[#1595]: https://github.com/datawire/ambassador/issues/1595
[#1614]: https://github.com/datawire/ambassador/issues/1614
[#1619]: https://github.com/datawire/ambassador/issues/1619

## [0.71.0] June 06, 2019
[0.71.0]: https://github.com/datawire/ambassador/compare/0.70.1...0.71.0

- Feature: GZIP support [#744]
- Feature: diag UI shows active Resolvers [#1453]
- Feature: CRDs exist for Resolvers [#1563]
- Feature: Resolvers with custom names work, even as CRDs [#1497]
- Feature: The `/metrics` endpoint provides direct access to Prometheus-format stats (thanks to [Rotem Tamir](https://github.com/rotemtam)!)
- Bugfix: `statsd-exporter` now correctly defaults to port 8125 (thanks to [Jonathan Suever](https://github.com/suever)!)
- Bugfix: redirect_cleartext_from no longer strips the URL path [#1463]
- Bugfix: canary weights of 0 and 100 work correctly [#1379]
- Bugfix: `docker run` works again for the Ambassador demo, and is part of our tests now [#1569]
- Bugfix: Scout `DEBUG` messages don’t get leaked into the diag UI [#1573]
- Maintenance: warn of upcoming protocol version changes
- Maintenance: check in with Scout every 24 hours, but no more than twice per day

[#744]: https://github.com/datawire/ambassador/issues/744
[#1379]: https://github.com/datawire/ambassador/issues/1379
[#1453]: https://github.com/datawire/ambassador/issues/1453
[#1463]: https://github.com/datawire/ambassador/issues/1463
[#1497]: https://github.com/datawire/ambassador/issues/1497
[#1563]: https://github.com/datawire/ambassador/issues/1563
[#1569]: https://github.com/datawire/ambassador/issues/1569
[#1573]: https://github.com/datawire/ambassador/issues/1573

## [0.70.1] May 24, 2019
[0.70.1]: https://github.com/datawire/ambassador/compare/0.70.0...0.70.1

### Minor changes:
- Bugfix: Disable CRD support if Ambassador cannot access them
- Upgrade: Upgrade to watt 0.5.1

## [0.70.0] May 20, 2019
[0.70.0]: https://github.com/datawire/ambassador/compare/0.61.0...0.70.0

### Major changes:
- Feature: Support CRDs in the `getambassador.io` API group for configuration ([#482])
- Feature: Update to Envoy 1.10

### Minor changes:
- Feature: Support removing request headers (thanks @ysaakpr!)
- Bugfix: `watt` should better coalesce calls to the watch hook on startup
- Bugfix: Ambassador no longer uses ports 7000 or 18000 ([#1526], [#1527])

[#482]: https://github.com/datawire/ambassador/issues/482
[#1526]: https://github.com/datawire/ambassador/issues/1526
[#1527]: https://github.com/datawire/ambassador/issues/1527

## [0.61.1] May 16, 2019
[0.61.1]: https://github.com/datawire/ambassador/compare/0.61.0...0.61.1

- Bugfix: Make sure that Consul discovery properly handles the datacenter name ([#1533])
- Bugfix: Make sure that the feature-walk code is protected against clusters with no endpoints at all ([#1532])

[#1532]: https://github.com/datawire/ambassador/issues/1532
[#1533]: https://github.com/datawire/ambassador/issues/1533

## [0.61.0] May 08, 2019
[0.61.0]: https://github.com/datawire/ambassador/compare/0.60.3...0.61.0

Ambassador 0.61.0 metadata

### Changes:
- Feature: Support for minimum and maximum TLS versions (#689)
- Feature: Allow choosing whether to append or overwrite when adding request or response headers (#1481) - thanks to @ysaakpr
- Feature: Support for circuit breakers (#360)
- Feature: Support for automatic retries (#1127) - thanks to @l1v3
- Feature: Support for shadow traffic weighting - thanks to @nemo83
- Feature: Support for HTTP/1.0 (#988) - thanks to @cyrus-mc
- Bugfix: Problem with local Consul agent resolver and non-standard HTTP port (#1508)
- Bugfix: Round each mapping's weight to an integer to prevent invalid Envoy configurations when using weights (#1289) - thanks to @esmet
- Bugfix: Fix deadlock on invalid Envoy configuration (#1491) - thanks to @esmet
- Bugfix: Fixed LightStep gRPC TracingService (#1189) - thanks to @sbaum1994
## [0.60.3] May 01, 2019
[0.60.3]: https://github.com/datawire/ambassador/compare/0.60.2...0.60.3

### Changes since 0.60.2

- When scanning its configuration for secrets and endpoints that must be watched, 0.60.2 could fail with certain configurations if TLS termination but not origination was active. Those failures are fixed now.

## [0.60.2] April 29, 2019
[0.60.2]: https://github.com/datawire/ambassador/compare/0.60.1...0.60.2

### Changes since 0.60.1

- Ambassador is now much more careful about which endpoints and secrets it pays attention to. ([#1465] again -- thanks to [@flands](https://github.com/flands) and @seandon for the help here!)

[#1465]: https://github.com/datawire/ambassador/issues/1465

## [0.60.1] April 25, 2019
[0.60.1]: https://github.com/datawire/ambassador/compare/0.60.0...0.60.1

### Changes since 0.60.0

- Speed up initial parsing of WATT snapshots considerably ([#1465])
- Don't look at secrets in the kube-system namespace, or for service-account tokens.
- Make sure that secrets we do look at are correctly associated with their namespaces ([#1467] -- thanks to @flands and @derrickburns for their contributions here!)
- Allow tuning the number of input snapshots retained for debugging
- Include the grab-snapshots.py script to help with debuggability

[#1465]: https://github.com/datawire/ambassador/issues/1465
[#1467]: https://github.com/datawire/ambassador/issues/1467

## [0.60.0] April 23, 2019
[0.60.0]: https://github.com/datawire/ambassador/compare/0.53.1...0.60.0

### Changes since 0.53.1

- BREAKING CHANGE: Ambassador listens on 8080 and 8443 by default so it does not need to run as root
- Ambassador natively supports using Consul for service discovery
- `AMBASSADOR_ENABLE_ENDPOINTS` is no longer needed; configure using the `Resolver` resource instead
- Support for the Maglev load balancing algorithm
- Support `connect_timeout_ms`. Thanks to Pétur Erlingsson.
- Support for `idle_timeout_ms` Thanks to Aaron Triplett.
- Ambassador will properly reload renewed Let's Encrypt certificates (#1416). Thanks to Matthew Ceroni.
- Ambassador will now properly redirect from HTTP to HTTPS based on `x-forwarded-proto` (#1233).
- The `case_sensitive` field now works when `host_redirect` is set to true (#699). Thanks to Peter Choi and Christopher Coté.

## [0.53.1] April 05, 2019
[0.53.1]: https://github.com/datawire/ambassador/compare/0.52.1...0.53.1

(0.53.0 was immediately supplanted by 0.53.1.)

## SECURITY FIXES

Ambassador 0.53.1 addresses two security issues in Envoy Proxy, CVE-2019-9900 and CVE-2019-9901:

- CVE-2019-9900 (Score 8.3/High). When parsing HTTP/1.x header values, Envoy 1.9 and before does not reject embedded zero characters (NUL, ASCII 0x0).

- CVE-2019-9901 (Score 8.3/High). Envoy does not normalize HTTP URL paths in Envoy 1.9 and before.

Since these issues can potentially allow a remote attacker to use maliciously-crafted URLs to bypass
authentication, anyone running an Ambassador prior to 0.53.1 should upgrade.

### UPCOMING CHANGES

Ambassador 0.60 will listen on ports 8080/8443 by default. The diagnostics service in Ambassador 0.52.0
will try to warn you if your configuration will be affected by this change.

## Other changes since 0.52.1

- `AuthService` version `ambassador/v1` can now explicitly configure how much body data is sent
  to the external authentication service.

## [0.52.1] March 26, 2019
[0.52.1]: https://github.com/datawire/ambassador/compare/0.52.0...0.52.1

### Changes since 0.52.0

- You can specify the `AMBASSADOR_NO_SECRETS` environment variable to prevent Ambassador from
  watching Kubernetes secrets at all (thanks [@esmet](https://github.com/esmet)!) ([#1293])
- The services used when you do `docker run ambassador --demo` have been moved into the Docker image,
  to remove external dependencies from the Ambassador quickstart.

[#1293]: https://github.com/datawire/ambassador/issues/1293

## [0.52.0] March 21, 2019
[0.52.0]: https://github.com/datawire/ambassador/compare/0.51.2...0.52.0

### Changes since 0.51.2

- Initial support for endpoint routing, rather than relying on `kube-proxy` ([#1031])
   - set `AMBASSADOR_ENABLE_ENDPOINTS` in the environment to allow this
- Initial support for Envoy ring hashing and session affinity (requires endpoint routing!)
- Support Lua filters (thanks to [@lolletsoc](https://github.com/lolletsoc)!)
- Support gRPC-Web (thanks to [@gertvdijk](https://github.com/gertvdijk)!) ([#456])
- Support for gRPC HTTP 1.1 bridge (thanks to [@rotemtam](https://github.com/rotemtam)!)
- Allow configuring `num-trusted-hosts` for `X-Forwarded-For`
- External auth services using gRPC can now correctly add new headers ([#1313])
- External auth services correctly add trace spans
- Ambassador should respond to changes more quickly now ([#1294], [#1318])
- Ambassador startup should be faster now

[#456]: https://github.com/datawire/ambassador/issues/456
[#1031]: https://github.com/datawire/ambassador/issues/1031
[#1294]: https://github.com/datawire/ambassador/issues/1294
[#1313]: https://github.com/datawire/ambassador/issues/1313
[#1318]: https://github.com/datawire/ambassador/issues/1318

## [0.51.2] March 12, 2019
[0.51.2]: https://github.com/datawire/ambassador/compare/0.51.1...0.51.2

### Changes since 0.51.1

- Cookies are now correctly handled when using external auth services... really. ([#1211])

[#1211]: https://github.com/datawire/ambassador/issues/1211

## [0.51.1] March 11, 2019
[0.51.1]: https://github.com/datawire/ambassador/compare/0.51.0...0.51.1

### Changes since 0.51.0

- Ambassador correctly handles services in namespaces other than the one Ambassador is running in.

## [0.51.0] March 08, 2019
[0.51.0]: https://github.com/datawire/ambassador/compare/0.50.3...0.51.0

**0.51.0 is not recommended: upgrade to 0.51.1.**

### Changes since 0.50.3

- Ambassador can now route any TCP connection, using the new `TCPMapping` resource. ([#420])
- Cookies are now correctly handled when using external auth services ([#1211])
- Lots of work in docs and testing under the hood

[#420]: https://github.com/datawire/ambassador/issues/420
[#1211]: https://github.com/datawire/ambassador/issues/1211

### Limitations in 0.51.0

At present, you cannot mix HTTP and HTTPS upstream `service`s in any Ambassador resource. This restriction will be lifted in a future Ambassador release.

## [0.50.3] February 21, 2019
[0.50.3]: https://github.com/datawire/ambassador/compare/0.50.2...0.50.3

### Fixes since 0.50.2

- Ambassador saves configuration snapshots as it manages configuration changes. 0.50.3 keeps only 5 snapshots,
  to bound its disk usage. The most recent snapshot has no suffix; the `-1` suffix is the next most recent, and
  the `-4` suffix is the oldest.
- Ambassador will not check for available updates more often than once every four hours.

### Limitations in 0.50.3

At present, you cannot mix HTTP and HTTPS upstream `service`s in any Ambassador resource. This restriction will be lifted in a future Ambassador release.

## [0.50.2] February 15, 2019
[0.50.2]: https://github.com/datawire/ambassador/compare/0.50.1...0.50.2

### Important fixes since 0.50.1

- Ambassador no longer requires annotations in order to start -- with no configuration, it will launch with only the diagnostics service available. ([#1203])
- If external auth changes headers, routing will happen based on the changed values. ([#1226])

### Other changes since 0.50.1

- Ambassador will no longer log errors about Envoy statistics being unavaible before startup is complete ([#1216])
- The `tls` attribute is again available to control the client certificate offered by an `AuthService` ([#1202])

### Limitations in 0.50.2

At present, you cannot mix HTTP and HTTPS upstream `service`s in any Ambassador resource. This restriction will be lifted in a future Ambassador release.

[#1202]: https://github.com/datawire/ambassador/issues/1202
[#1203]: https://github.com/datawire/ambassador/issues/1203
[#1216]: https://github.com/datawire/ambassador/issues/1216
[#1226]: https://github.com/datawire/ambassador/issues/1226

## [0.50.1] February 07, 2019
[0.50.1]: https://github.com/datawire/ambassador/compare/0.50.0...0.50.1

**0.50.1 is not recommended: upgrade to 0.52.0.**

### Changes since 0.50.0

- Ambassador defaults to only doing IPv4 DNS lookups. IPv6 can be enabled in the Ambassador module or in a Mapping. ([#944])
- An invalid Envoy configuration should not cause Ambassador to hang.
- Testing using `docker run` and `docker compose` is supported again. ([#1160])
- Configuration from the filesystem is supported again, but see the "Running Ambassador" documentation for more.
- Datawire's default Ambassador YAML no longer asks for any permissions for `ConfigMap`s.

[#944]: https://github.com/datawire/ambassador/issues/944
[#1160]: https://github.com/datawire/ambassador/issues/1160

## [0.50.0] January 29, 2019
[0.50.0]: https://github.com/datawire/ambassador/compare/0.50.0-rc6...0.50.0

**Ambassador 0.50.0 is a major rearchitecture of Ambassador onto Envoy V2 using the ADS. See the "BREAKING NEWS"
section above for more information.**

(Note that Ambassador 0.50.0-rc7 and -rc8 were internal releases.)

### Changes since 0.50.0-rc6

- `AMBASSADOR_SINGLE_NAMESPACE` is finally correctly supported and properly tested ([#1098])
- Ambassador won't throw an exception for name collisions between resources ([#1155])
- A TLS `Module` can now coexist with SNI (the TLS `Module` effectively defines a fallback cert) ([#1156])
- `ambassador dump --diag` no longer requires you to explicitly state `--v1` or `--v2`

### Limitations in 0.50.0 GA

- Configuration from the filesystem is not supported in 0.50.0. It will be resupported in 0.50.1.
- A `TLSContext` referencing a `secret` in another namespace will not function when `AMBASSADOR_SINGLE_NAMESPACE` is set.

[#1098]: https://github.com/datawire/ambassador/issues/1098
[#1155]: https://github.com/datawire/ambassador/issues/1155
[#1156]: https://github.com/datawire/ambassador/issues/1156

## [0.50.0-rc6] January 28, 2019
[0.50.0-rc6]: https://github.com/datawire/ambassador/compare/0.50.0-rc5...0.50.0-rc6

**Ambassador 0.50.0-rc6 is a release candidate**.

### Changes since 0.50.0-rc5

- Ambassador watches certificates and automatically updates TLS on certificate changes ([#474])
- Ambassador no longer saves secrets it hasn't been told to use to disk ([#1093])
- Ambassador correctly honors `AMBASSADOR_SINGLE_NAMESPACE` rather than trying to access all namespaces ([#1098])
- Ambassador correctly honors the `AMBASSADOR_CONFIG_BASE_DIR` setting again ([#1118])
- Configuration changes take effect much more quickly than in RC5 ([#1148])
- `redirect_cleartext_from` works with no configured secret, to support TLS termination at a downstream load balancer ([#1104])
- `redirect_cleartext_from` works with the `PROXY` protocol ([#1115])
- Multiple `AuthService` resources (for canary deployments) work again ([#1106])
- `AuthService` with `allow_request_body` works correctly with an empty body and no `Content-Length` header ([#1140])
- `Mapping` supports the `bypass_auth` attribute to bypass authentication (thanks, @patricksanders! [#174])
- The diagnostic service no longer needs to re-parse the configuration on every page load ([#483])
- Startup is now faster and more stable
- The Makefile should do the right thing if your PATH has spaces in it (thanks, @er1c!)
- Lots of Helm chart, statsd, and doc improvements (thanks, @Flydiverny, @alexgervais, @bartlett, @victortv7, and @zencircle!)

[#174]: https://github.com/datawire/ambassador/issues/174
[#474]: https://github.com/datawire/ambassador/issues/474
[#483]: https://github.com/datawire/ambassador/issues/483
[#1093]: https://github.com/datawire/ambassador/issues/1093
[#1098]: https://github.com/datawire/ambassador/issues/1098
[#1104]: https://github.com/datawire/ambassador/issues/1104
[#1106]: https://github.com/datawire/ambassador/issues/1106
[#1115]: https://github.com/datawire/ambassador/issues/1115
[#1118]: https://github.com/datawire/ambassador/issues/1118
[#1140]: https://github.com/datawire/ambassador/issues/1140
[#1148]: https://github.com/datawire/ambassador/issues/1148

## [0.50.0-rc5] January 14, 2019
[0.50.0-rc5]: https://github.com/datawire/ambassador/compare/0.50.0-rc4...0.50.0-rc5

**Ambassador 0.50.0-rc5 is a release candidate**.

### Changes since 0.50.0-rc4

- Websocket connections will now be authenticated if an AuthService is configured [#1026]
- Client certificate authentication should function whether configured from a TLSContext resource or from the the old-style TLS module (this is the full fix for [#993])
- Ambassador can now switch listening ports without a restart (e.g. switching from cleartext to TLS) [#1100]
- TLS origination certificates (including Istio mTLS) should now function [#1071]
- The diagnostics service should function in all cases. [#1096]
- The Ambassador image is significantly (~500MB) smaller than RC4.

[#933]: https://github.com/datawire/ambassador/issues/993
[#1026]: https://github.com/datawire/ambassador/issues/1026
[#1071]: https://github.com/datawire/ambassador/issues/1071
[#1096]: https://github.com/datawire/ambassador/issues/1096
[#1100]: https://github.com/datawire/ambassador/issues/1100

## [0.50.0-rc4] January 09, 2019
[0.50.0-rc4]: https://github.com/datawire/ambassador/compare/0.50.0-rc3...0.50.0-rc4

**Ambassador 0.50.0-rc4 is a release candidate**, and fully supports running under Microsoft Azure.

### Changes since 0.50.0-rc3

- Ambassador fully supports running under Azure [#1039]
- The `proto` attribute of a v1 `AuthService` is now optional, and defaults to `http`
- Ambassador will warn about the use of v0 configuration resources.

[#1039]: https://github.com/datawire/ambassador/issues/1039

## [0.50.0-rc3] January 03, 2019
[0.50.0-rc3]: https://github.com/datawire/ambassador/compare/0.50.0-rc2...0.50.0-rc3

**Ambassador 0.50.0-rc3 is a release candidate**, but see below for an important warning about Azure.

### Microsoft Azure

There is a known issue with recently-created Microsoft Azure clusters where Ambassador will stop receiving service
updates after running for a short time. This will be fixed in 0.50.0-GA.

### Changes since 0.50.0-rc2

- The `Location` and `Set-Cookie` headers should always be allowed from the auth service when using an `ambassador/v0` config [#1054]
- `add_response_headers` (parallel to `add_request_headers`) is now supported (thanks, @n1koo!)
- `host_redirect` and `shadow` both now work correctly [#1057], [#1069]
- Kat is able to give better information when it cannot parse a YAML specification.

[#1054]: https://github.com/datawire/ambassador/issues/1054
[#1057]: https://github.com/datawire/ambassador/issues/1057
[#1069]: https://github.com/datawire/ambassador/issues/1069

## [0.50.0-rc2] December 24, 2018
[0.50.0-rc2]: https://github.com/datawire/ambassador/compare/0.50.0-rc1...0.50.0-rc2

**Ambassador 0.50.0-rc2 fixes some significant TLS bugs found in RC1.**

### Changes since 0.50.0-rc1:

- TLS client certificate verification should function correctly (including requiring client certs).
- TLS context handling (especially with multiple contexts and origination contexts) has been made more consistent and correct.
    - Ambassador is now much more careful about reporting errors in TLS configuration (especially around missing keys).
    - You can reference a secret in another namespace with `secret: $secret_name.$namespace`.
    - Ambassador will now save certificates loaded from Kubernetes to `$AMBASSADOR_CONFIG_BASE_DIR/$namespace/secrets/$secret_name`.
- `use_proxy_proto` should be correctly supported [#1050].
- `AuthService` v1 will default its `proto` to `http` (thanks @flands!)
- The JSON diagnostics service supports filtering: requesting `/ambassador/v0/diag/?json=true&filter=errors`, for example, will return only the errors element from the diagnostic output.

[#1050]: https://github.com/datawire/ambassador/issues/1050

## [0.50.0-rc1] December 19, 2018
[0.50.0-rc1]: https://github.com/datawire/ambassador/compare/0.50.0-ea7...0.50.0-rc1

**Ambassador 0.50.0-rc1 is a release candidate.**

### Changes since 0.50.0-ea7:

- Websockets should work happily with external authentication [#1026]
- A `TracingService` using a long cluster name works now [#1025]
- TLS origination certificates are no longer offered to clients when Ambassador does TLS termination [#983]
- Ambassador will listen on port 443 only if TLS termination contexts are present; a TLS origination context will not cause the switch
- The diagnostics service is working, and correctly reporting errors, again. [#1019]
- `timeout_ms` in a `Mapping` works correctly again [#990]
- Ambassador sends additional anonymized usage data to help Datawire prioritize bug fixes, etc.
  See `docs/ambassador/running.md` for more information, including how to disable this function.

[#983]: https://github.com/datawire/ambassador/issues/983
[#990]: https://github.com/datawire/ambassador/issues/990
[#1019]: https://github.com/datawire/ambassador/issues/1019
[#1025]: https://github.com/datawire/ambassador/issues/1025
[#1026]: https://github.com/datawire/ambassador/issues/1026

## [0.50.0-ea7] November 19, 2018
[0.50.0-ea7]: https://github.com/datawire/ambassador/compare/0.50.0-ea6...0.50.0-ea7

**Ambassador 0.50.0-ea7 is an EARLY ACCESS release! IT IS NOT SUPPORTED FOR PRODUCTION USE.**

### Upcoming major changes:

- **API version `ambassador/v0` will be officially deprecated in Ambassador 0.50.0.**
  API version `ambassador/v1` will the minimum recommended version for resources in Ambassador 0.50.0.

- Some resources will change between `ambassador/v0` and `ambassador/v1`.
   - For example, the `Mapping` resource will no longer support `rate_limits` as that functionality will
     be subsumed by `labels`.

### Changes since 0.50.0-ea6:

- Ambassador now supports `labels` for all `Mapping`s.
- Configuration of rate limits for a `Mapping` is now handled by providing `labels` in the domain configured
  for the `RateLimitService` (by default, this is "ambassador").
- Ambassador, once again, supports `statsd` for statistics gathering.
- The Envoy `buffer` filter is supported.
- Ambassador can now use GRPC to call the external authentication service, and also include the message body
  in the auth call.
- It's now possible to use environment variables to modify the configuration directory (thanks @n1koo!).
- Setting environment variable `AMBASSADOR_KUBEWATCH_NO_RETRY` will cause the Ambassador pod to exit, and be
  rescheduled, if it loses its connection to the Kubernetes API server.
- Many dependencies have been updated, most notably including switching to kube-client 8.0.0.

## [0.50.0-ea6] November 19, 2018
[0.50.0-ea6]: https://github.com/datawire/ambassador/compare/0.50.0-ea5...0.50.0-ea6

**Ambassador 0.50.0-ea6 is an EARLY ACCESS release! IT IS NOT SUPPORTED FOR PRODUCTION USE.**

### Changes since 0.50.0-ea5:

- `alpn_protocols` is now supported in the `TLS` module and `TLSContext`s
- Using `TLSContext`s to provide TLS termination contexts will correctly switch Ambassador to listening on port 443.
- `redirect_cleartext_from` is now supported with SNI
- Zipkin `TracingService` configuration now supports 128-bit trace IDs and shared span contexts (thanks, @alexgervais!)
- Zipkin should correctly trace calls to external auth services (thanks, @alexgervais!)
- `AuthService` configurations now allow separately configuring headers allowed from the client to the auth service, and from the auth service upstream
- Ambassador won't endlessly append `:annotation` to K8s resources
- The Ambassador CLI no longer requires certificate files to be present when dumping configurations
- `make mypy` will run full type checks on Ambassador to help developers

## [0.50.0-ea5] November 06, 2018
[0.50.0-ea5]: https://github.com/datawire/ambassador/compare/0.50.0-ea4...0.50.0-ea5

**Ambassador 0.50.0-ea5 is an EARLY ACCESS release! IT IS NOT SUPPORTED FOR PRODUCTION USE.**

### Changes since 0.50.0-ea4:

- **`use_remote_address` is now set to `true` by default.** If you need the old behavior, you will need to manually set `use_remote_address` to `false` in the `ambassador` `Module`.
- Ambassador 0.50.0-ea5 **supports SNI!**  See the docs for more here.
- Header matching is now supported again, including `host` and `method` headers.

## [0.50.0-ea4] October 31, 2018
[0.50.0-ea4]: https://github.com/datawire/ambassador/compare/0.50.0-ea3...0.50.0-ea4

**Ambassador 0.50.0-ea4 is an EARLY ACCESS release! IT IS NOT SUPPORTED FOR PRODUCTION USE.**

### Changes since 0.50.0-ea3:

- Ambassador 0.50.0-ea4 uses Envoy 1.8.0.
- `RateLimitService` is now supported. **You will need to restart Ambassador if you change the `RateLimitService` configuration.** We expect to lift this restriction in a later release; for now, the diag service will warn you when a restart is required.
   - The `RateLimitService` also has a new `timeout_ms` attribute, which allows overriding the default request timeout of 20ms.
- GRPC is provisionally supported, but still needs improvements in test coverage.
- Ambassador will correctly include its EA number when checking for updates.

## [0.50.0-ea3] October 21, 2018
[0.50.0-ea3]: https://github.com/datawire/ambassador/compare/0.50.0-ea2...0.50.0-ea3

**Ambassador 0.50.0-ea3 is an EARLY ACCESS release! IT IS NOT SUPPORTED FOR PRODUCTION USE.**

### Changes since 0.50.0-ea2:

- `TracingService` is now supported. **You will need to restart Ambassador if you change the `TracingService` configuration.** We expect to lift this restriction in a later release; for now, the diag service will warn you when a restart is required.
- Websockets are now supported, **including** mapping the same websocket prefix to multiple upstream services for canary releases or load balancing.
- KAT supports full debug logs by individual `Test` or `Query`.

**Ambassador 0.50.0 is not yet feature-complete. Read the Limitations and Breaking Changes sections in the 0.50.0-ea1 section below for more information.**

## [0.50.0-ea2] October 16, 2018
[0.50.0-ea2]: https://github.com/datawire/ambassador/compare/0.50.0-ea1...0.50.0-ea2

**Ambassador 0.50.0-ea2 is an EARLY ACCESS release! IT IS NOT SUPPORTED FOR PRODUCTION USE.**

### Changes since 0.50.0-ea1:

- Attempting to enable TLS termination without supplying a valid cert secret will result in HTTP on port 80, rather than HTTP on port 443. **No error will be displayed in the diagnostic service yet.** This is a bug and will be fixed in `-ea3`.
- CORS is now supported.
- Logs are no longer full of accesses from the diagnostic service.
- KAT supports isolating OptionTests.
- The diagnostics service now shows the V2 config actually in use, not V1.
- `make` will no longer rebuild the Python venv so aggressively.

**Ambassador 0.50.0 is not yet feature-complete. Read the Limitations and Breaking Changes sections in the 0.50.0-ea1 section below for more information.**

## [0.50.0-ea1] October 11, 2018
[0.50.0-ea1]: https://github.com/datawire/ambassador/compare/0.40.0...0.50.0-ea1

**Ambassador 0.50.0-ea1 is an EARLY ACCESS release! IT IS NOT SUPPORTED FOR PRODUCTION USE.**

### Ambassador 0.50.0 is not yet feature-complete. Limitations:

- `RateLimitService` and `TracingService` resources are not currently supported.
- WebSockets are not currently supported.
- CORS is not currently supported.
- GRPC is not currently supported.
- TLS termination is not
- `statsd` integration has not been tested.
- The logs are very cluttered.
- Configuration directly from the filesystem isn’t supported.
- The diagnostics service cannot correctly drill down by source file, though it can drill down by route or other resources.
- Helm installation has not been tested.
- `AuthService` does not currently have full support for configuring headers to be sent to the extauth service. At present it sends all the headers listed in `allowed_headers` plus:
   - `Authorization`
   - `Cookie`
   - `Forwarded`
   - `From`
   - `Host`
   - `Proxy-Authenticate`
   - `Proxy-Authorization`
   - `Set-Cookie`
   - `User-Agent`
   - `X-Forwarded-For`
   - `X-Forwarded-Host`
   - `X-Forwarded`
   - `X-Gateway-Proto`
   - `WWW-Authenticate`

### **BREAKING CHANGES** from 0.40.0

- Configuration from a `ConfigMap` is no longer supported.
- The authentication `Module` is no longer supported; use `AuthService` instead (which you probably already were).
- External authentication now uses the core Envoy `envoy.ext_authz` filter, rather than the custom Datawire auth filter.
   - `ext_authz` speaks the same protocol, and your existing external auth services should work, however:
   - `ext_authz` does _not_ send all the request headers to the external auth service (see above in `Limitations`).
- Circuit breakers and outlier detection are not supported. They will be reintroduced in a later Ambassador release.
- Ambassador now _requires_ a TLS `Module` to enable TLS termination, where previous versions would automatically enable termation if the `ambassador-certs` secret was present. A minimal `Module` for the same behavior is:

        ---
        kind: Module
        name: tls
        config:
          server:
            secret: ambassador-certs

## [0.40.2] November 26, 2018
[0.40.2]: https://github.com/datawire/ambassador/compare/0.40.1...0.40.2

### Minor changes:
- Feature: Support using environment variables to modify the configuration directory (thanks @n1koo!)
- Feature: In Helmfile, support `volumeMounts` (thanks @kyschouv!)
- Bugfix: In Helmfile, correctly quote `.Values.namespace.single` (thanks @bobby!)
- Bugfix: In Helmfile, correctly support `Nodeport` in HTTP and HTTPS (thanks @n1koo!)

## [0.40.1] October 29, 2018
[0.40.1]: https://github.com/datawire/ambassador/compare/0.40.0...0.40.1

### Minor changes:
- Feature: Support running Ambassador as a `Daemonset` via Helm (thanks @DipeshMitthalal!)
- Feature: Switch to Envoy commit 5f795fe2 to fix a crash if attempting to add headers after using an AuthService (#647, #680)

## [0.40.0] September 25, 2018
[0.40.0]: https://github.com/datawire/ambassador/compare/0.39.0...0.40.0

### Minor changes:

- Feature: Allow users to override the `STATSD_HOST` value (#810). Thanks to @rsyvarth.
- Feature: Support LightStep distributed tracing (#796). Thanks to @alexgervais.
- Feature: Add service label in Helm chart (#778). Thanks to @sarce.
- Feature: Add support for load balancer IP in Helm chart (#765). Thanks to @larsha.
- Feature: Support prometheus mapping configurations (#746). Thanks to @bcatcho.
- Feature: Add support for `loadBalancerSourceRanges` to Helm chart (#764). Thanks to @mtbdeano.
- Feature: Support for namespaces and Ambassador ID in Helm chart (#588, #643). Thanks to @MichielDeMey and @jstol.
- Bugfix: Add AMBASSADOR_VERIFY_SSL_FALSE flag (#782, #807). Thanks to @sonrier.
- Bugfix: Fix Ambassador single namespace in Helm chart (#827). Thanks to @sarce.
- Bugfix: Fix Helm templates and default values (#826).
- Bugfix: Add `stats-sink` back to Helm chart (#763).
- Bugfix: Allow setting `timeout_ms` to 0 for gRPC streaming services (#545). Thanks to @lovers36.
- Bugfix: Update Flask to 0.12.3.

## [0.39.0] August 30, 2018
[0.39.0]: https://github.com/datawire/ambassador/compare/0.38.0...0.39.0

### Major Changes:

- Bugfix: The statsd container has been removed by default in order to avoid DoSing Kubernetes DNS. The functionality can be re-enabled by setting the `STATSD_ENABLED` environment variable to `true` in the Ambassador deployment YAML (#568).
- Docs: Added detailed Ambassador + Istio Integration Documentation on monitoring and distributed tracing. - @feitnomore

### Minor Changes:

- Docs: Added instructions for running Ambassador with Docker Compose. - @bcatcho
- Bugfix: Fix Ambassador to more aggressively reconnect to Kubernetes (#554). - @nmatsui
- Feature: Diagnostic view displays AuthService, RateLimitService, and TracingService (#730). - @alexgervais
- Feature: Enable Ambassador to tag tracing spans with request headers via `tag_headers`. - @alexgervais

## [0.38.0] August 08, 2018
[0.38.0]: https://github.com/datawire/ambassador/compare/0.37.0...0.38.0

### Major changes:
- Feature: Default CORS configuration can now be set - @KowalczykBartek
- Bugfix: Ambassador does not crash with empty YAML config anymore - @rohan47

### Minor changes:
- DevEx: `master` is now latest, `stable` tracks the latest released version
- DevEx: release-prep target added to Makefile to facilitate releasing process
- DevEx: all tests now run in parallel, consuming lesser time
- Bugfix: Ambassador SIGCHLD messages are less scary looking now

## [0.37.0] July 31, 2018:
[0.37.0]: https://github.com/datawire/ambassador/compare/0.36.0...0.37.0

### Major changes:
- Feature: Added support for request tracing (by Alex Gervais)

## [0.36.0] July 26, 2018:
[0.36.0]: https://github.com/datawire/ambassador/compare/0.35.3...0.36.0

### Major changes:
- Fix: HEAD requests no longer cause segfaults
- Feature: TLS can now be configured with arbitrary secret names, instead of predefined secrets
- Change: The Envoy dynamic header value `%CLIENT_IP%` is no longer supported. Use `%DOWNSTREAM_REMOTE_ADDRESS_WITHOUT_PORT%` instead. (This is due to a change in Envoy 1.7.0.)

## [0.35.3] July 18, 2018: **READ THE WARNING ABOVE**
[0.35.3]: https://github.com/datawire/ambassador/compare/0.35.2...0.35.3

### Changed

Major changes:
- Ambassador is now based on Envoy v1.7.0
- Support for X-FORWARDED-PROTO based redirection, generally used with Layer 7 load balancers
- Support for port based redirection using `redirect_cleartext_from`, generally used with Layer 4 load balancers
- Specifying HTTP and HTTPS target ports in Helm chart

Other changes:
- End-to-end tests can now be run with `make e2e` command
- Helm release automation has been fixed
- Mutliple end-to-end tests are now executed in parallel, taking lesser time
- Huge revamp to documentation around unit tests
- Documentation changes

## [0.35.2] July 05, 2018: **READ THE WARNING ABOVE**
[0.35.2]: https://github.com/datawire/ambassador/compare/0.35.1...0.35.2

### Changed

- 0.35.2 is almost entirely about updates to Datawire testing infrastructure.
- The only user-visible change is that Ambassador will do a better job of showing which Kubernetes objects define Ambassador configuration objects when using `AMBASSADOR_ID` to run multiple Ambassadors in the same cluster.

## [0.35.1] June 25, 2018: **READ THE WARNING ABOVE**
[0.35.1]: https://github.com/datawire/ambassador/compare/0.35.0...0.35.1

### Changed

- Properly support supplying additional TLS configuration (such as `redirect_cleartext_from`) when using certificates from a Kubernetes `Secret`
- Update Helm chart to allow customizing annotations on the deployed `ambassador` Kubernetes `Service` (thanks @psychopenguin!)

## [0.35.0] June 25, 2018: **READ THE WARNING ABOVE**
[0.35.0]: https://github.com/datawire/ambassador/compare/0.34.3...0.35.0

### Changed

- 0.35.0 re-supports websockets, but see the **BREAKING NEWS** for an important caveat.
- 0.35.0 supports running as non-root. See the **BREAKING NEWS** above for more information.
- Make sure regex matches properly handle backslashes, and properly display in the diagnostics service (thanks @alexgervais!).
- Prevent kubewatch from falling into an endless spinloop (thanks @mechpen!).
- Support YAML array syntax for CORS array elements.

## [0.34.3] June 13, 2018: **READ THE WARNING ABOVE**
[0.34.3]: https://github.com/datawire/ambassador/compare/0.34.2...0.34.3

### Changed

- **0.34.3 cannot support websockets**: see the **WARNING** above.
- Fix a possible crash if no annotations are found at all (#519).
- Improve logging around service watching and such.

## [0.34.2] June 11, 2018: **READ THE WARNING ABOVE**
[0.34.2]: https://github.com/datawire/ambassador/compare/0.34.1...0.34.2

### Changed

- **0.34.2 cannot support websockets**: see the **WARNING** above.
- Ambassador is now based on Envoy 1.6.0!
- Ambassador external auth services can now modify existing headers in place, as well as adding new headers.
- Re-support the `ambassador-cacert` secret for configuring TLS client-certificate authentication. **Note well** that a couple of things have changed in setting this up: you'll use the key `tls.crt`, not `fullchain.pem`. See https://www.getambassador.io/reference/auth-tls-certs for more.

## [0.34.1] June 04, 2018
[0.34.1]: https://github.com/datawire/ambassador/compare/0.34.0...0.34.1

### Bugfixes

- Unbuffer log output for better diagnostics.
- Switch to gunicorn instead of Werkzeug for the diag service.
- Use the YAML we release as the basis for end-to-end testing.

## [0.34.0] May 16, 2018
[0.34.0]: https://github.com/datawire/ambassador/compare/0.33.1...0.34.0

### Changed

- When originating TLS, use the `host_rewrite` value to set outgoing SNI. If no `host_rewrite` is set, do not use SNI.
- Allow disabling external access to the diagnostics service (with thanks to @alexgervais and @dougwilson).

## [0.33.1] May 16, 2018
[0.33.1]: https://github.com/datawire/ambassador/compare/0.33.0...0.33.1

### Changed

- Fix YAML error on statsd pod.

## [0.33.0] May 14, 2018
[0.33.0]: https://github.com/datawire/ambassador/compare/v0.32.2...0.33.0

### Changed

- Fix support for `host_redirect` in a `Mapping`. **See the `Mapping` documentation** for more details: the definition of the `host_redirect` attribute has changed.

## [0.32.2] May 02, 2018
[0.32.2]: https://github.com/datawire/ambassador/compare/v0.32.0...v0.32.2

(Note that 0.32.1 was an internal release.)

### Changed

- Fix a bad bootstrap CSS inclusion that would cause the diagnostic service to render incorrectly.

## [0.32.0] April 27, 2018
[0.32.0]: https://github.com/datawire/ambassador/compare/v0.31.0...v0.32.0

### Changed

- Traffic shadowing is supported using the `shadow` attribute in a `Mapping`
- Multiple Ambassadors can now run more happily in a single cluster
- The diagnostic service will now show you what `AuthService` configuration is active
- The `tls` keyword now works for `AuthService` just like it does for `Mapping` (thanks @dvavili!)

## [0.31.0] April 12, 2018
[0.31.0]: https://github.com/datawire/ambassador/compare/v0.30.2...v0.31.0

### Changed

- Rate limiting is now supported (thanks, @alexgervais!) See the docs for more detail here.
- The `statsd` container has been quieted down yet more (thanks again, @alexgervais!).

## [0.30.2] March 26, 2018
[0.30.2]: https://github.com/datawire/ambassador/compare/v0.30.1...v0.30.2

### Changed

- drop the JavaScript `statsd` for a simple `socat`-based forwarder
- ship an Ambassador Helm chart (thanks @stefanprodan!)
   - Interested in testing Helm? See below!
- disable Istio automatic sidecar injection (thanks @majelbstoat!)
- clean up some doc issues (thanks @lavoiedn and @endrec!)

To test Helm, make sure you have `helm` installed and that you have `tiller` properly set up for your RBAC configuration. Then:

```
helm repo add datawire https://www.getambassador.io

helm upgrade --install --wait my-release datawire/ambassador
```

You can also use `adminService.type=LoadBalancer`.

## [0.30.1] March 26, 2018
[0.30.1]: https://github.com/datawire/ambassador/compare/v0.30.0...v0.30.1

### Fixed

- The `tls` module is now able to override TLS settings probed from the `ambassador-certs` secret

## [0.30.0] March 23, 2018
[0.30.0]: https://github.com/datawire/ambassador/compare/v0.29.0...v0.30.0

### Changed

- Support regex matching for `prefix` (thanks @radu-c!)
- Fix docs around `AuthService` usage

## [0.29.0] March 15, 2018
[0.29.0]: https://github.com/datawire/ambassador/compare/v0.28.2...v0.29.0

### Changed

- Default restart timings have been increased. **This will cause Ambassador to respond to service changes less quickly**; by default, you'll see changes appear within 15 seconds.
- Liveness and readiness checks are now enabled after 30 seconds, rather than 3 seconds, if you use our published YAML.
- The `statsd` container is now based on `mhart/alpine-node:9` rather than `:7`.
- `envoy_override` has been reenabled in `Mapping`s.

## [0.28.1] March 05, 2018 (and [0.28.0] on March 02, 2018)
[0.28.1]: https://github.com/datawire/ambassador/compare/v0.26.0...v0.28.1
[0.28.0]: https://github.com/datawire/ambassador/compare/v0.26.0...v0.28.1

(Note that 0.28.1 is identical to 0.28.0, and 0.27.0 was an internal release. These are related to the way CI generates tags, which we'll be revamping soon.)

### Changed

- Support tuning Envoy restart parameters
- Support `host_regex`, `method_regex`, and `regex_headers` to allow regular expression matches in `Mappings`
- Support `use_proxy_proto` and `use_remote_address` in the `ambassador` module
- Fine-tune the way we sort a `Mapping` based on its constraints
- Support manually setting the `precedence` of a `Mapping`, so that there's an escape hatch when the automagic sorting gets it wrong
- Expose `alpn_protocols` in the `tls` module (thanks @technicianted!)
- Make logs a lot quieter
- Reorganize and update documentation
- Make sure that `ambassador dump --k8s` will work correctly
- Remove a dependency on a `ConfigMap` for upgrade checks

## [0.26.0] February 13, 2018
[0.26.0]: https://github.com/datawire/ambassador/compare/v0.25.0...v0.26.0

### Changed

- The `authentication` module is deprecated in favor of the `AuthService` resource type.
- Support redirecting cleartext connections on port 80 to HTTPS on port 443
- Streamline end-to-end tests and, hopefully, allow them to work well without Kubernaut
- Clean up some documentation (thanks @lavoiedn!)

## [0.25.0] February 06, 2018
[0.25.0]: https://github.com/datawire/ambassador/compare/v0.23.0...v0.25.0

(Note that 0.24.0 was an internal release.)

### Changed

- CORS support (thanks @alexgervais!)
- Updated docs for
  - GKE
  - Ambassador + Istio
  - Ordering of `Mappings`
  - Prometheus with Ambassador
- Support multiple external authentication service instances, so that canarying `extauth` services is possible
- Correctly support `timeout_ms` in a `Mapping`
- Various build tweaks and end-to-end test speedups

## [0.23.0] January 17, 2018
[0.23.0]: https://github.com/datawire/ambassador/compare/v0.22.0...v0.23.0

### Changed

- Clean up build docs (thanks @alexgervais!)
- Support `add_request_headers` for, uh, adding requests headers (thanks @alexgervais!)
- Make end-to-end tests and Travis build process a bit more robust
- Pin to Kubernaut 0.1.39
- Document the use of the `develop` branch
- Don't default to `imagePullAlways`
- Switch to Alpine base with a stripped Envoy image

## [0.22.0] January 17, 2018
[0.22.0]: https://github.com/datawire/ambassador/compare/v0.21.1...v0.22.0

### Changed

- Switched to using `quay.io` rather than DockerHub. **If you are not using Datawire's published Kubernetes manifests, you will have to update your manifests!**
- Switched to building over Alpine rather than Ubuntu. (We're still using an unstripped Envoy; that'll change soon.)
- Switched to a proper production configuration for the `statsd` pod, so that it hopefully chews up less memory.
- Make sure that Ambassador won't generate cluster names that are too long for Envoy.
- Fix a bug where Ambassador could crash if there were too many egregious errors in its configuration.

## [0.21.1] January 11, 2018
[0.21.1]: https://github.com/datawire/ambassador/compare/v0.21.0...v0.21.1

### Changed

- Ambassador will no longer generate cluster names that exceed Envoy's 60-character limit.

## [0.21.0] January 03, 2018
[0.21.0]: https://github.com/datawire/ambassador/compare/v0.20.1...v0.21.0

### Changed

- If `AMBASSADOR_SINGLE_NAMESPACE` is present in the environment, Ambassador will only look for services in its own namespace.
- Ambassador `Mapping` objects now correctly support `host_redirect`, `path_redirect`, `host_rewrite`, `auto_host_rewrite`, `case_sensitive`, `use_websocket`, `timeout_ms`, and `priority`.

## [0.20.1] December 22, 2017
[0.20.1]: https://github.com/datawire/ambassador/compare/v0.20.0...v0.20.1

### Changed

- If Ambassador finds an empty YAML document, it will now ignore it rather than raising an exception.
- Includes the namespace of a service from an annotation in the name of its generated YAML file.
- Always process inputs in the same order from run to run.

## [0.20.0] December 18, 2017
[0.20.0]: https://github.com/datawire/ambassador/compare/v0.19.2...v0.20.0

### Changed

- Switch to Envoy 1.5 under the hood.
- Refocus the diagnostic service to better reflect what's actually visible when you're working at Ambassador's level.
- Allow the diagnostic service to display, and change, the Envoy log level.

## [0.19.2] December 12, 2017
[0.19.2]: https://github.com/datawire/ambassador/compare/v0.19.1...v0.19.2

### Changed

- Arrange for logs from the subsystem that watches for Kubernetes service changes (kubewatch) to have timestamps and such.
- Only do new-version checks every four hours.

## [0.19.1] December 04, 2017
[0.19.1]: https://github.com/datawire/ambassador/compare/v0.19.0...v0.19.1

### Changed

- Allow the diag service to look good (well, OK, not too horrible anyway) when Ambassador is running with TLS termination.
- Show clusters on the overview page again.
- The diag service now shows you the "health" of a cluster by computing it from the number of requests to a given service that didn't involve a 5xx status code, rather than just forwarding Envoy's stat, since we don't configure Envoy's stat in a meaningful way yet.
- Make sure that the tests correctly reported failures (sigh).
- Allow updating out-of-date diagnostic reports without requiring multiple test runs.

## [0.19.0] November 30, 2017
[0.19.0]: https://github.com/datawire/ambassador/compare/v0.18.2...v0.19.0

### Changed

- Ambassador can now use HTTPS upstream services: just use a `service` that starts with `https://` to enable it.
  - By default, Ambassador will not offer a certificate when using HTTPS to connect to a service, but it is possible to configure certificates. Please [contact us on Slack](https://d6e.co/slack) if you need to do this.
- HTTP access logs appear in the normal Kubernetes logs for Ambassador.
- It’s now possible to tell `ambassador config` to read Kubernetes manifests from the filesystem and build a configuration from the annotations in them (use the `--k8s` switch).
- Documentation on using Ambassador with Istio now reflects Ambassador 0.19.0 and Istio 0.2.12.

## [0.18.2] November 28, 2017
[0.18.2]: https://github.com/datawire/ambassador/compare/v0.18.0...v0.18.2

### Changed

- The diagnostics service will now tell you when updates are available.

## [0.18.0] November 20, 2017
[0.18.0]: https://github.com/datawire/ambassador/compare/v0.17.0...v0.18.0

### Changed

- The Host header is no longer overwritten when Ambassador talks to an external auth service. It will now retain whatever value the client passes there.

### Fixed

- Checks for updates weren’t working, and they have been restored. At present you’ll only see them in the Kubernetes logs if you’re using annotations to configure Ambassador — they’ll start showing up in the diagnostics service in the next release or so.

## [0.17.0] November 14, 2017
[0.17.0]: https://github.com/datawire/ambassador/compare/v0.16.0...v0.17.0

### Changed

- Allow Mappings to require matches on HTTP headers and `Host`
- Update tests, docs, and diagnostic service for header matching

### Fixed

- Published YAML resource files will no longer overwrite annotations on the Ambassador `service` when creating the Ambassador `deployment`

## [0.16.0] November 10, 2017
[0.16.0]: https://github.com/datawire/ambassador/compare/v0.15.0...v0.16.0

### Changed

- Support configuring Ambassador via `annotations` on Kubernetes `service`s
- No need for volume mounts! Ambassador can read configuration and TLS-certificate information directly from Kubernetes to simplify your Kubernetes YAML
- Expose more configuration elements for Envoy `route`s: `host_redirect`, `path_redirect`, `host_rewrite`, `auto_host_rewrite`, `case_sensitive`, `use_websocket`, `timeout_ms`, and `priority` get transparently copied

### Fixed

- Reenable support for gRPC

## [0.15.0] October 16, 2017
[0.15.0]: https://github.com/datawire/ambassador/compare/v0.14.2...v0.15.0

### Changed

- Allow `docker run` to start Ambassador with a simple default configuration for testing
- Support `host_rewrite` in mappings to force the HTTP `Host` header value for services that need it
- Support `envoy_override` in mappings for odd situations
- Allow asking the diagnostic service for JSON output rather than HTML

## [0.14.2] October 12, 2017
[0.14.2]: https://github.com/datawire/ambassador/compare/v0.14.0...v0.14.2

### Changed

- Allow the diagnostic service to show configuration errors.

## [0.14.0] October 05, 2017
[0.14.0]: https://github.com/datawire/ambassador/compare/v0.13.0...v0.14.0

### Changed

- Have a diagnostic service!
- Support `cert_required` in TLS config

## [0.13.0] September 25, 2017
[0.13.0]: https://github.com/datawire/ambassador/compare/v0.12.1...v0.13.0

### Changed

- Support using IP addresses for services.
- Check for collisions, so that trying to e.g. map the same prefix twice will report an error.
- Enable liveness and readiness probes, and have Kubernetes perform them by default.
- Document the presence of the template-override escape hatch.

## [0.12.1] September 22, 2017
[0.12.1]: https://github.com/datawire/ambassador/compare/v0.12.0...v0.12.1

### Changed

- Notify (in the logs) if a new version of Ambassador is available.

## [0.12.0] September 21, 2017
[0.12.0]: https://github.com/datawire/ambassador/compare/v0.11.2...v0.12.0

### Changed

- Support for non-default Kubernetes namespaces.
- Infrastructure for checking if a new version of Ambassador is available.

## [0.11.2] September 20, 2017
[0.11.2]: https://github.com/datawire/ambassador/compare/v0.11.1...v0.11.2

### Changed

- Better schema verification.

## [0.11.1] September 18, 2017
[0.11.1]: https://github.com/datawire/ambassador/compare/v0.11.0...v0.11.1

### Changed

- Do schema verification of input YAML files.

## [0.11.0] September 18, 2017
[0.11.0]: https://github.com/datawire/ambassador/compare/v0.10.14...v0.11.0

### Changed

- Declarative Ambassador! Configuration is now via YAML files rather than REST calls
- The `ambassador-store` service is no longer needed.

## [0.10.14] September 15, 2017
[0.10.14]: https://github.com/datawire/ambassador/compare/v0.10.13...v0.10.14

### Fixed

- Update `demo-qotm.yaml` with the correct image tag.

## [0.10.13] September 05, 2017
[0.10.13]: https://github.com/datawire/ambassador/compare/v0.10.12...v0.10.13

### Changed

- Properly support proxying all methods to an external authentication service, with headers intact, rather than moving request headers into the body of an HTTP POST.

## [0.10.12] August 02, 2017
[0.10.12]: https://github.com/datawire/ambassador/compare/v0.10.10...v0.10.12

### Changed

- Make TLS work with standard K8s TLS secrets, and completely ditch push-cert and push-cacert.

### Fixed

- Move Ambassador out from behind Envoy, so that you can use Ambassador to fix things if you completely botch your Envoy config.
- Let Ambassador keep running if Envoy totally chokes and dies, but make sure the pod dies if Ambassador loses access to its storage.

## [0.10.10] August 01, 2017
[0.10.10]: https://github.com/datawire/ambassador/compare/v0.10.7...v0.10.10

### Fixed

- Fix broken doc paths and simplify building as a developer. 0.10.8, 0.10.9, and 0.10.10 were all stops along the way to getting this done; hopefully we'll be able to reduce version churn from here on out.

## [0.10.7] July 25, 2017
[0.10.7]: https://github.com/datawire/ambassador/compare/v0.10.6...v0.10.7

### Changed
- More CI-build tweaks.

## [0.10.6] July 25, 2017
[0.10.6]: https://github.com/datawire/ambassador/compare/v0.10.5...v0.10.6

### Changed
- Fix automagic master build tagging

## [0.10.5] July 25, 2017
[0.10.5]: https://github.com/datawire/ambassador/compare/v0.10.1...v0.10.5

### Changed
- Many changes to the build process and versioning. In particular, CI no longer has to commit files.

## [0.10.1] July 03, 2017
[0.10.1]: https://github.com/datawire/ambassador/compare/v0.10.0...v0.10.1

### Added
- Changelog


## [0.10.0] June 30, 2017
[0.10.0]: https://github.com/datawire/ambassador/compare/v0.9.1...v0.10.0
[grpc-0.10.0]: https://github.com/datawire/ambassador/blob/v0.10.0/docs/user-guide/grpc.md

### Added
- Ambassador supports [GRPC services][grpc-0.10.0] (and other HTTP/2-only services) using the GRPC module

### Fixed
- Minor typo in Ambassador's `Dockerfile` that break some versions of Docker


## [0.9.1] June 28, 2017
[0.9.1]: https://github.com/datawire/ambassador/compare/v0.9.0...v0.9.1
[building-0.9.1]: https://github.com/datawire/ambassador/blob/v0.9.1/BUILDING.md

### Changed
- Made development a little easier by automating dev version numbers so that modified Docker images update in Kubernetes
- Updated [`BUILDING.md`][building-0.9.1]


## [0.9.0] June 23, 2017
[0.9.0]: https://github.com/datawire/ambassador/compare/v0.8.12...v0.9.0
[start-0.9.0]: https://github.com/datawire/ambassador/blob/v0.9.0/docs/user-guide/getting-started.md
[concepts-0.9.0]: https://github.com/datawire/ambassador/blob/v0.9.0/docs/user-guide/mappings.md

### Added
- Ambassador supports HTTP Basic Auth
- Ambassador now has the concept of _modules_ to enable and configure optional features such as auth
- Ambassador now has the concept of _consumers_ to represent end-users of mapped services
- Ambassador supports auth via an external auth server

Basic auth is covered in [Getting Started][start-0.9.0]. Learn about modules and consumers and see an example of external auth in [About Mappings, Modules, and Consumers][concepts-0.9.0].

### Changed
- State management (via Ambassador store) has been refactored
- Switched to [Ambassador-Envoy] for the base Docker image


## [0.8.12] June 07, 2017
[0.8.12]: https://github.com/datawire/ambassador/compare/v0.8.11...v0.8.12

### Added
- Mappings can now be updated


## [0.8.11] May 24, 2017
[0.8.11]: https://github.com/datawire/ambassador/compare/v0.8.10...v0.8.11
[istio-0.8.11]: https://github.com/datawire/ambassador/blob/v0.8.11/docs/user-guide/with-istio.md
[stats-0.8.11]: https://github.com/datawire/ambassador/blob/v0.8.11/docs/user-guide/statistics.md

### Added
- Ambassador interoperates with [Istio] -- see [Ambassador and Istio][istio-0.8.11]
- There is additional documentation for [statistics and monitoring][stats-0.8.11]

### Fixed
- Bug in mapping change detection
- Release machinery issues


## [0.8.6] May 05, 2017
[0.8.6]: https://github.com/datawire/ambassador/compare/v0.8.5...v0.8.6

### Added
- Ambassador releases are now performed by Travis CI


## [0.8.2] May 04, 2017
[0.8.2]: https://github.com/datawire/ambassador/compare/v0.8.1...v0.8.2

### Changed
- Documentation updates


## [0.8.0] May 02, 2017
[0.8.0]: https://github.com/datawire/ambassador/compare/v0.7.0...v0.8.0
[client-tls-0.8.0]: https://github.com/datawire/ambassador/blob/v0.8.0/README.md#using-tls-for-client-auth

### Added
- [Ambassador has a website!][Ambassador]
- Ambassador supports auth via [TLS client certificates][client-tls-0.8.0]
- There are some additional helper scripts in the `scripts` directory

### Changed
- Ambassador's admin interface is now on local port 8888 while mappings are available on port 80/443 depending on whether TLS is enabled
- Multiple instances of Ambassador talking to the same Ambassador Store pod will pick up each other's changes automatically


## [0.7.0] May 01, 2017
[0.7.0]: https://github.com/datawire/ambassador/compare/v0.6.0...v0.7.0
[start-0.7.0]: https://github.com/datawire/ambassador/blob/v0.7.0/README.md#mappings

### Added
- Ambassador can rewrite the request URL path prefix before forwarding the request to your service (covered in [Getting Started][start-0.7.0])
- Ambassador supports additional stats aggregators: Datadog, Grafana

### Changed
- _Services_ are now known as _mappings_
- Minikube is supported again


## [0.6.0] April 28, 2017
[0.6.0]: https://github.com/datawire/ambassador/compare/v0.5.2...v0.6.0

### Removed
- The Ambassador SDS has been removed; Ambassador routes to service names


## [0.5.2] April 26, 2017
[0.5.2]: https://github.com/datawire/ambassador/compare/v0.5.0...v0.5.2

### Added
- Ambassador includes a local `statsd` so that full stats from Envoy can be collected and pushed to a stats aggregator (Prometheus is supported)

### Changed
- It's easier to develop Ambassador thanks to improved build documentation and `Makefile` fixes


## [0.5.0] April 13, 2017
[0.5.0]: https://github.com/datawire/ambassador/compare/v0.4.0...v0.5.0

### Added
- Ambassador supports inbound TLS
- YAML for a demo user service is now included

### Changed
- The `geturl` script supports Minikube and handles AWS better
- Documentation and code cleanup


## [0.4.0] April 07, 2017
[0.4.0]: https://github.com/datawire/ambassador/compare/v0.3.3...v0.4.0

### Changed
- Ambassador now reconfigures Envoy automatically once changes have settled for five seconds
- Envoy stats and Ambassador stats are separate
- Mappings no longer require specifying the port as it is not needed

### Fixed
- SDS does the right thing with unnamed ports


## [0.3.1] April 06, 2017
[0.3.1]: https://github.com/datawire/ambassador/compare/v0.3.0...v0.3.1

### Added
- Envoy stats accessible through Ambassador
- Basic interpretation of cluster stats

### Changed
- Split up `ambassador.py` into multiple files
- Switch to a debug build of Envoy


## [0.1.9] April 03, 2017
[0.1.9]: https://github.com/datawire/ambassador/compare/v0.1.8...v0.1.9

### Changed
- Ambassador configuration on `/ambassador-config/` prefix rather than exposed on port 8001
- Updated to current Envoy and pinned the Envoy version
- Use Bumpversion for version management
- Conditionalized Docker push

### Fixed
- Ambassador keeps running with an empty services list (part 2)


## [0.1.5] March 31, 2017
[0.1.5]: https://github.com/datawire/ambassador/compare/v0.1.4...v0.1.5

### Fixed
- Ambassador SDS correctly handles ports


## [0.1.4] March 31, 2017
[0.1.4]: https://github.com/datawire/ambassador/compare/v0.1.3...v0.1.4

### Changed
- Ambassador keeps running with an empty services list
- Easier to run with [Telepresence]


## [0.1.3] March 31, 2017
[0.1.3]: https://github.com/datawire/ambassador/compare/82ed5e4...v0.1.3

### Added
- Initial Ambassador
- Ambassador service discovery service
- Documentation


Based on [Keep a Changelog](http://keepachangelog.com/en/1.0.0/). Ambassador follows [Semantic Versioning](http://semver.org/spec/v2.0.0.html).

[Ambassador]: https://www.getambassador.io/
[Ambassador-Envoy]: https://github.com/datawire/ambassador-envoy
[Telepresence]: http://telepresence.io
[Istio]: https://istio.io/<|MERGE_RESOLUTION|>--- conflicted
+++ resolved
@@ -82,62 +82,51 @@
 
 ## RELEASE NOTES
 
-<<<<<<< HEAD
+## [2.4.0] TBD
+[2.4.0]: https://github.com/emissary-ingress/emissary/compare/v2.3.2...v2.4.0
+
+### Emissary-ingress and Ambassador Edge Stack
+
 ## [1.14.5] TBD
-[1.14.5]: https://github.com/emissary-ingress/emissary/compare/v1.14.4...v1.14.5
-
-### Emissary Ingress and Ambassador Edge Stack
+[1.14.5]: https://github.com/emissary-ingress/emissary/compare/v2.3.2...v1.14.5
+
+### Emissary-ingress and Ambassador Edge Stack
 
 - Bugfix: When using gzip compression, upstream services will no longer receive compressed data.
   This bug was introduced in 1.14.0. The fix restores the default behavior of not sending compressed
-  data to upstream services.
+  data to upstream services. ([3818])
+
+[3818]: https://github.com/emissary-ingress/emissary/issues/3818
+
+## [2.3.2] August 01, 2022
+[2.3.2]: https://github.com/emissary-ingress/emissary/compare/v2.3.1...v2.3.2
+
+### Emissary-ingress and Ambassador Edge Stack
+
+- Bugfix: A regression was introduced in 2.3.0 causing the agent to miss some of the metrics coming
+  from emissary ingress before sending them to Ambassador cloud. This issue has been resolved to
+  ensure that all the nodes composing the emissary ingress cluster are reporting properly.
+
+- Security: Updated Golang to 1.17.12 to address the CVEs: CVE-2022-23806, CVE-2022-28327,
+  CVE-2022-24675, CVE-2022-24921, CVE-2022-23772.
+
+- Security: Updated Curl to 7.80.0-r2 to address the CVEs: CVE-2022-32207, CVE-2022-27782,
+  CVE-2022-27781, CVE-2022-27780.
+
+- Security: Updated openSSL-dev to 1.1.1q-r0 to address CVE-2022-2097.
+
+- Security: Updated ncurses to 1.1.1q-r0 to address CVE-2022-29458
 
 ## [1.14.4] June 13, 2022
-[1.14.4]: https://github.com/emissary-ingress/emissary/compare/v1.14.3...v1.14.4
-
-### Emissary Ingress and Ambassador Edge Stack
+[1.14.4]: https://github.com/emissary-ingress/emissary/compare/v2.3.1...v1.14.4
+
+### Emissary-ingress and Ambassador Edge Stack
 
 - Security: We have backported patches from the Envoy 1.19.5 security update to Emissary-ingress's
   1.17-based Envoy, addressing CVE-2022-29224 and CVE-2022-29225.  Emissary-ingress is not affected
   by CVE-2022-29226, CVE-2022-29227, or CVE-2022-29228; as it <a
   href="https://github.com/emissary-ingress/emissary/issues/2846">does not support internal
   redirects</a>, and does not use Envoy's built-in OAuth2 filter.
-
-## [1.14.3] February 24, 2022
-[1.14.3]: https://github.com/emissary-ingress/emissary/compare/v1.14.2...v1.14.3
-
-### Emissary Ingress and Ambassador Edge Stack
-
-- Security: Upgraded Envoy to address security vulnerabilities CVE-2021-43824, CVE-2021-43825,
-  CVE-2021-43826, CVE-2022-21654, and CVE-2022-21655.
-
-## [1.14.2] September 29, 2021
-[1.14.2]: https://github.com/emissary-ingress/emissary/compare/v1.14.1...v1.14.2
-=======
-## [2.4.0] TBD
-[2.4.0]: https://github.com/emissary-ingress/emissary/compare/v2.3.2...v2.4.0
->>>>>>> 933baf8e
-
-### Emissary-ingress and Ambassador Edge Stack
-
-## [2.3.2] August 01, 2022
-[2.3.2]: https://github.com/emissary-ingress/emissary/compare/v2.3.1...v2.3.2
-
-### Emissary-ingress and Ambassador Edge Stack
-
-- Bugfix: A regression was introduced in 2.3.0 causing the agent to miss some of the metrics coming
-  from emissary ingress before sending them to Ambassador cloud. This issue has been resolved to
-  ensure that all the nodes composing the emissary ingress cluster are reporting properly.
-
-- Security: Updated Golang to 1.17.12 to address the CVEs: CVE-2022-23806, CVE-2022-28327,
-  CVE-2022-24675, CVE-2022-24921, CVE-2022-23772.
-
-- Security: Updated Curl to 7.80.0-r2 to address the CVEs: CVE-2022-32207, CVE-2022-27782,
-  CVE-2022-27781, CVE-2022-27780.
-
-- Security: Updated openSSL-dev to 1.1.1q-r0 to address CVE-2022-2097.
-
-- Security: Updated ncurses to 1.1.1q-r0 to address CVE-2022-29458
 
 ## [2.3.1] June 09, 2022
 [2.3.1]: https://github.com/emissary-ingress/emissary/compare/v2.3.0...v2.3.1
@@ -212,6 +201,14 @@
 
 [4134]: https://github.com/emissary-ingress/emissary/issues/4134
 [#4122]: https://github.com/emissary-ingress/emissary/pull/4122
+
+## [1.14.3] February 25, 2022
+[1.14.3]: https://github.com/emissary-ingress/emissary/compare/v2.2.1...v1.14.3
+
+### Emissary-ingress and Ambassador Edge Stack
+
+- Security: Upgraded Envoy to address security vulnerabilities CVE-2021-43824, CVE-2021-43825,
+  CVE-2021-43826, CVE-2022-21654, and CVE-2022-21655.
 
 ## [2.2.1] February 22, 2022
 [2.2.1]: https://github.com/emissary-ingress/emissary/compare/v2.2.0...v2.2.1
@@ -515,7 +512,7 @@
   meaning that the rate limiter is active.
 
 ## [2.0.0-ea] June 24, 2021
-[2.0.0-ea]: https://github.com/emissary-ingress/emissary/compare/v1.14.3...v2.0.0-ea
+[2.0.0-ea]: https://github.com/emissary-ingress/emissary/compare/v1.14.2...v2.0.0-ea
 
 We're pleased to introduce Emissary-ingress 2.0.0 as a **developer preview**. The 2.X family
 introduces a number of changes to allow Emissary-ingress to more gracefully handle larger
@@ -596,14 +593,6 @@
   instead.
 
 [#2888]: https://github.com/datawire/ambassador/issues/2888
-
-## [1.14.3] February 25, 2022
-[1.14.3]: https://github.com/emissary-ingress/emissary/compare/v1.14.2...v1.14.3
-
-### Emissary-ingress and Ambassador Edge Stack
-
-- Security: Upgraded Envoy to address security vulnerabilities CVE-2021-43824, CVE-2021-43825,
-  CVE-2021-43826, CVE-2022-21654, and CVE-2022-21655.
 
 ## [1.14.2] September 29, 2021
 [1.14.2]: https://github.com/emissary-ingress/emissary/compare/v1.14.1...v1.14.2
