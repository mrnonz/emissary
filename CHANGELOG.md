# Changelog

## BREAKING NEWS

### AMBASSADOR EDGE STACK

Ambassador Edge Stack is a comprehensive, self-service solution for exposing,
securing, and managing the boundary between end users and your Kubernetes services.
The core of Ambassador Edge Stack is the open-source Ambassador API Gateway, built on
the Envoy proxy.

Ambassador Edge Stack provides all the capabilities of the Ambassador API Gateway,
as well as additional capabilities including:

- The Edge Policy Console, a graphical UI to visualize and manage all of your edge policies;
- Security features such as automatic TLS setup via ACME integration, OAuth/OpenID Connect
  integration, rate limiting, and fine-grained access control; and
- Developer onboarding assistance, including an API catalog, Swagger/OpenAPI documentation
  support, and a fully customizable developer portal.

Note: Ambassador Edge Stack replaces Ambassador Pro and can be installed over existing
instances of Ambassador Pro and Ambassador API Gateway. The Ambassador Edge Stack is free
for all users, and includes all the functionality of the Ambassador API Gateway in addition
to the additional capabilities mentioned above. Due to popular demand, we’re offering a free
tier of our core features as part of the Ambassador Edge Stack, designed for startups.

### UPCOMING CHANGES

#### Ingress resources and Namespaces

In a future version of Ambassador, *no sooner than Ambassador 1.8.0*, TLS secrets
in `Ingress` resources will not be able to use `.namespace` suffixes to cross namespaces.

#### gRPC names

*In version 1.10*, Ambassador will change the version of the gRPC service name used to
communicate with `AuthService`s and `RateLimitService`s:

| Resource           | Current service name                       | Upcoming service name                         |
| :----------------- | :----------------------------------------- | :-------------------------------------------- |
| `AuthService`      | `envoy.service.auth.v2alpha.Authorization` | `envoy.service.auth.v2.Authorization`         |
| `RateLimitService` | `pb.lyft.ratelimit.RateLimitService`       | `envoy.service.ratelimit.v2.RateLimitService` |

- In v1.9.0 of Ambassador, there will be settings to control which name is
  used; with the default being the current name; it will be opt-in to the new names.
- In v1.10.0 of Ambassador after that, the
  default values of those settings will change; making them opt-out from the new names.
- In some future version of Ambassador after that, *no sooner than Ambassador 1.11.0*, the
  settings will go away, and Ambassador will always use the new names.

Note that Ambassador Edge Stack `External` Filters already unconditionally use the newer
`envoy.service.auth.v2.Authorization` name.

#### Regex Matching

As of Envoy V1.12.0, the `regex` field for HeaderMatcher, RouteMatch and StringMatcher has been [deprecated in favor of safe_regex](https://www.envoyproxy.io/docs/envoy/latest/version_history/v1.12.0.html?highlight=regex#deprecated).

As of Ambassador 0.83.0, the safe regex fields are used by default.
The deprecated fields are only used when `regex_type` is set to `unsafe` in the `ambassador` `Module`.

The non-safe regex fields are no longer supported with the Envoy V3 APIs, so, to service Ambassador's migration from Envoy V2 to Envoy V3 APIs, support for `regex_type` is deprecated,
and the field will be removed from the `ambassador` `Module` *no sooner than Ambassador 1.11.0*.

Additionally, as of Envoy V1.15.0, [max_program_size for the Google RE2 engine has been deprecated.](https://www.envoyproxy.io/docs/envoy/latest/version_history/v1.15.0.html?highlight=max_program_size)
Consequently, we will be deprecating the `regex_max_size` field from the `ambassador` `Module`, and will be removing the field *no sooner than Ambassador 1.11.0*.

Please see the [Envoy documentation](https://www.envoyproxy.io/docs/envoy/latest/api-v3/type/matcher/v3/regex.proto.html) for more information.

## RELEASE NOTES

## Next Release

(no changes yet)

## [1.10.0-rc.1] December 21, 2020
[1.10.0-rc.1]: https://github.com/datawire/ambassador/compare/v1.9.1...v1.10.0-rc.1

### Ambasssador API Gateway + Ambassador Edge Stack

- Feature: The redirect response code returned by Ambassador is now configurable using `redirect_reponse_code` on `Mappings` that use `host_redirect`.
- Feature: The redirect location header returned by Ambassador now supports prefix rewrites using `prefix_redirect` on `Mappings` that use `host_redirect`.
- Feature: The redirect location header returned by Ambassador now supports regex rewrites using `regex_redirect` on `Mappings` that use `host_redirect`.
- Feature: Expose `max_request_headers_kb` in the Ambassador `Module`. This directly exposes the same value in Envoy; see [Envoy documentation](https://www.envoyproxy.io/docs/envoy/latest/api-v2/config/filter/network/http_connection_manager/v2/http_connection_manager.proto) for more information.
- Feature: Support Istio mTLS certification rotation for Istio 1.5 and higher. See the [howto](https://www.getambassador.io/docs/latest/howtos/istio/) for details.
<<<<<<< HEAD
- Feature: The Ambassador Module's `error_response_overrides` now support configuring an empty response body using `text_format`. Previously, empty response bodies could only be configured by specifying an empty file using `text_format_source`.
- Feature: OAuth2 Filter: Support injecting HTTP header fields in to the request before passing on to the upstream service. Enables passing along `id_token` information to the upstream if it was returned by the IDP.
- Bugfix: Fix a bug in the Mapping CRD where the `text_format_source` field was incorrectly defined as type `string` instead of an object, as documented.
- Bugfix: The RBAC requirements when `AMBASSADOR_FAST_RECONFIGURE` is enabled now more-closely match the requirements when it's disabled.
- Bugfix: Fix error reporting and required-field checks when fast validation is enabled. Note that fast validation is now the default; see below.
- Change: **Fast validation is now the default**, so the `AMBASSADOR_FAST_VALIDATION` variable has been removed. The Golang boot sequence is also now the default. Set `AMBASSADOR_LEGACY_MODE=true` to disable these two behaviors.
- Change: ambassador-consul-connect resources now get deployed into the `ambassador` namespace instead of the active namespace specified in the user's kubernetes context (usually `default`). Old resource cleanup is documented in the Ambassador Consul integration documentation.
=======
- Change: The `RateLimitService` and `AuthService` default gRPC protocol version is now `v2` (instead of `v2alpha`). See the `protocol_version` setting on [RatelimitService](https://www.getambassador.io/docs/latest/topics/running/services/rate-limit-service/) and [AuthService](https://www.getambassador.io/docs/latest/topics/running/services/auth-service/).
>>>>>>> 9891c5d8

### Ambassador Edge Stack only

- Default-off early access: Ratelimiting now supports redis clustering, local caching, and an upgraded redis client with improved scalability. Must set AES_RATELIMIT_PREVIEW=true to access these improvements.
- Bugfix: OAuth2 Filter: Fix `insufficient_scope` error when validating Azure access tokens.
- Bugfix: Filters: Fix a capitalization-related bug where sometimes existing headers are appended to when they should be overwritten.

## [1.9.1] November 19, 2020
[1.9.1]: https://github.com/datawire/ambassador/compare/v1.9.0...v1.9.1

### Ambassador Edge Stack only

- Bugfix: DevPortal: fix a crash when the `host` cannot be parsed as a valid hostname.

## [1.9.0] November 12, 2020
[1.9.0]: https://github.com/datawire/ambassador/compare/v1.8.1...v1.9.0

### Ambasssador API Gateway + Ambassador Edge Stack

- Feature: Support configuring the gRPC Statistics Envoy filter to enable telemetry of gRPC calls (see the `grpc_stats` configuration flag -- thanks, [Felipe Roveran](https://github.com/feliperoveran)!)
- Feature: The `RateLimitService` and `AuthService` configs now support switching between gRPC protocol versions `v2` and `v2alpha` (see the `protocol_version` setting)
- Feature: The `TracingService` Zipkin config now supports setting `collector_hostname` to tell Envoy which host header to set when sending spans to the collector
- Feature: Ambassador now supports custom error response mapping
- Bugfix: Ambassador will no longer mistakenly post notices regarding `regex_rewrite` and `rewrite` directive conflicts in `Mapping`s due to the latter's implicit default value of `/` (thanks, [obataku](https://github.com/obataku)!)
- Bugfix: The `/metrics` endpoint will no longer break if invoked before configuration is complete (thanks, [Markus Jevring](https://github.com/markusjevringsesame)!)
- Bugfix: Update Python requirements to address CVE-2020-25659
- Bugfix: Prevent mixing `Mapping`s with `host_redirect` set with `Mapping`s that don't in the same group
- Bugfix: `ConsulResolver` will now fallback to the `Address` of a Consul service if `Service.Address` is not set.
- Docs: Added instructions for building ambassador from source, within a docker container (thanks, [Rahul Kumar Saini](https://github.com/rahul-kumar-saini)!)
- Update: Upgrade Alpine 3.10→3.12, GNU libc 2.30→2.32, and Python 3.7→3.8
- Update: Knative serving tests were bumped from version 0.11.0 to version 0.18.0 (thanks, [Noah Fontes](https://github.com/impl)!)

### Ambassador Edge Stack only

- Change: The DevPortal no longer looks for documentation at `/.ambassador-internal/openapi-docs`.  A new field in `Mappings`, `docs`, must be used for specifying the source for documentation.  This can result in an empty Dev Portal after upgrading if `Mappings` do not include a `docs` attribute.
- Feature: How the `OAuth2` Filter authenticates itself to the identity provider is now configurable with the `clientAuthentication` setting.
- Feature: The `OAuth2` Filter can now use RFC 7523 JWT assertions to authenticate itself to the identity provider; this is usable with all grant types.
- Feature: When validating a JWT's scope, the `JWT` and `OAuth2` Filters now support not just RFC 8693 behavior, but also the behavior of various drafts leading to it, making JWT scope validation usable with more identity providers.
- Feature: The `OAuth2` Filter now has `inheritScopeArgument` and `stripInheritedScope` settings that can further customize the behavior of `accessTokenJWTFilter`.
- Feature: DevPortal: default configuration using the `ambassador` `DevPortal` resource.
- Change: The `OAuth2` Filter argument `scopes` has been renamed to `scope`, for consistency.  The name `scopes` is deprecated, but will continue to work for backward compatibility.
- Bugfix: `OAuth2` Filter: Don't have `accessTokenValidation: auto` fall back to "userinfo" validation for a client_credentials grant; it doesn't make sense there and only serves to obscure a more useful error message.

## [1.8.1] October 16, 2020
[1.8.1]: https://github.com/datawire/ambassador/compare/v1.8.0...v1.8.1

### Ambasssador API Gateway + Ambassador Edge Stack

- Bugfix: Ambassador no longer fails to configure Envoy listeners when a TracingService or LogService has a service name whose underlying cluster name has over 40 charcters.
- Bugfix: The Ambassador diagnostics page no longer returns HTTP 500 when a TracingService or LogService has a service name whose underlying cluster name has over 40 characters.

## [1.8.0] October 08, 2020
[1.8.0]: https://github.com/datawire/ambassador/compare/v1.7.4...v1.8.0

### Ambasssador API Gateway + Ambassador Edge Stack

- Feature: HTTP IP Allow/Deny ranges are supported.
- Bugfix: Ambassador's health checks don't claim that Envoy has failed when reconfiguration taking a long time (thanks, [Fabrice](https://github.com/jfrabaute), for contributions here!).
- Bugfix: The `edgectl connect` command now works properly when using zsh on a Linux platform.
- Bugfix: The container no longer exits "successfully" when the Deployment specifies an invalid `command`.

### Ambassador Edge Stack only

- Feature: `RateLimit` CRDs now support setting a response body, configurable with the `errorResponse` setting.
- Bugfix: `External` `Filter` can now properly proxy the body to the configured `auth_service`
- Bugfix: The RBAC for AES now grants permission to "patch" `Events.v1.core` (previously it granted "create" but not "patch")

## [1.7.4] October 06, 2020
[1.7.4]: https://github.com/datawire/ambassador/compare/v1.7.3...v1.7.4

### Ambasssador API Gateway + Ambassador Edge Stack

- Bugfix: Several regressions in the 1.7.x series are resolved by removing the ability to set `insecure.action` on a per-`Host`-resource basis, which was an ability added in 1.7.0.  This reverts to the pre-1.7.0 behavior of having one `Host`'s insecure action "win" and be used for all `Host`s.
- Bugfix: Ambassador will no longer generate invalid Envoy configuration with duplicate clusters in certain scenarios when `AMBASSADOR_FAST_RECONFIGURE=true`.
- Enhancement: When `AMBASSADOR_FAST_RECONFIGURE=true` is set, Ambassador now logs information about memory usage.

## [1.7.3] September 29, 2020
[1.7.3]: https://github.com/datawire/ambassador/compare/v1.7.2...v1.7.3

### Ambasssador API Gateway + Ambassador Edge Stack

- Incorporate the Envoy 1.15.1 security update.
- Bugfix: A regression introduced in 1.7.2 when `AMBASSADOR_FAST_RECONFIGURE=true` has been fixed where Host resources `tls.ca_secret` didn't work correctly.
- Bugfix: `TLSContext` resources and `spec.tls` in `Host` resources now correctly handle namespaces with `.` in them.
- Bugfix: Fix `spec.requestPolicy.insecure.action` for `Host` resources with a `*` wildcard in the hostname.
- Bugfix: Reduce lock contention while generating diagnostics.

## [1.7.2] September 16, 2020
[1.7.2]: https://github.com/datawire/ambassador/compare/v1.7.1...v1.7.2

### Ambasssador API Gateway + Ambassador Edge Stack

- Bugfix: A regression introduced in 1.7.0 with the various `Host` resource `spec.requestPolicy.insecure.action` behaviors, including handling of X-Forwarded-Proto, has been fixed.
- Bugfix: Host resources no longer perform secret namespacing when the `AMBASSADOR_FAST_RECONFIGURE` flag is enabled.

## [1.7.1] September 08, 2020
[1.7.1]: https://github.com/datawire/ambassador/compare/v1.7.0...v1.7.1

### Ambasssador API Gateway + Ambassador Edge Stack

- Bugfix: Support `envoy_validation_timeout` in the Ambassador Module to set the timeout for validating new Envoy configurations

### Ambassador Edge Stack only

- Bugfix: `consul_connect_integration` is now built correctly.
- Bugfix: The developer portal again supports requests for API documentation

## [1.7.0] August 27, 2020
[1.7.0]: https://github.com/datawire/ambassador/compare/v1.6.2...v1.7.0

### Ambassador API Gateway + Ambassador Edge Stack

- Feature: Upgrade from Envoy 1.14.4 to 1.15.0.
- Bugfix: Correctly handle a `Host` object with incompatible manually-specified `TLSContext`
- Feature: The Ambassador control-plane now publishes Prometheus metrics alongside the existing Envoy data-plane metrics under the `/metrics` endpoint on port 8877.
- Default-off early access: Experimental changes to allow Ambassador to more quickly process configuration changes (especially with larger configurations) have been added. The `AMBASSADOR_FAST_RECONFIGURE` env var must be set to enable this. `AMBASSADOR_FAST_VALIDATION` should also be set for maximum benefit.
- Bugfix: Fixed insecure route action behavior. Host security policies no longer affect other Hosts.

### Ambassador API Gateway only

- Bugfix: Fixes regression in 1.5.1 that caused it to not correctly know its own version number, leading to notifications about an available upgrade despite being on the most recent version.

### Ambassador Edge Stack only

- Feature: DevPortal can now discover openapi documentation from `Mapping`s that set `host` and `headers`
- Feature: `edgectl install` will automatically enable Service Preview with a Preview URL on the Host resource it creates.
- Feature: Service Preview will inject an `x-service-preview-path` header in filtered requests with the original request prefix to allow for context propagation.
- Feature: Service Preview can intercept gRPC requests using the `--grpc` flag on the `edgectl intercept add` command and the `getambassador.io/inject-traffic-agent-grpc: "true"` annotation when using automatic Traffic-Agent injection.
- Feature: The `TracingService` Zipkin config now supports setting `collector_endpoint_version` to tell Envoy to use Zipkin v2.
- Feature: You can now inject request and/or response headers from a `RateLimit`.
- Bugfix: Don't crash during startup if Redis is down.
- Bugfix: Service Preview correctly uses the Host default `Path` value for the `spec.previewUrl.type` field.
- Bugfix: The `JWT`, `OAuth2`, and other Filters are now better about reusing connections for outgoing HTTP requests.
- Bugfix: Fixed a potential deadlock in the HTTP cache used for fetching JWKS and such for `Filters`.
- Bugfix: Internal Ambassador data is no longer exposed to the `/.ambassador-internal/` endpoints used by the DevPortal.
- Bugfix: Problems with license key limits will no longer trigger spurious HTTP 429 errors.  Using the `RateLimit` resource beyond 5rps without any form of license key will still trigger 429 responses, but now with a `X-Ambassador-Message` header indicating that's what happned.
- Bugfix: When multiple `RateLimit`s overlap, it is supposed to enforce the strictest limit; but the strictness comparison didn't correctly handle comparing limits with different units.
- Change: The Redis settings have been adjusted to default to the pre-1.6.0 behavior, and have been adjusted to be easier to understand.
- Feature: `consul_connect_integration` is now part of the AES image.
- Bugfix: `consul_connect_integration` now correctly handles certificates from Hashicorp Vault.

## [1.6.2] July 30, 2020
[1.6.2]: https://github.com/datawire/ambassador/compare/v1.6.1...v1.6.2

### Ambassador API Gateway + Ambassador Edge Stack

- Bugfix: The (new in 1.6.0) `Host.spec.tls` and `Host.spec.tlsContext` fields now work when `AMBASSADOR_FAST_VALIDATION=fast` is not set.
- Bugfix: Setting `use_websocket: true` on a `Mapping` now only affects routes generated from that `Mapping`, instead of affecting all routes on that port.
- Feature: It is now possible to "upgrade" to non-HTTP protocols other than WebSocket; the new `allow_upgrade` is a generalization of `use_websocket`.

### Ambassador Edge Stack only

- Bugfix: The `Host.spec.requestPolicy.insecure.additionalPort` field works again.
- Bugfix: The `Host.spec.ambassadorId` is once again handled in addition to `.ambassador_id`; allowing hosts written by older versions AES prior to 1.6.0 to continue working.
- Bugfix: Fix a redirect loop that could occur when using using multiple `protectedOrigins` in a `Host`.

## [1.6.1] July 23, 2020
[1.6.1]: https://github.com/datawire/ambassador/compare/v1.6.0...v1.6.1

### Ambassador API Gateway + Ambassador Edge Stack

- Bugfix: Mapping with `https` scheme for service are correctly parsed.
- Bugfix: Mapping with both a scheme and a hostname of `localhost` is now handled correctly.
- Bugfix: ConsulResolver now works again for Mappings outside of Ambassador's namespace.

## [1.6.0] July 21, 2020
[1.6.0]: https://github.com/datawire/ambassador/compare/v1.5.5...v1.6.0

### Ambassador API Gateway + Ambassador Edge Stack

- Incorporate the Envoy 1.14.4 security update.
- API CHANGE: Turning off the Diagnostics UI via the Ambassador Module now disables access to the UI from both inside and outside the Ambassador Pod.
- API CHANGE: Default changes updating `Mapping` status from default-on to default-off; see below.
- Feature: Add support for circuit breakers in TCP mapping (thanks, [Pierre Fersing](https://github.com/PierreF)!)
- Feature: Ambassador CRDs now include schema. This enables validation by `kubectl apply`.
- Feature: Advanced TLS configuration can be specified in `Host` resource via `tlsContext` and `tls` fields.
- Feature: Implement sampling percentage in tracing service.
- Performance improvement: Diagnostics are generated on demand rather than on every reconfig.
- Performance improvement: Experimental fast validation of the contents of Ambassador resources has been added. The `AMBASSADOR_FAST_VALIDATION` env var must be set to enable this.
- Internal: Configuration endpoints used internally by Ambassador are no longer accessible from outside the Ambassador Pod.
- Bugfix: `envoy_log_format` can now be set with `envoy_log_type: json`.
- Docs: Fixed OAuth2 documentation spelling errors (thanks, [Travis Byrum](https://github.com/travisbyrum)!)

As previously announced, the default value of `AMBASSADOR_UPDATE_MAPPING_STATUS`
has now changed from `true` to `false`; Ambassador will no longer attempt to
update the `Status` of a `Mapping` unless you explicitly set
`AMBASSADOR_UPDATE_MAPPING_STATUS=true` in the environment.  If you do not have
tooling that relies on `Mapping` status updates, we do not recommend setting
`AMBASSADOR_UPDATE_MAPPING_STATUS`.

*In Ambassador 1.7*, TLS secrets in `Ingress` resources will not be able to use
`.namespace` suffixes to cross namespaces.

### Ambassador Edge Stack only

- Feature: The Edge Policy Console's Debugging page now has a "Log Out" button to terminate all EPC sessions.
- Feature: `X-Content-Type-Options: nosniff` to response headers are now set for the Edge Policy Console, to prevent MIME confusion attacks.
- Feature: The `OAuth2` Filter now has a `allowMalformedAccessToken` setting to enable use with IDPs that generate access tokens that are not compliant with RFC 6750.
- Bugfix: All JWT Filter errors are now formatted per the specified `errorResponse`.
- Feature: Options for making Redis connection pooling configurable.
- Bugfix: User is now directed to the correct URL after clicking in Microsoft Office.
- Feature: The Console's Dashboard page has speedometer gauges to visualize Rate Limited and Authenticated traffic.

## [1.5.5] June 30, 2020
[1.5.5]: https://github.com/datawire/ambassador/compare/v1.5.4...v1.5.5

### Ambassador API Gateway + Ambassador Edge Stack

- Incorporate the Envoy 1.14.3 security update.

## [1.5.4] June 23, 2020
[1.5.4]: https://github.com/datawire/ambassador/compare/v1.5.3...v1.5.4

### Ambassador API Gateway + Ambassador Edge Stack

- Bugfix: Allow disabling `Mapping`-status updates (RECOMMENDED: see below)
- Bugfix: Logging has been made _much_ quieter; the default Envoy log level has been turned down from "warning" to "error"
- Ambassador now logs timing information about reconfigures

We recommend that users set `AMBASSADOR_UPDATE_MAPPING_STATUS=false`
in the environment to tell Ambassador not to update `Mapping` statuses
unless you have some script that relies on `Mapping` status updates.
The default value of `AMBASSADOR_UPDATE_MAPPING_STATUS` will change to
`false` in Ambassador 1.6.

## [1.5.3] June 16, 2020
[1.5.3]: https://github.com/datawire/ambassador/compare/v1.5.2...v1.5.3

### Ambassador API Gateway + Ambassador Edge Stack

- Bugfix: Restore Envoy listener drain time to its pre-Ambassador 1.3.0 default of 10 minutes.
- Bugfix: Read Knative ingress generation from the correct place in the Kubernetes object

### Ambassador Edge Stack only

- Bugfix: Allow deletion of ProjectControllers.
- Bugfix: Fix regression introduced in 1.4.2 where the `OAuth2` AuthorizationCode filter no longer works when behind another gateway that rewrites the request hostname.  The behavior here is now controllable via the `internalOrigin` sub-field.

## [1.5.2] June 10, 2020
[1.5.2]: https://github.com/datawire/ambassador/compare/v1.5.1...v1.5.2

### Ambassador API Gateway + Ambassador Edge Stack

- Incorporate the [Envoy 1.14.2](https://www.envoyproxy.io/docs/envoy/v1.14.2/intro/version_history#june-8-2020) security update.
- Upgrade the base Docker images used by several tests (thanks, [Daniel Sutton](https://github.com/ducksecops)!).

### Ambassador Edge Stack only

- Feature (BETA): Added an in-cluster micro CI/CD system to enable building, staging, and publishing of GitHub projects from source.  This has been included in previous versions as an alpha, but disabled by default. It is now in BETA.
- Bugfix: The `DEVPORTAL_CONTENT_URL` environment variable now properly handles `file:///` URLs to refer to volume-mounted content.
- Bugfix: `acmeProvider.authority: none` is no longer case sensitive
- Bugfix: `edgectl connect` works again on Ubuntu and other Linux setups with old versions of nss-mdns (older than version 0.11)
- Bugfix: `edgectl` works again on Windows
- Bugfix: The Edge Policy Console now correctly creates FilterPolicy resources

## [1.5.1] June 05, 2020
[1.5.1]: https://github.com/datawire/ambassador/compare/v1.5.0...v1.5.1

### Ambassador API Gateway + Ambassador Edge Stack

- Bugfix: Logging has been made _much_ quieter
- Bugfix: A service that somehow has no hostname should no longer cause an exception

## [1.5.0] May 28, 2020
[1.5.0]: https://github.com/datawire/ambassador/compare/v1.4.3...v1.5.0

### Ambassador API Gateway + Ambassador Edge Stack

- Change: Switched from quay.io back to DockerHub as our primary publication point. **If you are using your own Kubernetes manifests, you will have to update them!** Datawire's Helm charts and published YAML have already been updated.
- Feature: switch to Envoy 1.14.1
- Feature: Allow defaults for `add_request_header`, `remove_request_header`, `add_response_header`, and `remove_response_header`
- Feature: Inform Knative of the route to the Ambassador service if available (thanks, [Noah Fontes](https://github.com/impl)!)
- Feature: Support the path and timeout options of the Knative ingress path rules (thanks, [Noah Fontes](https://github.com/impl)!)
- Feature: Allow preserving `X-Request-ID` on requests from external clients (thanks, [Prakhar Joshi](https://github.com/prakharjoshi)!)
- Feature: Mappings now support query parameters (thanks, [Phil Peble](https://github.com/ppeble)!)
- Feature: Allow setting the Envoy shared-memory base ID (thanks, [Phil Peble](https://github.com/ppeble)!)
- Feature: Additional security configurations not set on default YAMLs
- Feature: Let Ambassador configure `regex_rewrite` for advanced forwarding
- Bugfix: Only update Knative ingress CRDs when the generation changes (thanks, [Noah Fontes](https://github.com/impl)!)
- Bugfix: Now behaves properly when `AMBASSADOR_SINGLE_NAMESPACE` is set to an empty string; rather than getting in to a weird in-between state
- Bugfix: The websocket library used by the test suite has been upgraded to incorporate security fixes (thanks, [Andrew Allbright](https://github.com/aallbrig)!)
- Bugfix: Fixed evaluation of label selectors causing the wrong IP to be put in to Ingress resource statuses
- Bugfix: The `watt` (port 8002) and `ambex` (port 8003) components now bind to localhost instead of 0.0.0.0, so they are no longer erroneously available from outside the Pod

### Ambassador Edge Stack only

- Feature: `edgectl upgrade` allows upgrading API Gateway installations to AES
- Feature: `edgectl intercept` can generate preview-urls for Host resources that enabled the feature
- Feature: `edgectl install` will now automatically install the Service Preview components (ambassador-injector, telepresence-proxy) and scoped RBAC
- Feature: Rate-limited 429 responses now include the `Retry-After` header
- Feature: The `JWT` Filter now makes `hasKey` and `doNotSet` functions available to header field templates; in order to facilitate only conditionally setting a header field.
- Feature: The `OAuth2` Filter now has an `expirationSafetyMargin` setting that will cause an access token to be treated as expired sooner, in order to have a safety margin of time to send it to the upstream Resource Server that grants insufficient leeway.
- Feature: The `JWT` Filter now has `leewayFor{ExpiresAt,IssuedAt,NotBefore}` settings for configuring leeway when validating the timestamps of a token.
- Feature: The environment variables `REDIS{,_PERSECOND}_{USERNAME,PASSWORD,TLS_ENABLED,TLS_INSECURE}` may now be used to further configure how the Ambassador Edge Stack communicates with Redis.
- Bugfix: Don't start the dev portal running if `POLL_EVERY_SECS` is 0
- Bugfix: Now no longer needs cluster-wide RBAC when running with `AMBASSADOR_SINGLE_NAMESPACE`.
- Bugfix: The `OAuth2` Filter now validates the reported-to-Client scope of an Access Token even if a separate `accessTokenJWTFilter` is configured.
- Bugfix: The `OAuth2` Filter now sends the user back to the identity provider to upgrade the scope if they request an endpoint that requires broader scope than initially requested; instead of erroring.
- Bugfix: The `OAuth2` Filter will no longer send RFC 7235 challenges back to the user agent if it would not accept RFC 7235 credentials (previously it only avoided sending HTTP 401 challenges, but still sent 400 or 403 challenges).
- Bugfix: The `amb-sidecar` (port 8500) component now binds to localhost instead of 0.0.0.0, so it is no longer erroneously available from outside the Pod

## [1.4.3] May 14, 2020
[1.4.3]: https://github.com/datawire/ambassador/compare/v1.4.2...v1.4.3

### Ambassador Edge Stack only

- Bugfix: Don't generate spurious 403s in the logs when using the Edge Policy Console.

## [1.4.2] April 22, 2020
[1.4.2]: https://github.com/datawire/ambassador/compare/v1.4.1...v1.4.2

### Ambassador Edge Stack only

- Bugfix: The Traffic Agent binds to port 9900 by default. That port can be configured in the Agent's Pod spec.
   - For more about using the Traffic Agent, see the [Service Preview documentation](https://www.getambassador.io/docs/latest/topics/using/edgectl/#configuring-service-preview).
- Bugfix: The `OAuth2` Filter redirection-endpoint now handles various XSRF errors more consistently (the way we meant it to in 1.2.1)
- Bugfix: The `OAuth2` Filter now supports multiple authentication domains that share the same credentials.
   - For more about using multiple domains, see the [OAuth2 `Filter` documentation](https://www.getambassador.io/docs/1.4/topics/using/filters/oauth2/).
- Bugfix: The ACME client now obeys `AMBASSADOR_ID`
- Feature (ALPHA): Added an in-cluster micro CI/CD system to enable building, staging, and publishing of GitHub projects from source.  This is disabled by default.

## [1.4.1] April 15, 2020
[1.4.1]: https://github.com/datawire/ambassador/compare/v1.4.0...v1.4.1

### Ambassador Edge Stack only

- Internal: `edgectl install` uses Helm under the hood

## [1.4.0] April 08, 2020
[1.4.0]: https://github.com/datawire/ambassador/compare/v1.3.2...v1.4.0

### Ambassador API Gateway + Ambassador Edge Stack

- Feature: Support Ingress Path types improvements from networking.k8s.io/v1beta1 on Kubernetes 1.18+
- Feature: Support Ingress hostname wildcards
- Feature: Support for the IngressClass Resource, added to networking.k8s.io/v1beta1 on Kubernetes 1.18+
   - For more about new Ingress support, see the [Ingress Controller documentation](https://getambassador.io/docs/1.4/topics/running/ingress-controller).
- Feature: `Mapping`s support the `cluster_tag` attribute to control the name of the generated Envoy cluster (thanks, [Stefan Sedich](https://github.com/stefansedich)!)
   - See the [Advanced Mapping Configuration documentation](https://getambassador.io/docs/1.4/topics/using/mappings) for more.
- Feature: Support Envoy's ability to force response headers to canonical HTTP case (thanks, [Puneet Loya](https://github.com/puneetloya)!)
   - See the [Ambassador Module documentation](https://getambassador.io/docs/1.4/topics/running/ambassador) for more.
- Bugfix: Correctly ignore Kubernetes services with no metadata (thanks, [Fabrice](https://github.com/jfrabaute)!)

### Ambassador Edge Stack only

- Feature: `edgectl install` output has clearer formatting
- Feature: `edgectl install` offers help when installation does not succeed
- Feature: `edgectl install` uploads installer and AES logs to a private area upon failure so Datawire support can help
- Bugfix: The "Filters" tab in the webui no longer renders the value of OAuth client secrets that are stored in Kubernetes secrets.
- Bugfix: The ACME client of of one Ambassador install will no longer interfere with the ACME client of another Ambassador install in the same namespace with a different AMBASSADOR_ID.
- Bugfix: `edgectl intercept` supports matching headers values against regular expressions once more
- Bugfix: `edgectl install` correctly handles more local and cluster environments
   - For more about `edgectl` improvements, see the [Service Preview and Edge Control documentation](https://getambassador.io/docs/1.4/topics/using/edgectl).

## [1.3.2] April 01, 2020
[1.3.2]: https://github.com/datawire/ambassador/compare/v1.3.1...v1.3.2

### Ambassador Edge Stack only

- Bugfix: `edgectl install` correctly installs on Amazon EKS and other clusters that provide load balancers with fixed DNS names
- Bugfix: `edgectl install` when using Helm once again works as documented
- Bugfix: `edgectl install` console logs are improved and neatened
- Bugfix: `edgectl install --verbose` output is improved
- Bugfix: `edgectl install` automatically opens documentation pages for some errors
- Bugfix: `edgectl install` help text is improved

## [1.3.1] March 24, 2020
[1.3.1]: https://github.com/datawire/ambassador/compare/v1.3.0...v1.3.1

### Ambassador Edge Stack only

- Bugfix: `edgectl install` will not install on top of a running Ambassador
- Bugfix: `edgectl install` can detect and report if `kubectl` is missing
- Bugfix: `edgectl install` can detect and report if it cannot talk to a Kubernetes cluster
- Bugfix: When using the `Authorization Code` grant type for `OAuth2`, expired tokens are correctly handled so that the user will be prompted to renew
- Bugfix: When using the `Password` grant type for `OAuth2`, authentication sessions are properly associated with each user
- Bugfix: When using the `Password` grant type for `OAuth2`, you can set up multiple `Filter`s to allow requesting different scopes for different endpoints

## [1.3.0] March 17, 2020
[1.3.0]: https://github.com/datawire/ambassador/compare/v1.2.2...v1.3.0

### Ambassador Edge Stack only

- Feature: Support username and password as headers for OAuth2 authentication (`grantType: Password`)
- Feature: `edgectl install` provides better feedback for clusters that are unreachable from the public Internet
- Feature: `edgectl install` supports KIND clusters (thanks, [@factorypreset](https://github.com/factorypreset)!)
- Feature: `edgectl intercept` supports HTTPS
- Feature: Ambassador Edge Stack Docker image is ~150MB smaller
- Feature: The Edge Policy Console can be fully disabled with the `diagnostics.enabled` element in the `ambassador` Module
- Feature: `aes-plugin-runner` now allows passing in `docker run` flags after the main argument list.
- Bugfix: Ambassador Edge Stack doesn't crash if the Developer Portal content URL is not accessible
- Bugfix: `edgectl connect` does a better job handling clusters with many services
- Bugfix: The `Plugin` Filter now correctly sets `request.TLS` to nil/non-nil based on if the original request was encrypted or not.
- Change: There is no longer a separate traffic-proxy image; that functionality is now part of the main AES image. Set `command: ["traffic-manager"]` to use it.

## [1.2.2] March 04, 2020
[1.2.2]: https://github.com/datawire/ambassador/compare/v1.2.1...v1.2.2

### Ambassador Edge Stack only

- Internal: Fix an error in Edge Stack update checks

## [1.2.1] March 03, 2020
[1.2.1]: https://github.com/datawire/ambassador/compare/v1.2.0...v1.2.1

Edge Stack users SHOULD NOT use this release, and should instead use 1.2.2.

### Ambassador API Gateway + Ambassador Edge Stack

- Bugfix: re-support PROXY protocol when terminating TLS ([#2348])
- Bugfix: Incorporate the Envoy 1.12.3 security update

### Ambassador Edge Stack only

- Bugfix: The `aes-plugin-runner` binary for GNU/Linux is now statically linked (instead of being linked against musl libc), so it should now work on either musl libc or GNU libc systems
- Feature (ALPHA): An `aes-plugin-runner` binary for Windows is now produced.  (It is un-tested as of yet.)
- Bugfix: The `OAuth2` Filter redirection-endpoint now handles various XSRF errors more consistently
- Change: The `OAuth2` Filter redirection-endpoint now handles XSRF errors by redirecting back to the identity provider

[#2348]: https://github.com/datawire/ambassador/issues/2348

## [1.2.0] February 24, 2020
[1.2.0]: https://github.com/datawire/ambassador/compare/v1.1.1...v1.2.0

### Ambassador API Gateway + Ambassador Edge Stack

- Feature: add idle_timeout_ms support for common HTTP listener (thanks, Jordan Neufeld!) ([#2155])
- Feature: allow override of bind addresses, including for IPv6! (thanks to [Josue Diaz](https://github.com/josuesdiaz)!) ([#2293])
- Bugfix: Support Istio mTLS secrets natively (thanks, [Phil Peble](https://github.com/ppeble)!) ([#1475])
- Bugfix: TLS custom secret with period in name doesn't work (thanks, [Phil Peble](https://github.com/ppeble)!) ([#1255])
- Bugfix: Honor ingress.class when running with Knative
- Internal: Fix CRD-versioning issue in CI tests (thanks, [Ricky Taylor](https://github.com/ricky26)!)
- Bugfix: Stop using deprecated Envoy configuration elements
- Bugfix: Resume building a debuggable Envoy binary

### Ambassador Edge Stack only

- Change: The `ambassador` service now uses the default `externalTrafficPolicy` of `Cluster` rather than explicitly setting it to `Local`. This is a safer setting for GKE where the `Local` policy can cause outages when ambassador is updated. See https://stackoverflow.com/questions/60121956/are-hitless-rolling-updates-possible-on-gke-with-externaltrafficpolicy-local for details.
- Feature: `edgectl install` provides a much cleaner, quicker experience when installing Ambassador Edge Stack
- Feature: Ambassador Edge Stack supports the Ambassador operator for automated management and upgrade
- Feature: `ifRequestHeader` can now have `valueRegex` instead of `value`
- Feature: The `OAuth2` Filter now has `useSessionCookies` option to have cookies expire when the browser closes, rather than at a fixed duration
- Feature: `ifRequestHeader` now has `negate: bool` to invert the match
- Bugfix: The RBAC for `Ingress` now supports the `networking.k8s.io` `apiGroup`
- Bugfix: Quiet Dev Portal debug logs
- Bugfix: The Edge Policy Console is much less chatty when logged out
- Change: The intercept agent is now incorporated into the `aes` image
- Change: The `OAuth2` Filter no longer sets cookies when `insteadOfRedirect` triggers
- Change: The `OAuth2` Filter more frequently adjusts the cookies

[#1475]: https://github.com/datawire/ambassador/issues/1475
[#1255]: https://github.com/datawire/ambassador/issues/1255
[#2155]: https://github.com/datawire/ambassador/issues/2155
[#2293]: https://github.com/datawire/ambassador/issues/2293

## [1.1.1] February 12, 2020
[1.1.1]: https://github.com/datawire/ambassador/compare/v1.1.0...v1.1.1

### Ambassador API Gateway + Ambassador Edge Stack

- Bugfix: Load explicitly referenced secrets in another namespace, even when `AMBASSADOR_SINGLE_NAMESPACE` (thanks, [Thibault Cohen](https://github.com/titilambert)!) ([#2202])
- Bugfix: Fix Host support for choosing cleartext or TLS ([#2279])
- Bugfix: Fix intermittent error when rendering `/ambassador/v0/diag/`
- Internal: Various CLI tooling improvements

[#2202]: https://github.com/datawire/ambassador/issues/2202
[#2279]: https://github.com/datawire/ambassador/pull/2279

### Ambassador Edge Stack only

- Feature: The Policy Console can now set the log level to "trace" (in addition to "info" or "debug")
- Bugfix: Don't have the Policy Console poll for snapshots when logged out
- Bugfix: Do a better job of noticing when the license key changes
- Bugfix: `aes-plugin-runner --version` now works properly
- Bugfix: Only serve the custom CONGRATULATIONS! 404 page on `/`
- Change: The `OAuth2` Filter `stateTTL` setting is now ignored; the lifetime of state-tokens is now managed automatically

## [1.1.0] January 28, 2020
[1.1.0]: https://github.com/datawire/ambassador/compare/v1.0.0...v1.1.0

(Note that Ambassador 1.1.0 is identical to Ambassador 1.1.0-rc.0, from January 24, 2020.
 Also, we're now using "-rc.N" rather than just "-rcN", for better compliance with
 [SemVer](https://www.semver.org/).

### Ambassador API Gateway + Ambassador Edge Stack

- Feature: support resources with the same name but in different namespaces ([#2226], [#2198])
- Feature: support DNS overrides in `edgectl`
- Bugfix: Reduce log noise about "kubestatus" updates
- Bugfix: manage the diagnostics snapshot cache more aggressively to reduce memory footprint
- Bugfix: re-enable Docker demo mode (and improve the test to make sure we don't break it again!) ([#2227])
- Bugfix: correct potential issue with building edgectl on Windows
- Internal: fix an error with an undefined Python type in the TLS test (thanks, [Christian Clauss](https://github.com/cclauss)!)

### Ambassador Edge Stack only

- Feature: make the `External` filter type fully compatible with the `AuthService` type
- Docs: add instructions for what to do after downloading `edgectl`
- Bugfix: make it much faster to apply the Edge Stack License
- Bugfix: make sure the ACME terms-of-service link is always shown
- Bugfix: make the Edge Policy Console more performant

[#2198]: https://github.com/datawire/ambassador/issues/2198
[#2226]: https://github.com/datawire/ambassador/issues/2226
[#2227]: https://github.com/datawire/ambassador/issues/2227

## [1.0.0] January 15, 2020
[1.0.0]: https://github.com/datawire/ambassador/compare/v0.86.1...v1.0.0

### Caution!

All of Ambassador's CRDs have been switched to `apiVersion: getambassador.io/v2`, and
**your resources will be upgraded when you apply the new CRDs**. We recommend that you
follow the [migration instructions](https://getambassador.io/early-access/user-guide/upgrade-to-edge-stack/) and check your installation's
behavior before upgrading your CRDs.

## Ambassador API Gateway + Ambassador Edge Stack

### Breaking changes

- When a resource specifies a service or secret name without a corresponding namespace, Ambassador will now
  look for the service or secret in the namespace of the resource that mentioned it. In the past, Ambassador
  would look in the namespace in which Ambassador was running.

### Features

- The Host CR provides an easy way to tell Ambassador about domains it should expect to handle, and
  how it should handle secure and insecure requests for those domains
- Redirection from HTTP to HTTPS defaults to ON when termination contexts are present
- Mapping and Host CRs, as well as Ingress resources, get Status updates to provide better feedback
- Improve performance of processing events from Kubernetes
- Automatic HTTPS should work with any ACME clients doing the http-01 challenge

### Bugfixes

- CORS now happens before rate limiting
- The reconfiguration engine is better protected from exceptions
- Don’t try to check for upgrades on every UI snapshot update
- Reduced reconfiguration churn
- Don't force SNI routes to be lower-priority than non-SNI routes
- Knative mappings fallback to the Ambassador namespace if no namespace is specified
- Fix `ambassador_id` handling for Knative resources
- Treat `ambassadorId` as a synonym for `ambassador_id` (`ambassadorId` is the Protobuf 3 canonical form of `ambassador_id`)

### Ambassador Edge Stack

Ambassador Edge Stack incorporates the functionality of the old Ambassador Pro product.

- Authentication and ratelimiting are now available under a free community license
- Given a Host CR, Ambassador can manage TLS certificates using ACME (or you can manage them by hand)
- There is now an `edgectl` program that you can use for interacting with Ambassador from the command line
- There is a web user-interface for Ambassador
- BREAKING CHANGE: `APP_LOG_LEVEL` is now `AES_LOG_LEVEL`

See the [`CHANGELOG.old-pro.md`](./CHANGELOG.old-pro.md) file for the changelog of
the old Ambassador Pro product.

## [1.0.0-rc6] January 15, 2020
[1.0.0-rc6]: https://github.com/datawire/ambassador/compare/v1.0.0-rc4...v1.0.0-rc6

 - AES: Bugfix: Fix ACME client with multiple replicas
 - AES: Bugfix: Fix ACME client race conditions with the API server and WATT
 - AES: Bugfix: Don't crash in the ACME client if Redis is unavailable

## [1.0.0-rc4] January 13, 2020
[1.0.0-rc4]: https://github.com/datawire/ambassador/compare/v1.0.0-rc1...v1.0.0-rc4

- Change: Less verbose yet more useful Ambassador pod logs
- Bugfix: Various bugfixes for listeners and route rejection
- Bugfix: Don't append the service namespace for `localhost`
- AES: Bugfix: Fix rendering mapping labels YAML in the webui
- AES: Bugfix: Organize help output from `edgectl` so it is easier to read
- AES: Bugfix: Various bugfixes around ACME support with manually-configured TLSContexts
- AES: Change: Don't disable scout or enable extra-verbose logging when migrating from OSS
- AES: BREAKING CHANGE: `APP_LOG_LEVEL` is now `AES_LOG_LEVEL`

## [1.0.0-rc1] January 11, 2020
[1.0.0-rc1]: https://github.com/datawire/ambassador/compare/v1.0.0-rc0...v1.0.0-rc1

- Internal: Improvements to release machinery
- Internal: Fix the dev shell
- Internal: Adjust KAT tests to work with the Edge Stack

## [1.0.0-rc0] January 10, 2020
[1.0.0-rc0]: https://github.com/datawire/ambassador/compare/v1.0.0-ea13...v1.0.0-rc0

- BREAKING CHANGE: Rename Host CR status field `reason` to `errorReason`
- Feature: Host CRs now default `.spec.hostname` to `.metadata.name`
- Feature: Host CRs now have a `requestPolicy` field to control redirecting from cleartext to TLS
- Feature: Redirecting from cleartext to TLS no longer interferes with ACME http-01 challenges
- Feature: Improved `edgectl` help and informational messages
- Bugfix: Host CR status is now a sub-resource
- Bugfix: Have diagd snapshot JSON not include "serialization" keys (which could potentially leak secrets)
- Bugfix: Fix `ambassador_id` handling for Knative resources
- Bugfix: Use the correct namespace for resources found via annotations
- Bugfix: Treat `ambassadorId` as a synonym for `ambassador_id` (`ambassadorId` is the Protobuf 3 canonical form of `ambassador_id`)
- Internal: Allow passing a `DOCKER_NETWORK` variable to the build-system

## [1.0.0-ea13] January 09, 2020
[1.0.0-ea13]: https://github.com/datawire/ambassador/compare/v1.0.0-ea12...v1.0.0-ea13

- Bugfix: Knative mappings populate and fallback to the Ambassador namespace if unspecified
- Internal: Knative tests for versions 0.7.1 and 0.8.0 were removed
- Internal: Knative tests for version 0.11.0 were added
- Internal: Improved performance with Edge Stack using /ambassador/v0/diag/ with an optional `patch_client` query param to send a partial representation in JSON Patch format, reducing the memory and network traffic for large deployments
- Internal: Silencing warnings from `which` in docs preflight-check

## [1.0.0-ea12] January 08, 2020
[1.0.0-ea12]: https://github.com/datawire/ambassador/compare/v1.0.0-ea9...v1.0.0-ea12

- BREAKING CHANGE: When a resource specifies a service or secret name without a corresponding namespace, Ambassador uses the namespace of the resource. In the past, Ambassador would use its own namespace.
- Bugfix: Add the appropriate label so Ingress works with Edge Stack
- Bugfix: Remove superfluous imagePullSecret
- Bugfix: Fix various admin UI quirks, especially in Firefox
  - Bogus warnings about duplicate resources
  - Drag-and-drop reordering of rate limit configuration
  - Missing icons
- Internal: Drop duplicated resources earlier in the processing chain
- Internal: Streamline code generation from protobufs
- Internal: Automated broken-link checks in the documentation

## [1.0.0-ea9] December 23, 2019
[1.0.0-ea9]: https://github.com/datawire/ambassador/compare/v1.0.0-ea7...v1.0.0-ea9

- Bugfix: Use proper executable name for Windows edgectl
- Bugfix: Don't force SNI routes to be lower-priority than non-SNI routes
- Bugfix: Prevent the self-signed fallback context from conflicting with a manual context

## [1.0.0-ea7] December 19, 2019
[1.0.0-ea7]: https://github.com/datawire/ambassador/compare/v1.0.0-ea6...v1.0.0-ea7

- Bugfix: UI buttons can hide themselves
- Bugfix: Developer Portal API acquisition
- Bugfix: Developer Portal internal routing
- Internal: Better JS console usage
- Internal: Rationalize usage reporting for Edge Stack

## [1.0.0-ea6] December 18, 2019
[1.0.0-ea6]: https://github.com/datawire/ambassador/compare/v1.0.0-ea5...v1.0.0-ea6

- Feature: Improve performance of processing events from Kubernetes
- Feature: Automatic HTTPS should work with any ACME clients doing the http-01 challenge
- Internal: General improvements to test infrastructure
- Internal: Improved the release process

`ambassador-internal-access-control` `Filter` and `FilterPolicy` are now
created internally. Remove them from your cluster if upgrading from a
previous version.

## [1.0.0-ea5] December 17, 2019
[1.0.0-ea5]: https://github.com/datawire/ambassador/compare/v1.0.0-ea3...v1.0.0-ea5

- Internal: Improved the reliability of CI
- Internal: Improved the release process

## [1.0.0-ea3] December 16, 2019
[1.0.0-ea3]: https://github.com/datawire/ambassador/compare/v1.0.0-ea1...v1.0.0-ea3

- Feature: initial edgectl support for Windows!
- UX: be explicit that seeing the license applied can take a few minutes
- Bugfix: don’t try to check for upgrades on every UI snapshot update
- Bugfix: don’t activate the fallback TLSContext if its secret is not available
- Bugfix: first cut at reducing reconfiguration churn

## [1.0.0-ea1] December 10, 2019
[1.0.0-ea1]: https://github.com/datawire/ambassador/compare/v0.85.0...v1.0.0-ea1

### Caution!

All of Ambassador's CRDs have been switched to `apiVersion: getambassador.io/v2`, and
**your resources will be upgraded when you apply the new CRDs**. We recommend that you
follow the [migration instructions](https://getambassador.io/early-access/user-guide/upgrade-to-edge-stack/) and check your installation's
behavior before upgrading your CRDs.

### Features

- Authentication and ratelimiting are now available under a free community license
- The Host CRD provides an easy way to tell Ambassador about domains it should expect to handle
- Given a Host CRD, Ambassador can manage TLS certificates using ACME (or you can manage them by hand)
- Redirection from HTTP to HTTPS defaults to ON when termination contexts are present
- Mapping and Host CRDs, as well as Ingress resources, get Status updates to provide better feedback

### Bugfixes

- CVE-2019–18801, CVE-2019–18802, and CVE-2019–18836 are fixed by including Envoy 1.12.2
- CORS now happens before rate limiting
- The reconfiguration engine is better protected from exceptions

## [0.86.1] December 10, 2019
[0.86.1]: https://github.com/datawire/ambassador/compare/v0.84.1...v0.86.1

- Envoy updated to 1.12.2 for security fixes
- Envoy TCP keepalives are now supported (thanks, [Bartek Kowalczyk](https://github.com/KowalczykBartek)!)
- Envoy remote access logs are now supported
- Correctly handle upgrades when the `LogService` CRD is not present

(Ambassador 0.86.0 was superseded by Ambassador 0.86.1.)

## [0.85.0] October 22, 2019
[0.85.0]: https://github.com/datawire/ambassador/compare/v0.84.1...v0.85.0

### Features

- Support configuring the Envoy access log format (thanks to [John Esmet](https://github.com/esmet)!)

## [0.84.1] October 20, 2019
[0.84.1]: https://github.com/datawire/ambassador/compare/v0.84.0...v0.84.1

### Major changes:
- Bugfix: Fix /ambassador permissions to allow running as non-root - Thanks @dmayle (https://github.com/dmayle) for reporting the bug.

## [0.84.0] October 18, 2019
[0.84.0]: https://github.com/datawire/ambassador/compare/v0.83.0...v0.84.0

### Features:

- Support setting window_bits for the GZip filter (thanks to [Florent Delannoy](https://github.com/Pluies)!)
- Correctly support tuning the regex_max_size, and bump its default to 200 (thanks to [Paul Salaberria](https://github.com/psalaberria002)!)
- Support setting redirect_cleartext_from in a TLSContext

### Bugfixes:

- Correctly update loadbalancer status of Ingress resources
- Don't enable diagd debugging in the test suite unless explicitly requested (thanks to [Jonathan Suever](https://github.com/suever)!)
- Switch to an Envoy release build

### Developer Notes:

- Many many things about the build system have changed under the hood!
   - Start with `make help`, and
   - Join our [Slack channel](https://d6e.co/slack) for more help!

## [0.83.0] October 08, 2019
[0.83.0]: https://github.com/datawire/ambassador/compare/v0.82.0...v0.83.0

### Major changes:
- Update Ambassador to address CVE-2019-15225 and CVE-2019-15226.

NOTE: this switches the default regex engine! See the documentation for the `ambassador` `Module` for more.

## [0.82.0] October 02, 2019
[0.82.0]: https://github.com/datawire/ambassador/compare/v0.81.0...v0.82.0

### Major changes:
- Feature: Arrange for the Prometheus metrics endpoint to also return associated headers (thanks, [Jennifer Wu](https://github.com/jhsiaomei)!)
- Feature: Support setting a TLS origination context when doing TLS to a RateLimitService (thanks, [Phil Peble](https://github.com/ppeble)!)
- Feature: Allow configuring Envoy's access log path (thanks, [Jonathan Suever](https://github.com/suever)!)
- Update: Switch to Python 3.7 and Alpine 3.10

### Developer notes:
- Switch back to the latest mypy (currently 0.730)
- Environment variable KAT_IMAGE_PULL_POLICY can override the imagePullPolicy when running KAT tests
- Updated Generated Envoy Golang APIs

## [0.81.0] September 26, 2019
[0.81.0]: https://github.com/datawire/ambassador/compare/v0.80.0...v0.81.0

### Major changes:
- Feature: ${} environment variable interpolation is supported in all Ambassador configuration resources (thanks, [Stefan Sedich](https://github.com/stefansedich)!)
- Feature: DataDog APM tracing is now supported (thanks again, [Stefan Sedich](https://github.com/stefansedich)!)
- Bugfix: Fix an error in the TLSContext schema (thanks, [@georgekaz](https://github.com/georgekaz)!)

### Developer notes:
- Test services can now be built, deployed, and tested more easily (see BUILDING.md)
- `mypy` is temporarily pinned to version 0.720.

## [0.80.0] September 20, 2019
[0.80.0]: https://github.com/datawire/ambassador/compare/v0.78.0...v0.80.0

### Major changes:
- Feature: Basic support for the Kubernetes Ingress resource
- Feature: Basic reporting for some common configuration errors (lack of Mappings, lack of TLS contexts)
- Bugfix: Update Envoy to prevent crashing when updating AuthService under load

### Developer notes
- Golang components now use Go 1.13
- Ambassador build now _requires_ clean type hinting
- KAT client and server have been pulled back into the Ambassador repo

## [0.78.0] September 11, 2019
[0.78.0]: https://github.com/datawire/ambassador/compare/v0.77.0...v0.78.0

### Major changes:
- Feature: Support setting cipher_suites and ecdh_curves in TLSContext - #1782 (Thanks @teejaded)
- Feature: Make 128-bits traceids the default - #1794 (Thanks @Pluies)
- Feature: Set cap_net_bind_service to allow binding to low ports - #1720 (Thanks @swalberg)

### Minor changes:
- Testing: Add test that ambassador cli does not crash when called with --help - #1806 (Thanks @rokostik)

## [0.77.0] September 05, 2019
[0.77.0]: https://github.com/datawire/ambassador/compare/v0.76.0...v0.77.0

- (Feature) Support the `least_request` load balancer policy (thanks, [Steve Flanders](https://github.com/flands)!)
- (Misc) Many test and release-engineering improvements under the hood

## [0.76.0] August 26, 2019
[0.76.0]: https://github.com/datawire/ambassador/compare/v0.75.0...v0.76.0

- circuit breakers now properly handle overriding a global circuit breaker within a Mapping ([#1767])
- support for Knative 0.8.0 ([#1732])

[#1767]: https://github.com/datawire/ambassador/issues/1767
[#1732]: https://github.com/datawire/ambassador/issues/1732

## [0.75.0] August 13, 2019
[0.75.0]: https://github.com/datawire/ambassador/compare/0.74.1...0.75.0

- (Feature) Update to Envoy 1.11.1, including security fixes
- (Feature) You can use a `TLSContext` without a `secret` to set origination options ([#1708])
- (Feature) Canary deployments can now use multiple `host_rewrite` values ([#1159])
- (Bugfix) Make sure that Ambassador won't mistakenly complain about the number of RateLimit and Tracing services (thanks, [Christian Claus](https://github.com/cclauss)!)

[#1159]: https://github.com/datawire/ambassador/issues/1159
[#1708]: https://github.com/datawire/ambassador/issues/1708

## [0.74.1] August 06, 2019
[0.74.1]: https://github.com/datawire/ambassador/compare/0.74.0...0.74.1

- (bugfix) Make sure that updates properly trigger reconfigures ([#1727])
- (misc) Arrange for startup logging to have timestamps

[#1727]: https://github.com/datawire/ambassador/issues/1727

## [0.74.0] July 30, 2019
[0.74.0]: https://github.com/datawire/ambassador/compare/0.73.0...0.74.0

- Bugfix: Make sure that the pod dies if Envoy dies
- Bugfix: Correctly allow setting `timeout_ms` for `AuthService` (thanks, [John Esmet!](https://www.github.com/esmet)!)
- Feature: Permit configuring `cluster_idle_timeout_ms` for upstream services (thanks, [John Esmet!](https://www.github.com/esmet)!) ([#1542])

[#1542]: https://github.com/datawire/ambassador/issues/1542

## [0.73.0] July 11, 2019
[0.73.0]: https://github.com/datawire/ambassador/compare/0.72.0...0.73.0

- Feature: Experimental native support for Knative! ([#1579])
- Feature: Better Linkerd interoperability! ([#1578], [#1594])

- Feature: Add a legend for the colors of service names on the diagnostic overview (thanks, [Wyatt Pearsall](https://github.com/wpears)!)
- Feature: Allow switching Envoy to output JSON logs (thanks, [Pedro Tavares](https://github.com/ServerlessP)!)
- Feature: Allow setting `AMBASSADOR_LABEL_SELECTOR` and `AMBASSADOR_FIELD_SELECTOR` to let Ambassador use Kubernetes selectors to determine which things to read (thanks, [John Esmet](https://github.com/esmet)!) ([#1292])
- Feature: Allow configuring retries for `AuthService` (thanks, [Kevin Dagostino](https://github.com/TonkWorks)!) ([#1622], [#1461])

- Bugfix: Allow Ambassador to ride through Envoy-validation timeouts (thanks, [John Morrisey](https://github.com/jwm)!)
- Bugfix: Allow Ambassador to ride through parse errors on input resources (thanks, [Andrei Predoiu](https://github.com/Andrei-Predoiu)!) ([#1625])
- Bugfix: Allow '.' in a `secret` name to just be a '.' ([#1255])

- Bugfix: Allow manually defining an Ambassador `Service` resource, same as any other resource
- Bugfix: Prevent spurious duplicate-resource errors when loading config from the filesystem

[#1255]: https://github.com/datawire/ambassador/issues/1255
[#1292]: https://github.com/datawire/ambassador/issuse/1292
[#1461]: https://github.com/datawire/ambassador/issues/1461
[#1578]: https://github.com/datawire/ambassador/issuse/1578
[#1579]: https://github.com/datawire/ambassador/issuse/1579
[#1594]: https://github.com/datawire/ambassador/issuse/1594
[#1622]: https://github.com/datawire/ambassador/issues/1622
[#1625]: https://github.com/datawire/ambassador/issues/1625

## [0.72.0] June 13, 2019
[0.72.0]: https://github.com/datawire/ambassador/compare/0.71.0...0.72.0

- Envoy: Update Envoy to commit 8f57f7d765
- Bugfix: Auth spans are now properly connected to requests ([#1414])
- Bugfix: `include_body` now works correctly ([#1531], [#1595])
- Bugfix: `x_forwarded_proto_redirect` works again (thanks to [Kyle Martin](https://github.com/KyleMartin901)!) ([#1571])
- Bugfix: Ambassador works correctly with read-only filesystems (thanks, [Niko Kurtti](https://github.com/n1koo)!) ([#1614], [#1619])
- Bugfix: Correctly render groups associated with a given resolver in diagnostics JSON output
- Feature: Give the Ambassador CLI a way to specify the directory into which to write secrets.

[#1414]: https://github.com/datawire/ambassador/issues/1414
[#1531]: https://github.com/datawire/ambassador/issues/1531
[#1571]: https://github.com/datawire/ambassador/issues/1571
[#1595]: https://github.com/datawire/ambassador/issues/1595
[#1614]: https://github.com/datawire/ambassador/issues/1614
[#1619]: https://github.com/datawire/ambassador/issues/1619

## [0.71.0] June 06, 2019
[0.71.0]: https://github.com/datawire/ambassador/compare/0.70.1...0.71.0

- Feature: GZIP support [#744]
- Feature: diag UI shows active Resolvers [#1453]
- Feature: CRDs exist for Resolvers [#1563]
- Feature: Resolvers with custom names work, even as CRDs [#1497]
- Feature: The `/metrics` endpoint provides direct access to Prometheus-format stats (thanks to [Rotem Tamir](https://github.com/rotemtam)!)
- Bugfix: `statsd-exporter` now correctly defaults to port 8125 (thanks to [Jonathan Suever](https://github.com/suever)!)
- Bugfix: redirect_cleartext_from no longer strips the URL path [#1463]
- Bugfix: canary weights of 0 and 100 work correctly [#1379]
- Bugfix: `docker run` works again for the Ambassador demo, and is part of our tests now [#1569]
- Bugfix: Scout `DEBUG` messages don’t get leaked into the diag UI [#1573]
- Maintenance: warn of upcoming protocol version changes
- Maintenance: check in with Scout every 24 hours, but no more than twice per day

[#744]: https://github.com/datawire/ambassador/issues/744
[#1379]: https://github.com/datawire/ambassador/issues/1379
[#1453]: https://github.com/datawire/ambassador/issues/1453
[#1463]: https://github.com/datawire/ambassador/issues/1463
[#1497]: https://github.com/datawire/ambassador/issues/1497
[#1563]: https://github.com/datawire/ambassador/issues/1563
[#1569]: https://github.com/datawire/ambassador/issues/1569
[#1573]: https://github.com/datawire/ambassador/issues/1573

## [0.70.1] May 24, 2019
[0.70.1]: https://github.com/datawire/ambassador/compare/0.70.0...0.70.1

### Minor changes:
- Bugfix: Disable CRD support if Ambassador cannot access them
- Upgrade: Upgrade to watt 0.5.1

## [0.70.0] May 20, 2019
[0.70.0]: https://github.com/datawire/ambassador/compare/0.61.0...0.70.0

### Major changes:
- Feature: Support CRDs in the `getambassador.io` API group for configuration ([#482])
- Feature: Update to Envoy 1.10

### Minor changes:
- Feature: Support removing request headers (thanks @ysaakpr!)
- Bugfix: `watt` should better coalesce calls to the watch hook on startup
- Bugfix: Ambassador no longer uses ports 7000 or 18000 ([#1526], [#1527])

[#482]: https://github.com/datawire/ambassador/issues/482
[#1526]: https://github.com/datawire/ambassador/issues/1526
[#1527]: https://github.com/datawire/ambassador/issues/1527

## [0.61.1] May 16, 2019
[0.61.1]: https://github.com/datawire/ambassador/compare/0.61.0...0.61.1

- Bugfix: Make sure that Consul discovery properly handles the datacenter name ([#1533])
- Bugfix: Make sure that the feature-walk code is protected against clusters with no endpoints at all ([#1532])

[#1532]: https://github.com/datawire/ambassador/issues/1532
[#1533]: https://github.com/datawire/ambassador/issues/1533

## [0.61.0] May 08, 2019
[0.61.0]: https://github.com/datawire/ambassador/compare/0.60.3...0.61.0

Ambassador 0.61.0 metadata

### Changes:
- Feature: Support for minimum and maximum TLS versions (#689)
- Feature: Allow choosing whether to append or overwrite when adding request or response headers (#1481) - thanks to @ysaakpr
- Feature: Support for circuit breakers (#360)
- Feature: Support for automatic retries (#1127) - thanks to @l1v3
- Feature: Support for shadow traffic weighting - thanks to @nemo83
- Feature: Support for HTTP/1.0 (#988) - thanks to @cyrus-mc
- Bugfix: Problem with local Consul agent resolver and non-standard HTTP port (#1508)
- Bugfix: Round each mapping's weight to an integer to prevent invalid Envoy configurations when using weights (#1289) - thanks to @esmet
- Bugfix: Fix deadlock on invalid Envoy configuration (#1491) - thanks to @esmet
- Bugfix: Fixed LightStep gRPC TracingService (#1189) - thanks to @sbaum1994
## [0.60.3] May 01, 2019
[0.60.3]: https://github.com/datawire/ambassador/compare/0.60.2...0.60.3

### Changes since 0.60.2

- When scanning its configuration for secrets and endpoints that must be watched, 0.60.2 could fail with certain configurations if TLS termination but not origination was active. Those failures are fixed now.

## [0.60.2] April 29, 2019
[0.60.2]: https://github.com/datawire/ambassador/compare/0.60.1...0.60.2

### Changes since 0.60.1

- Ambassador is now much more careful about which endpoints and secrets it pays attention to. ([#1465] again -- thanks to [@flands](https://github.com/flands) and @seandon for the help here!)

[#1465]: https://github.com/datawire/ambassador/issues/1465

## [0.60.1] April 25, 2019
[0.60.1]: https://github.com/datawire/ambassador/compare/0.60.0...0.60.1

### Changes since 0.60.0

- Speed up initial parsing of WATT snapshots considerably ([#1465])
- Don't look at secrets in the kube-system namespace, or for service-account tokens.
- Make sure that secrets we do look at are correctly associated with their namespaces ([#1467] -- thanks to @flands and @derrickburns for their contributions here!)
- Allow tuning the number of input snapshots retained for debugging
- Include the grab-snapshots.py script to help with debuggability

[#1465]: https://github.com/datawire/ambassador/issues/1465
[#1467]: https://github.com/datawire/ambassador/issues/1467

## [0.60.0] April 23, 2019
[0.60.0]: https://github.com/datawire/ambassador/compare/0.53.1...0.60.0

### Changes since 0.53.1

- BREAKING CHANGE: Ambassador listens on 8080 and 8443 by default so it does not need to run as root
- Ambassador natively supports using Consul for service discovery
- `AMBASSADOR_ENABLE_ENDPOINTS` is no longer needed; configure using the `Resolver` resource instead
- Support for the Maglev load balancing algorithm
- Support `connect_timeout_ms`. Thanks to Pétur Erlingsson.
- Support for `idle_timeout_ms` Thanks to Aaron Triplett.
- Ambassador will properly reload renewed Let's Encrypt certificates (#1416). Thanks to Matthew Ceroni.
- Ambassador will now properly redirect from HTTP to HTTPS based on `x-forwarded-proto` (#1233).
- The `case_sensitive` field now works when `host_redirect` is set to true (#699). Thanks to Peter Choi and Christopher Coté.

## [0.53.1] April 05, 2019
[0.53.1]: https://github.com/datawire/ambassador/compare/0.52.1...0.53.1

(0.53.0 was immediately supplanted by 0.53.1.)

## SECURITY FIXES

Ambassador 0.53.1 addresses two security issues in Envoy Proxy, CVE-2019-9900 and CVE-2019-9901:

- CVE-2019-9900 (Score 8.3/High). When parsing HTTP/1.x header values, Envoy 1.9 and before does not reject embedded zero characters (NUL, ASCII 0x0).

- CVE-2019-9901 (Score 8.3/High). Envoy does not normalize HTTP URL paths in Envoy 1.9 and before.

Since these issues can potentially allow a remote attacker to use maliciously-crafted URLs to bypass
authentication, anyone running an Ambassador prior to 0.53.1 should upgrade.

### UPCOMING CHANGES

Ambassador 0.60 will listen on ports 8080/8443 by default. The diagnostics service in Ambassador 0.52.0
will try to warn you if your configuration will be affected by this change.

## Other changes since 0.52.1

- `AuthService` version `ambassador/v1` can now explicitly configure how much body data is sent
  to the external authentication service.

## [0.52.1] March 26, 2019
[0.52.1]: https://github.com/datawire/ambassador/compare/0.52.0...0.52.1

### Changes since 0.52.0

- You can specify the `AMBASSADOR_NO_SECRETS` environment variable to prevent Ambassador from
  watching Kubernetes secrets at all (thanks [@esmet](https://github.com/esmet)!) ([#1293])
- The services used when you do `docker run ambassador --demo` have been moved into the Docker image,
  to remove external dependencies from the Ambassador quickstart.

[#1293]: https://github.com/datawire/ambassador/issues/1293

## [0.52.0] March 21, 2019
[0.52.0]: https://github.com/datawire/ambassador/compare/0.51.2...0.52.0

### Changes since 0.51.2

- Initial support for endpoint routing, rather than relying on `kube-proxy` ([#1031])
   - set `AMBASSADOR_ENABLE_ENDPOINTS` in the environment to allow this
- Initial support for Envoy ring hashing and session affinity (requires endpoint routing!)
- Support Lua filters (thanks to [@lolletsoc](https://github.com/lolletsoc)!)
- Support gRPC-Web (thanks to [@gertvdijk](https://github.com/gertvdijk)!) ([#456])
- Support for gRPC HTTP 1.1 bridge (thanks to [@rotemtam](https://github.com/rotemtam)!)
- Allow configuring `num-trusted-hosts` for `X-Forwarded-For`
- External auth services using gRPC can now correctly add new headers ([#1313])
- External auth services correctly add trace spans
- Ambassador should respond to changes more quickly now ([#1294], [#1318])
- Ambassador startup should be faster now

[#456]: https://github.com/datawire/ambassador/issues/456
[#1031]: https://github.com/datawire/ambassador/issues/1031
[#1294]: https://github.com/datawire/ambassador/issues/1294
[#1313]: https://github.com/datawire/ambassador/issues/1313
[#1318]: https://github.com/datawire/ambassador/issues/1318

## [0.51.2] March 12, 2019
[0.51.2]: https://github.com/datawire/ambassador/compare/0.51.1...0.51.2

### Changes since 0.51.1

- Cookies are now correctly handled when using external auth services... really. ([#1211])

[#1211]: https://github.com/datawire/ambassador/issues/1211

## [0.51.1] March 11, 2019
[0.51.1]: https://github.com/datawire/ambassador/compare/0.51.0...0.51.1

### Changes since 0.51.0

- Ambassador correctly handles services in namespaces other than the one Ambassador is running in.

## [0.51.0] March 08, 2019
[0.51.0]: https://github.com/datawire/ambassador/compare/0.50.3...0.51.0

**0.51.0 is not recommended: upgrade to 0.51.1.**

### Changes since 0.50.3

- Ambassador can now route any TCP connection, using the new `TCPMapping` resource. ([#420])
- Cookies are now correctly handled when using external auth services ([#1211])
- Lots of work in docs and testing under the hood

[#420]: https://github.com/datawire/ambassador/issues/420
[#1211]: https://github.com/datawire/ambassador/issues/1211

### Limitations in 0.51.0

At present, you cannot mix HTTP and HTTPS upstream `service`s in any Ambassador resource. This restriction will be lifted in a future Ambassador release.

## [0.50.3] February 21, 2019
[0.50.3]: https://github.com/datawire/ambassador/compare/0.50.2...0.50.3

### Fixes since 0.50.2

- Ambassador saves configuration snapshots as it manages configuration changes. 0.50.3 keeps only 5 snapshots,
  to bound its disk usage. The most recent snapshot has no suffix; the `-1` suffix is the next most recent, and
  the `-4` suffix is the oldest.
- Ambassador will not check for available updates more often than once every four hours.

### Limitations in 0.50.3

At present, you cannot mix HTTP and HTTPS upstream `service`s in any Ambassador resource. This restriction will be lifted in a future Ambassador release.

## [0.50.2] February 15, 2019
[0.50.2]: https://github.com/datawire/ambassador/compare/0.50.1...0.50.2

### Important fixes since 0.50.1

- Ambassador no longer requires annotations in order to start -- with no configuration, it will launch with only the diagnostics service available. ([#1203])
- If external auth changes headers, routing will happen based on the changed values. ([#1226])

### Other changes since 0.50.1

- Ambassador will no longer log errors about Envoy statistics being unavaible before startup is complete ([#1216])
- The `tls` attribute is again available to control the client certificate offered by an `AuthService` ([#1202])

### Limitations in 0.50.2

At present, you cannot mix HTTP and HTTPS upstream `service`s in any Ambassador resource. This restriction will be lifted in a future Ambassador release.

[#1202]: https://github.com/datawire/ambassador/issues/1202
[#1203]: https://github.com/datawire/ambassador/issues/1203
[#1216]: https://github.com/datawire/ambassador/issues/1216
[#1226]: https://github.com/datawire/ambassador/issues/1226

## [0.50.1] February 07, 2019
[0.50.1]: https://github.com/datawire/ambassador/compare/0.50.0...0.50.1

**0.50.1 is not recommended: upgrade to 0.52.0.**

### Changes since 0.50.0

- Ambassador defaults to only doing IPv4 DNS lookups. IPv6 can be enabled in the Ambassador module or in a Mapping. ([#944])
- An invalid Envoy configuration should not cause Ambassador to hang.
- Testing using `docker run` and `docker compose` is supported again. ([#1160])
- Configuration from the filesystem is supported again, but see the "Running Ambassador" documentation for more.
- Datawire's default Ambassador YAML no longer asks for any permissions for `ConfigMap`s.

[#944]: https://github.com/datawire/ambassador/issues/944
[#1160]: https://github.com/datawire/ambassador/issues/1160

## [0.50.0] January 29, 2019
[0.50.0]: https://github.com/datawire/ambassador/compare/0.50.0-rc6...0.50.0

**Ambassador 0.50.0 is a major rearchitecture of Ambassador onto Envoy V2 using the ADS. See the "BREAKING NEWS"
section above for more information.**

(Note that Ambassador 0.50.0-rc7 and -rc8 were internal releases.)

### Changes since 0.50.0-rc6

- `AMBASSADOR_SINGLE_NAMESPACE` is finally correctly supported and properly tested ([#1098])
- Ambassador won't throw an exception for name collisions between resources ([#1155])
- A TLS `Module` can now coexist with SNI (the TLS `Module` effectively defines a fallback cert) ([#1156])
- `ambassador dump --diag` no longer requires you to explicitly state `--v1` or `--v2`

### Limitations in 0.50.0 GA

- Configuration from the filesystem is not supported in 0.50.0. It will be resupported in 0.50.1.
- A `TLSContext` referencing a `secret` in another namespace will not function when `AMBASSADOR_SINGLE_NAMESPACE` is set.

[#1098]: https://github.com/datawire/ambassador/issues/1098
[#1155]: https://github.com/datawire/ambassador/issues/1155
[#1156]: https://github.com/datawire/ambassador/issues/1156

## [0.50.0-rc6] January 28, 2019
[0.50.0-rc6]: https://github.com/datawire/ambassador/compare/0.50.0-rc5...0.50.0-rc6

**Ambassador 0.50.0-rc6 is a release candidate**.

### Changes since 0.50.0-rc5

- Ambassador watches certificates and automatically updates TLS on certificate changes ([#474])
- Ambassador no longer saves secrets it hasn't been told to use to disk ([#1093])
- Ambassador correctly honors `AMBASSADOR_SINGLE_NAMESPACE` rather than trying to access all namespaces ([#1098])
- Ambassador correctly honors the `AMBASSADOR_CONFIG_BASE_DIR` setting again ([#1118])
- Configuration changes take effect much more quickly than in RC5 ([#1148])
- `redirect_cleartext_from` works with no configured secret, to support TLS termination at a downstream load balancer ([#1104])
- `redirect_cleartext_from` works with the `PROXY` protocol ([#1115])
- Multiple `AuthService` resources (for canary deployments) work again ([#1106])
- `AuthService` with `allow_request_body` works correctly with an empty body and no `Content-Length` header ([#1140])
- `Mapping` supports the `bypass_auth` attribute to bypass authentication (thanks, @patricksanders! [#174])
- The diagnostic service no longer needs to re-parse the configuration on every page load ([#483])
- Startup is now faster and more stable
- The Makefile should do the right thing if your PATH has spaces in it (thanks, @er1c!)
- Lots of Helm chart, statsd, and doc improvements (thanks, @Flydiverny, @alexgervais, @bartlett, @victortv7, and @zencircle!)

[#174]: https://github.com/datawire/ambassador/issues/174
[#474]: https://github.com/datawire/ambassador/issues/474
[#483]: https://github.com/datawire/ambassador/issues/483
[#1093]: https://github.com/datawire/ambassador/issues/1093
[#1098]: https://github.com/datawire/ambassador/issues/1098
[#1104]: https://github.com/datawire/ambassador/issues/1104
[#1106]: https://github.com/datawire/ambassador/issues/1106
[#1115]: https://github.com/datawire/ambassador/issues/1115
[#1118]: https://github.com/datawire/ambassador/issues/1118
[#1140]: https://github.com/datawire/ambassador/issues/1140
[#1148]: https://github.com/datawire/ambassador/issues/1148

## [0.50.0-rc5] January 14, 2019
[0.50.0-rc5]: https://github.com/datawire/ambassador/compare/0.50.0-rc4...0.50.0-rc5

**Ambassador 0.50.0-rc5 is a release candidate**.

### Changes since 0.50.0-rc4

- Websocket connections will now be authenticated if an AuthService is configured [#1026]
- Client certificate authentication should function whether configured from a TLSContext resource or from the the old-style TLS module (this is the full fix for [#993])
- Ambassador can now switch listening ports without a restart (e.g. switching from cleartext to TLS) [#1100]
- TLS origination certificates (including Istio mTLS) should now function [#1071]
- The diagnostics service should function in all cases. [#1096]
- The Ambassador image is significantly (~500MB) smaller than RC4.

[#933]: https://github.com/datawire/ambassador/issues/993
[#1026]: https://github.com/datawire/ambassador/issues/1026
[#1071]: https://github.com/datawire/ambassador/issues/1071
[#1096]: https://github.com/datawire/ambassador/issues/1096
[#1100]: https://github.com/datawire/ambassador/issues/1100

## [0.50.0-rc4] January 09, 2019
[0.50.0-rc4]: https://github.com/datawire/ambassador/compare/0.50.0-rc3...0.50.0-rc4

**Ambassador 0.50.0-rc4 is a release candidate**, and fully supports running under Microsoft Azure.

### Changes since 0.50.0-rc3

- Ambassador fully supports running under Azure [#1039]
- The `proto` attribute of a v1 `AuthService` is now optional, and defaults to `http`
- Ambassador will warn about the use of v0 configuration resources.

[#1039]: https://github.com/datawire/ambassador/issues/1039

## [0.50.0-rc3] January 03, 2019
[0.50.0-rc3]: https://github.com/datawire/ambassador/compare/0.50.0-rc2...0.50.0-rc3

**Ambassador 0.50.0-rc3 is a release candidate**, but see below for an important warning about Azure.

### Microsoft Azure

There is a known issue with recently-created Microsoft Azure clusters where Ambassador will stop receiving service
updates after running for a short time. This will be fixed in 0.50.0-GA.

### Changes since 0.50.0-rc2

- The `Location` and `Set-Cookie` headers should always be allowed from the auth service when using an `ambassador/v0` config [#1054]
- `add_response_headers` (parallel to `add_request_headers`) is now supported (thanks, @n1koo!)
- `host_redirect` and `shadow` both now work correctly [#1057], [#1069]
- Kat is able to give better information when it cannot parse a YAML specification.

[#1054]: https://github.com/datawire/ambassador/issues/1054
[#1057]: https://github.com/datawire/ambassador/issues/1057
[#1069]: https://github.com/datawire/ambassador/issues/1069

## [0.50.0-rc2] December 24, 2018
[0.50.0-rc2]: https://github.com/datawire/ambassador/compare/0.50.0-rc1...0.50.0-rc2

**Ambassador 0.50.0-rc2 fixes some significant TLS bugs found in RC1.**

### Changes since 0.50.0-rc1:

- TLS client certificate verification should function correctly (including requiring client certs).
- TLS context handling (especially with multiple contexts and origination contexts) has been made more consistent and correct.
    - Ambassador is now much more careful about reporting errors in TLS configuration (especially around missing keys).
    - You can reference a secret in another namespace with `secret: $secret_name.$namespace`.
    - Ambassador will now save certificates loaded from Kubernetes to `$AMBASSADOR_CONFIG_BASE_DIR/$namespace/secrets/$secret_name`.
- `use_proxy_proto` should be correctly supported [#1050].
- `AuthService` v1 will default its `proto` to `http` (thanks @flands!)
- The JSON diagnostics service supports filtering: requesting `/ambassador/v0/diag/?json=true&filter=errors`, for example, will return only the errors element from the diagnostic output.

[#1050]: https://github.com/datawire/ambassador/issues/1050

## [0.50.0-rc1] December 19, 2018
[0.50.0-rc1]: https://github.com/datawire/ambassador/compare/0.50.0-ea7...0.50.0-rc1

**Ambassador 0.50.0-rc1 is a release candidate.**

### Changes since 0.50.0-ea7:

- Websockets should work happily with external authentication [#1026]
- A `TracingService` using a long cluster name works now [#1025]
- TLS origination certificates are no longer offered to clients when Ambassador does TLS termination [#983]
- Ambassador will listen on port 443 only if TLS termination contexts are present; a TLS origination context will not cause the switch
- The diagnostics service is working, and correctly reporting errors, again. [#1019]
- `timeout_ms` in a `Mapping` works correctly again [#990]
- Ambassador sends additional anonymized usage data to help Datawire prioritize bug fixes, etc.
  See `docs/ambassador/running.md` for more information, including how to disable this function.

[#983]: https://github.com/datawire/ambassador/issues/983
[#990]: https://github.com/datawire/ambassador/issues/990
[#1019]: https://github.com/datawire/ambassador/issues/1019
[#1025]: https://github.com/datawire/ambassador/issues/1025
[#1026]: https://github.com/datawire/ambassador/issues/1026

## [0.50.0-ea7] November 19, 2018
[0.50.0-ea7]: https://github.com/datawire/ambassador/compare/0.50.0-ea6...0.50.0-ea7

**Ambassador 0.50.0-ea7 is an EARLY ACCESS release! IT IS NOT SUPPORTED FOR PRODUCTION USE.**

### Upcoming major changes:

- **API version `ambassador/v0` will be officially deprecated in Ambassador 0.50.0.**
  API version `ambassador/v1` will the minimum recommended version for resources in Ambassador 0.50.0.

- Some resources will change between `ambassador/v0` and `ambassador/v1`.
   - For example, the `Mapping` resource will no longer support `rate_limits` as that functionality will
     be subsumed by `labels`.

### Changes since 0.50.0-ea6:

- Ambassador now supports `labels` for all `Mapping`s.
- Configuration of rate limits for a `Mapping` is now handled by providing `labels` in the domain configured
  for the `RateLimitService` (by default, this is "ambassador").
- Ambassador, once again, supports `statsd` for statistics gathering.
- The Envoy `buffer` filter is supported.
- Ambassador can now use GRPC to call the external authentication service, and also include the message body
  in the auth call.
- It's now possible to use environment variables to modify the configuration directory (thanks @n1koo!).
- Setting environment variable `AMBASSADOR_KUBEWATCH_NO_RETRY` will cause the Ambassador pod to exit, and be
  rescheduled, if it loses its connection to the Kubernetes API server.
- Many dependencies have been updated, most notably including switching to kube-client 8.0.0.

## [0.50.0-ea6] November 19, 2018
[0.50.0-ea6]: https://github.com/datawire/ambassador/compare/0.50.0-ea5...0.50.0-ea6

**Ambassador 0.50.0-ea6 is an EARLY ACCESS release! IT IS NOT SUPPORTED FOR PRODUCTION USE.**

### Changes since 0.50.0-ea5:

- `alpn_protocols` is now supported in the `TLS` module and `TLSContext`s
- Using `TLSContext`s to provide TLS termination contexts will correctly switch Ambassador to listening on port 443.
- `redirect_cleartext_from` is now supported with SNI
- Zipkin `TracingService` configuration now supports 128-bit trace IDs and shared span contexts (thanks, @alexgervais!)
- Zipkin should correctly trace calls to external auth services (thanks, @alexgervais!)
- `AuthService` configurations now allow separately configuring headers allowed from the client to the auth service, and from the auth service upstream
- Ambassador won't endlessly append `:annotation` to K8s resources
- The Ambassador CLI no longer requires certificate files to be present when dumping configurations
- `make mypy` will run full type checks on Ambassador to help developers

## [0.50.0-ea5] November 06, 2018
[0.50.0-ea5]: https://github.com/datawire/ambassador/compare/0.50.0-ea4...0.50.0-ea5

**Ambassador 0.50.0-ea5 is an EARLY ACCESS release! IT IS NOT SUPPORTED FOR PRODUCTION USE.**

### Changes since 0.50.0-ea4:

- **`use_remote_address` is now set to `true` by default.** If you need the old behavior, you will need to manually set `use_remote_address` to `false` in the `ambassador` `Module`.
- Ambassador 0.50.0-ea5 **supports SNI!**  See the docs for more here.
- Header matching is now supported again, including `host` and `method` headers.

## [0.50.0-ea4] October 31, 2018
[0.50.0-ea4]: https://github.com/datawire/ambassador/compare/0.50.0-ea3...0.50.0-ea4

**Ambassador 0.50.0-ea4 is an EARLY ACCESS release! IT IS NOT SUPPORTED FOR PRODUCTION USE.**

### Changes since 0.50.0-ea3:

- Ambassador 0.50.0-ea4 uses Envoy 1.8.0.
- `RateLimitService` is now supported. **You will need to restart Ambassador if you change the `RateLimitService` configuration.** We expect to lift this restriction in a later release; for now, the diag service will warn you when a restart is required.
   - The `RateLimitService` also has a new `timeout_ms` attribute, which allows overriding the default request timeout of 20ms.
- GRPC is provisionally supported, but still needs improvements in test coverage.
- Ambassador will correctly include its EA number when checking for updates.

## [0.50.0-ea3] October 21, 2018
[0.50.0-ea3]: https://github.com/datawire/ambassador/compare/0.50.0-ea2...0.50.0-ea3

**Ambassador 0.50.0-ea3 is an EARLY ACCESS release! IT IS NOT SUPPORTED FOR PRODUCTION USE.**

### Changes since 0.50.0-ea2:

- `TracingService` is now supported. **You will need to restart Ambassador if you change the `TracingService` configuration.** We expect to lift this restriction in a later release; for now, the diag service will warn you when a restart is required.
- Websockets are now supported, **including** mapping the same websocket prefix to multiple upstream services for canary releases or load balancing.
- KAT supports full debug logs by individual `Test` or `Query`.

**Ambassador 0.50.0 is not yet feature-complete. Read the Limitations and Breaking Changes sections in the 0.50.0-ea1 section below for more information.**

## [0.50.0-ea2] October 16, 2018
[0.50.0-ea2]: https://github.com/datawire/ambassador/compare/0.50.0-ea1...0.50.0-ea2

**Ambassador 0.50.0-ea2 is an EARLY ACCESS release! IT IS NOT SUPPORTED FOR PRODUCTION USE.**

### Changes since 0.50.0-ea1:

- Attempting to enable TLS termination without supplying a valid cert secret will result in HTTP on port 80, rather than HTTP on port 443. **No error will be displayed in the diagnostic service yet.** This is a bug and will be fixed in `-ea3`.
- CORS is now supported.
- Logs are no longer full of accesses from the diagnostic service.
- KAT supports isolating OptionTests.
- The diagnostics service now shows the V2 config actually in use, not V1.
- `make` will no longer rebuild the Python venv so aggressively.

**Ambassador 0.50.0 is not yet feature-complete. Read the Limitations and Breaking Changes sections in the 0.50.0-ea1 section below for more information.**

## [0.50.0-ea1] October 11, 2018
[0.50.0-ea1]: https://github.com/datawire/ambassador/compare/0.40.0...0.50.0-ea1

**Ambassador 0.50.0-ea1 is an EARLY ACCESS release! IT IS NOT SUPPORTED FOR PRODUCTION USE.**

### Ambassador 0.50.0 is not yet feature-complete. Limitations:

- `RateLimitService` and `TracingService` resources are not currently supported.
- WebSockets are not currently supported.
- CORS is not currently supported.
- GRPC is not currently supported.
- TLS termination is not
- `statsd` integration has not been tested.
- The logs are very cluttered.
- Configuration directly from the filesystem isn’t supported.
- The diagnostics service cannot correctly drill down by source file, though it can drill down by route or other resources.
- Helm installation has not been tested.
- `AuthService` does not currently have full support for configuring headers to be sent to the extauth service. At present it sends all the headers listed in `allowed_headers` plus:
   - `Authorization`
   - `Cookie`
   - `Forwarded`
   - `From`
   - `Host`
   - `Proxy-Authenticate`
   - `Proxy-Authorization`
   - `Set-Cookie`
   - `User-Agent`
   - `X-Forwarded-For`
   - `X-Forwarded-Host`
   - `X-Forwarded`
   - `X-Gateway-Proto`
   - `WWW-Authenticate`

### **BREAKING CHANGES** from 0.40.0

- Configuration from a `ConfigMap` is no longer supported.
- The authentication `Module` is no longer supported; use `AuthService` instead (which you probably already were).
- External authentication now uses the core Envoy `envoy.ext_authz` filter, rather than the custom Datawire auth filter.
   - `ext_authz` speaks the same protocol, and your existing external auth services should work, however:
   - `ext_authz` does _not_ send all the request headers to the external auth service (see above in `Limitations`).
- Circuit breakers and outlier detection are not supported. They will be reintroduced in a later Ambassador release.
- Ambassador now _requires_ a TLS `Module` to enable TLS termination, where previous versions would automatically enable termation if the `ambassador-certs` secret was present. A minimal `Module` for the same behavior is:

        ---
        kind: Module
        name: tls
        config:
          server:
            secret: ambassador-certs

## [0.40.2] November 26, 2018
[0.40.2]: https://github.com/datawire/ambassador/compare/0.40.1...0.40.2

### Minor changes:
- Feature: Support using environment variables to modify the configuration directory (thanks @n1koo!)
- Feature: In Helmfile, support `volumeMounts` (thanks @kyschouv!)
- Bugfix: In Helmfile, correctly quote `.Values.namespace.single` (thanks @bobby!)
- Bugfix: In Helmfile, correctly support `Nodeport` in HTTP and HTTPS (thanks @n1koo!)

## [0.40.1] October 29, 2018
[0.40.1]: https://github.com/datawire/ambassador/compare/0.40.0...0.40.1

### Minor changes:
- Feature: Support running Ambassador as a `Daemonset` via Helm (thanks @DipeshMitthalal!)
- Feature: Switch to Envoy commit 5f795fe2 to fix a crash if attempting to add headers after using an AuthService (#647, #680)

## [0.40.0] September 25, 2018
[0.40.0]: https://github.com/datawire/ambassador/compare/0.39.0...0.40.0

### Minor changes:

- Feature: Allow users to override the `STATSD_HOST` value (#810). Thanks to @rsyvarth.
- Feature: Support LightStep distributed tracing (#796). Thanks to @alexgervais.
- Feature: Add service label in Helm chart (#778). Thanks to @sarce.
- Feature: Add support for load balancer IP in Helm chart (#765). Thanks to @larsha.
- Feature: Support prometheus mapping configurations (#746). Thanks to @bcatcho.
- Feature: Add support for `loadBalancerSourceRanges` to Helm chart (#764). Thanks to @mtbdeano.
- Feature: Support for namespaces and Ambassador ID in Helm chart (#588, #643). Thanks to @MichielDeMey and @jstol.
- Bugfix: Add AMBASSADOR_VERIFY_SSL_FALSE flag (#782, #807). Thanks to @sonrier.
- Bugfix: Fix Ambassador single namespace in Helm chart (#827). Thanks to @sarce.
- Bugfix: Fix Helm templates and default values (#826).
- Bugfix: Add `stats-sink` back to Helm chart (#763).
- Bugfix: Allow setting `timeout_ms` to 0 for gRPC streaming services (#545). Thanks to @lovers36.
- Bugfix: Update Flask to 0.12.3.

## [0.39.0] August 30, 2018
[0.39.0]: https://github.com/datawire/ambassador/compare/0.38.0...0.39.0

### Major Changes:

- Bugfix: The statsd container has been removed by default in order to avoid DoSing Kubernetes DNS. The functionality can be re-enabled by setting the `STATSD_ENABLED` environment variable to `true` in the Ambassador deployment YAML (#568).
- Docs: Added detailed Ambassador + Istio Integration Documentation on monitoring and distributed tracing. - @feitnomore

### Minor Changes:

- Docs: Added instructions for running Ambassador with Docker Compose. - @bcatcho
- Bugfix: Fix Ambassador to more aggressively reconnect to Kubernetes (#554). - @nmatsui
- Feature: Diagnostic view displays AuthService, RateLimitService, and TracingService (#730). - @alexgervais
- Feature: Enable Ambassador to tag tracing spans with request headers via `tag_headers`. - @alexgervais

## [0.38.0] August 08, 2018
[0.38.0]: https://github.com/datawire/ambassador/compare/0.37.0...0.38.0

### Major changes:
- Feature: Default CORS configuration can now be set - @KowalczykBartek
- Bugfix: Ambassador does not crash with empty YAML config anymore - @rohan47

### Minor changes:
- DevEx: `master` is now latest, `stable` tracks the latest released version
- DevEx: release-prep target added to Makefile to facilitate releasing process
- DevEx: all tests now run in parallel, consuming lesser time
- Bugfix: Ambassador SIGCHLD messages are less scary looking now

## [0.37.0] July 31, 2018:
[0.37.0]: https://github.com/datawire/ambassador/compare/0.36.0...0.37.0

### Major changes:
- Feature: Added support for request tracing (by Alex Gervais)

## [0.36.0] July 26, 2018:
[0.36.0]: https://github.com/datawire/ambassador/compare/0.35.3...0.36.0

### Major changes:
- Fix: HEAD requests no longer cause segfaults
- Feature: TLS can now be configured with arbitrary secret names, instead of predefined secrets
- Change: The Envoy dynamic header value `%CLIENT_IP%` is no longer supported. Use `%DOWNSTREAM_REMOTE_ADDRESS_WITHOUT_PORT%` instead. (This is due to a change in Envoy 1.7.0.)

## [0.35.3] July 18, 2018: **READ THE WARNING ABOVE**
[0.35.3]: https://github.com/datawire/ambassador/compare/0.35.2...0.35.3

### Changed

Major changes:
- Ambassador is now based on Envoy v1.7.0
- Support for X-FORWARDED-PROTO based redirection, generally used with Layer 7 load balancers
- Support for port based redirection using `redirect_cleartext_from`, generally used with Layer 4 load balancers
- Specifying HTTP and HTTPS target ports in Helm chart

Other changes:
- End-to-end tests can now be run with `make e2e` command
- Helm release automation has been fixed
- Mutliple end-to-end tests are now executed in parallel, taking lesser time
- Huge revamp to documentation around unit tests
- Documentation changes

## [0.35.2] July 05, 2018: **READ THE WARNING ABOVE**
[0.35.2]: https://github.com/datawire/ambassador/compare/0.35.1...0.35.2

### Changed

- 0.35.2 is almost entirely about updates to Datawire testing infrastructure.
- The only user-visible change is that Ambassador will do a better job of showing which Kubernetes objects define Ambassador configuration objects when using `AMBASSADOR_ID` to run multiple Ambassadors in the same cluster.

## [0.35.1] June 25, 2018: **READ THE WARNING ABOVE**
[0.35.1]: https://github.com/datawire/ambassador/compare/0.35.0...0.35.1

### Changed

- Properly support supplying additional TLS configuration (such as `redirect_cleartext_from`) when using certificates from a Kubernetes `Secret`
- Update Helm chart to allow customizing annotations on the deployed `ambassador` Kubernetes `Service` (thanks @psychopenguin!)

## [0.35.0] June 25, 2018: **READ THE WARNING ABOVE**
[0.35.0]: https://github.com/datawire/ambassador/compare/0.34.3...0.35.0

### Changed

- 0.35.0 re-supports websockets, but see the **BREAKING NEWS** for an important caveat.
- 0.35.0 supports running as non-root. See the **BREAKING NEWS** above for more information.
- Make sure regex matches properly handle backslashes, and properly display in the diagnostics service (thanks @alexgervais!).
- Prevent kubewatch from falling into an endless spinloop (thanks @mechpen!).
- Support YAML array syntax for CORS array elements.

## [0.34.3] June 13, 2018: **READ THE WARNING ABOVE**
[0.34.3]: https://github.com/datawire/ambassador/compare/0.34.2...0.34.3

### Changed

- **0.34.3 cannot support websockets**: see the **WARNING** above.
- Fix a possible crash if no annotations are found at all (#519).
- Improve logging around service watching and such.

## [0.34.2] June 11, 2018: **READ THE WARNING ABOVE**
[0.34.2]: https://github.com/datawire/ambassador/compare/0.34.1...0.34.2

### Changed

- **0.34.2 cannot support websockets**: see the **WARNING** above.
- Ambassador is now based on Envoy 1.6.0!
- Ambassador external auth services can now modify existing headers in place, as well as adding new headers.
- Re-support the `ambassador-cacert` secret for configuring TLS client-certificate authentication. **Note well** that a couple of things have changed in setting this up: you'll use the key `tls.crt`, not `fullchain.pem`. See https://www.getambassador.io/reference/auth-tls-certs for more.

## [0.34.1] June 04, 2018
[0.34.1]: https://github.com/datawire/ambassador/compare/0.34.0...0.34.1

### Bugfixes

- Unbuffer log output for better diagnostics.
- Switch to gunicorn instead of Werkzeug for the diag service.
- Use the YAML we release as the basis for end-to-end testing.

## [0.34.0] May 16, 2018
[0.34.0]: https://github.com/datawire/ambassador/compare/0.33.1...0.34.0

### Changed

- When originating TLS, use the `host_rewrite` value to set outgoing SNI. If no `host_rewrite` is set, do not use SNI.
- Allow disabling external access to the diagnostics service (with thanks to @alexgervais and @dougwilson).

## [0.33.1] May 16, 2018
[0.33.1]: https://github.com/datawire/ambassador/compare/0.33.0...0.33.1

### Changed

- Fix YAML error on statsd pod.

## [0.33.0] May 14, 2018
[0.33.0]: https://github.com/datawire/ambassador/compare/v0.32.2...0.33.0

### Changed

- Fix support for `host_redirect` in a `Mapping`. **See the `Mapping` documentation** for more details: the definition of the `host_redirect` attribute has changed.

## [0.32.2] May 02, 2018
[0.32.2]: https://github.com/datawire/ambassador/compare/v0.32.0...v0.32.2

(Note that 0.32.1 was an internal release.)

### Changed

- Fix a bad bootstrap CSS inclusion that would cause the diagnostic service to render incorrectly.

## [0.32.0] April 27, 2018
[0.32.0]: https://github.com/datawire/ambassador/compare/v0.31.0...v0.32.0

### Changed

- Traffic shadowing is supported using the `shadow` attribute in a `Mapping`
- Multiple Ambassadors can now run more happily in a single cluster
- The diagnostic service will now show you what `AuthService` configuration is active
- The `tls` keyword now works for `AuthService` just like it does for `Mapping` (thanks @dvavili!)

## [0.31.0] April 12, 2018
[0.31.0]: https://github.com/datawire/ambassador/compare/v0.30.2...v0.31.0

### Changed

- Rate limiting is now supported (thanks, @alexgervais!) See the docs for more detail here.
- The `statsd` container has been quieted down yet more (thanks again, @alexgervais!).

## [0.30.2] March 26, 2018
[0.30.2]: https://github.com/datawire/ambassador/compare/v0.30.1...v0.30.2

### Changed

- drop the JavaScript `statsd` for a simple `socat`-based forwarder
- ship an Ambassador Helm chart (thanks @stefanprodan!)
   - Interested in testing Helm? See below!
- disable Istio automatic sidecar injection (thanks @majelbstoat!)
- clean up some doc issues (thanks @lavoiedn and @endrec!)

To test Helm, make sure you have `helm` installed and that you have `tiller` properly set up for your RBAC configuration. Then:

```
helm repo add datawire https://www.getambassador.io

helm upgrade --install --wait my-release datawire/ambassador
```

You can also use `adminService.type=LoadBalancer`.

## [0.30.1] March 26, 2018
[0.30.1]: https://github.com/datawire/ambassador/compare/v0.30.0...v0.30.1

### Fixed

- The `tls` module is now able to override TLS settings probed from the `ambassador-certs` secret

## [0.30.0] March 23, 2018
[0.30.0]: https://github.com/datawire/ambassador/compare/v0.29.0...v0.30.0

### Changed

- Support regex matching for `prefix` (thanks @radu-c!)
- Fix docs around `AuthService` usage

## [0.29.0] March 15, 2018
[0.29.0]: https://github.com/datawire/ambassador/compare/v0.28.2...v0.29.0

### Changed

- Default restart timings have been increased. **This will cause Ambassador to respond to service changes less quickly**; by default, you'll see changes appear within 15 seconds.
- Liveness and readiness checks are now enabled after 30 seconds, rather than 3 seconds, if you use our published YAML.
- The `statsd` container is now based on `mhart/alpine-node:9` rather than `:7`.
- `envoy_override` has been reenabled in `Mapping`s.

## [0.28.1] March 05, 2018 (and [0.28.0] on March 02, 2018)
[0.28.1]: https://github.com/datawire/ambassador/compare/v0.26.0...v0.28.1
[0.28.0]: https://github.com/datawire/ambassador/compare/v0.26.0...v0.28.1

(Note that 0.28.1 is identical to 0.28.0, and 0.27.0 was an internal release. These are related to the way CI generates tags, which we'll be revamping soon.)

### Changed

- Support tuning Envoy restart parameters
- Support `host_regex`, `method_regex`, and `regex_headers` to allow regular expression matches in `Mappings`
- Support `use_proxy_proto` and `use_remote_address` in the `ambassador` module
- Fine-tune the way we sort a `Mapping` based on its constraints
- Support manually setting the `precedence` of a `Mapping`, so that there's an escape hatch when the automagic sorting gets it wrong
- Expose `alpn_protocols` in the `tls` module (thanks @technicianted!)
- Make logs a lot quieter
- Reorganize and update documentation
- Make sure that `ambassador dump --k8s` will work correctly
- Remove a dependency on a `ConfigMap` for upgrade checks

## [0.26.0] February 13, 2018
[0.26.0]: https://github.com/datawire/ambassador/compare/v0.25.0...v0.26.0

### Changed

- The `authentication` module is deprecated in favor of the `AuthService` resource type.
- Support redirecting cleartext connections on port 80 to HTTPS on port 443
- Streamline end-to-end tests and, hopefully, allow them to work well without Kubernaut
- Clean up some documentation (thanks @lavoiedn!)

## [0.25.0] February 06, 2018
[0.25.0]: https://github.com/datawire/ambassador/compare/v0.23.0...v0.25.0

(Note that 0.24.0 was an internal release.)

### Changed

- CORS support (thanks @alexgervais!)
- Updated docs for
  - GKE
  - Ambassador + Istio
  - Ordering of `Mappings`
  - Prometheus with Ambassador
- Support multiple external authentication service instances, so that canarying `extauth` services is possible
- Correctly support `timeout_ms` in a `Mapping`
- Various build tweaks and end-to-end test speedups

## [0.23.0] January 17, 2018
[0.23.0]: https://github.com/datawire/ambassador/compare/v0.22.0...v0.23.0

### Changed

- Clean up build docs (thanks @alexgervais!)
- Support `add_request_headers` for, uh, adding requests headers (thanks @alexgervais!)
- Make end-to-end tests and Travis build process a bit more robust
- Pin to Kubernaut 0.1.39
- Document the use of the `develop` branch
- Don't default to `imagePullAlways`
- Switch to Alpine base with a stripped Envoy image

## [0.22.0] January 17, 2018
[0.22.0]: https://github.com/datawire/ambassador/compare/v0.21.1...v0.22.0

### Changed

- Switched to using `quay.io` rather than DockerHub. **If you are not using Datawire's published Kubernetes manifests, you will have to update your manifests!**
- Switched to building over Alpine rather than Ubuntu. (We're still using an unstripped Envoy; that'll change soon.)
- Switched to a proper production configuration for the `statsd` pod, so that it hopefully chews up less memory.
- Make sure that Ambassador won't generate cluster names that are too long for Envoy.
- Fix a bug where Ambassador could crash if there were too many egregious errors in its configuration.

## [0.21.1] January 11, 2018
[0.21.1]: https://github.com/datawire/ambassador/compare/v0.21.0...v0.21.1

### Changed

- Ambassador will no longer generate cluster names that exceed Envoy's 60-character limit.

## [0.21.0] January 03, 2018
[0.21.0]: https://github.com/datawire/ambassador/compare/v0.20.1...v0.21.0

### Changed

- If `AMBASSADOR_SINGLE_NAMESPACE` is present in the environment, Ambassador will only look for services in its own namespace.
- Ambassador `Mapping` objects now correctly support `host_redirect`, `path_redirect`, `host_rewrite`, `auto_host_rewrite`, `case_sensitive`, `use_websocket`, `timeout_ms`, and `priority`.

## [0.20.1] December 22, 2017
[0.20.1]: https://github.com/datawire/ambassador/compare/v0.20.0...v0.20.1

### Changed

- If Ambassador finds an empty YAML document, it will now ignore it rather than raising an exception.
- Includes the namespace of a service from an annotation in the name of its generated YAML file.
- Always process inputs in the same order from run to run.

## [0.20.0] December 18, 2017
[0.20.0]: https://github.com/datawire/ambassador/compare/v0.19.2...v0.20.0

### Changed

- Switch to Envoy 1.5 under the hood.
- Refocus the diagnostic service to better reflect what's actually visible when you're working at Ambassador's level.
- Allow the diagnostic service to display, and change, the Envoy log level.

## [0.19.2] December 12, 2017
[0.19.2]: https://github.com/datawire/ambassador/compare/v0.19.1...v0.19.2

### Changed

- Arrange for logs from the subsystem that watches for Kubernetes service changes (kubewatch) to have timestamps and such.
- Only do new-version checks every four hours.

## [0.19.1] December 04, 2017
[0.19.1]: https://github.com/datawire/ambassador/compare/v0.19.0...v0.19.1

### Changed

- Allow the diag service to look good (well, OK, not too horrible anyway) when Ambassador is running with TLS termination.
- Show clusters on the overview page again.
- The diag service now shows you the "health" of a cluster by computing it from the number of requests to a given service that didn't involve a 5xx status code, rather than just forwarding Envoy's stat, since we don't configure Envoy's stat in a meaningful way yet.
- Make sure that the tests correctly reported failures (sigh).
- Allow updating out-of-date diagnostic reports without requiring multiple test runs.

## [0.19.0] November 30, 2017
[0.19.0]: https://github.com/datawire/ambassador/compare/v0.18.2...v0.19.0

### Changed

- Ambassador can now use HTTPS upstream services: just use a `service` that starts with `https://` to enable it.
  - By default, Ambassador will not offer a certificate when using HTTPS to connect to a service, but it is possible to configure certificates. Please [contact us on Slack](https://d6e.co/slack) if you need to do this.
- HTTP access logs appear in the normal Kubernetes logs for Ambassador.
- It’s now possible to tell `ambassador config` to read Kubernetes manifests from the filesystem and build a configuration from the annotations in them (use the `--k8s` switch).
- Documentation on using Ambassador with Istio now reflects Ambassador 0.19.0 and Istio 0.2.12.

## [0.18.2] November 28, 2017
[0.18.2]: https://github.com/datawire/ambassador/compare/v0.18.0...v0.18.2

### Changed

- The diagnostics service will now tell you when updates are available.

## [0.18.0] November 20, 2017
[0.18.0]: https://github.com/datawire/ambassador/compare/v0.17.0...v0.18.0

### Changed

- The Host header is no longer overwritten when Ambassador talks to an external auth service. It will now retain whatever value the client passes there.

### Fixed

- Checks for updates weren’t working, and they have been restored. At present you’ll only see them in the Kubernetes logs if you’re using annotations to configure Ambassador — they’ll start showing up in the diagnostics service in the next release or so.

## [0.17.0] November 14, 2017
[0.17.0]: https://github.com/datawire/ambassador/compare/v0.16.0...v0.17.0

### Changed

- Allow Mappings to require matches on HTTP headers and `Host`
- Update tests, docs, and diagnostic service for header matching

### Fixed

- Published YAML resource files will no longer overwrite annotations on the Ambassador `service` when creating the Ambassador `deployment`

## [0.16.0] November 10, 2017
[0.16.0]: https://github.com/datawire/ambassador/compare/v0.15.0...v0.16.0

### Changed

- Support configuring Ambassador via `annotations` on Kubernetes `service`s
- No need for volume mounts! Ambassador can read configuration and TLS-certificate information directly from Kubernetes to simplify your Kubernetes YAML
- Expose more configuration elements for Envoy `route`s: `host_redirect`, `path_redirect`, `host_rewrite`, `auto_host_rewrite`, `case_sensitive`, `use_websocket`, `timeout_ms`, and `priority` get transparently copied

### Fixed

- Reenable support for gRPC

## [0.15.0] October 16, 2017
[0.15.0]: https://github.com/datawire/ambassador/compare/v0.14.2...v0.15.0

### Changed

- Allow `docker run` to start Ambassador with a simple default configuration for testing
- Support `host_rewrite` in mappings to force the HTTP `Host` header value for services that need it
- Support `envoy_override` in mappings for odd situations
- Allow asking the diagnostic service for JSON output rather than HTML

## [0.14.2] October 12, 2017
[0.14.2]: https://github.com/datawire/ambassador/compare/v0.14.0...v0.14.2

### Changed

- Allow the diagnostic service to show configuration errors.

## [0.14.0] October 05, 2017
[0.14.0]: https://github.com/datawire/ambassador/compare/v0.13.0...v0.14.0

### Changed

- Have a diagnostic service!
- Support `cert_required` in TLS config

## [0.13.0] September 25, 2017
[0.13.0]: https://github.com/datawire/ambassador/compare/v0.12.1...v0.13.0

### Changed

- Support using IP addresses for services.
- Check for collisions, so that trying to e.g. map the same prefix twice will report an error.
- Enable liveness and readiness probes, and have Kubernetes perform them by default.
- Document the presence of the template-override escape hatch.

## [0.12.1] September 22, 2017
[0.12.1]: https://github.com/datawire/ambassador/compare/v0.12.0...v0.12.1

### Changed

- Notify (in the logs) if a new version of Ambassador is available.

## [0.12.0] September 21, 2017
[0.12.0]: https://github.com/datawire/ambassador/compare/v0.11.2...v0.12.0

### Changed

- Support for non-default Kubernetes namespaces.
- Infrastructure for checking if a new version of Ambassador is available.

## [0.11.2] September 20, 2017
[0.11.2]: https://github.com/datawire/ambassador/compare/v0.11.1...v0.11.2

### Changed

- Better schema verification.

## [0.11.1] September 18, 2017
[0.11.1]: https://github.com/datawire/ambassador/compare/v0.11.0...v0.11.1

### Changed

- Do schema verification of input YAML files.

## [0.11.0] September 18, 2017
[0.11.0]: https://github.com/datawire/ambassador/compare/v0.10.14...v0.11.0

### Changed

- Declarative Ambassador! Configuration is now via YAML files rather than REST calls
- The `ambassador-store` service is no longer needed.

## [0.10.14] September 15, 2017
[0.10.14]: https://github.com/datawire/ambassador/compare/v0.10.13...v0.10.14

### Fixed

- Update `demo-qotm.yaml` with the correct image tag.

## [0.10.13] September 05, 2017
[0.10.13]: https://github.com/datawire/ambassador/compare/v0.10.12...v0.10.13

### Changed

- Properly support proxying all methods to an external authentication service, with headers intact, rather than moving request headers into the body of an HTTP POST.

## [0.10.12] August 02, 2017
[0.10.12]: https://github.com/datawire/ambassador/compare/v0.10.10...v0.10.12

### Changed

- Make TLS work with standard K8s TLS secrets, and completely ditch push-cert and push-cacert.

### Fixed

- Move Ambassador out from behind Envoy, so that you can use Ambassador to fix things if you completely botch your Envoy config.
- Let Ambassador keep running if Envoy totally chokes and dies, but make sure the pod dies if Ambassador loses access to its storage.

## [0.10.10] August 01, 2017
[0.10.10]: https://github.com/datawire/ambassador/compare/v0.10.7...v0.10.10

### Fixed

- Fix broken doc paths and simplify building as a developer. 0.10.8, 0.10.9, and 0.10.10 were all stops along the way to getting this done; hopefully we'll be able to reduce version churn from here on out.

## [0.10.7] July 25, 2017
[0.10.7]: https://github.com/datawire/ambassador/compare/v0.10.6...v0.10.7

### Changed
- More CI-build tweaks.

## [0.10.6] July 25, 2017
[0.10.6]: https://github.com/datawire/ambassador/compare/v0.10.5...v0.10.6

### Changed
- Fix automagic master build tagging

## [0.10.5] July 25, 2017
[0.10.5]: https://github.com/datawire/ambassador/compare/v0.10.1...v0.10.5

### Changed
- Many changes to the build process and versioning. In particular, CI no longer has to commit files.

## [0.10.1] July 03, 2017
[0.10.1]: https://github.com/datawire/ambassador/compare/v0.10.0...v0.10.1

### Added
- Changelog


## [0.10.0] June 30, 2017
[0.10.0]: https://github.com/datawire/ambassador/compare/v0.9.1...v0.10.0
[grpc-0.10.0]: https://github.com/datawire/ambassador/blob/v0.10.0/docs/user-guide/grpc.md

### Added
- Ambassador supports [GRPC services][grpc-0.10.0] (and other HTTP/2-only services) using the GRPC module

### Fixed
- Minor typo in Ambassador's `Dockerfile` that break some versions of Docker


## [0.9.1] June 28, 2017
[0.9.1]: https://github.com/datawire/ambassador/compare/v0.9.0...v0.9.1
[building-0.9.1]: https://github.com/datawire/ambassador/blob/v0.9.1/BUILDING.md

### Changed
- Made development a little easier by automating dev version numbers so that modified Docker images update in Kubernetes
- Updated [`BUILDING.md`][building-0.9.1]


## [0.9.0] June 23, 2017
[0.9.0]: https://github.com/datawire/ambassador/compare/v0.8.12...v0.9.0
[start-0.9.0]: https://github.com/datawire/ambassador/blob/v0.9.0/docs/user-guide/getting-started.md
[concepts-0.9.0]: https://github.com/datawire/ambassador/blob/v0.9.0/docs/user-guide/mappings.md

### Added
- Ambassador supports HTTP Basic Auth
- Ambassador now has the concept of _modules_ to enable and configure optional features such as auth
- Ambassador now has the concept of _consumers_ to represent end-users of mapped services
- Ambassador supports auth via an external auth server

Basic auth is covered in [Getting Started][start-0.9.0]. Learn about modules and consumers and see an example of external auth in [About Mappings, Modules, and Consumers][concepts-0.9.0].

### Changed
- State management (via Ambassador store) has been refactored
- Switched to [Ambassador-Envoy] for the base Docker image


## [0.8.12] June 07, 2017
[0.8.12]: https://github.com/datawire/ambassador/compare/v0.8.11...v0.8.12

### Added
- Mappings can now be updated


## [0.8.11] May 24, 2017
[0.8.11]: https://github.com/datawire/ambassador/compare/v0.8.10...v0.8.11
[istio-0.8.11]: https://github.com/datawire/ambassador/blob/v0.8.11/docs/user-guide/with-istio.md
[stats-0.8.11]: https://github.com/datawire/ambassador/blob/v0.8.11/docs/user-guide/statistics.md

### Added
- Ambassador interoperates with [Istio] -- see [Ambassador and Istio][istio-0.8.11]
- There is additional documentation for [statistics and monitoring][stats-0.8.11]

### Fixed
- Bug in mapping change detection
- Release machinery issues


## [0.8.6] May 05, 2017
[0.8.6]: https://github.com/datawire/ambassador/compare/v0.8.5...v0.8.6

### Added
- Ambassador releases are now performed by Travis CI


## [0.8.2] May 04, 2017
[0.8.2]: https://github.com/datawire/ambassador/compare/v0.8.1...v0.8.2

### Changed
- Documentation updates


## [0.8.0] May 02, 2017
[0.8.0]: https://github.com/datawire/ambassador/compare/v0.7.0...v0.8.0
[client-tls-0.8.0]: https://github.com/datawire/ambassador/blob/v0.8.0/README.md#using-tls-for-client-auth

### Added
- [Ambassador has a website!][Ambassador]
- Ambassador supports auth via [TLS client certificates][client-tls-0.8.0]
- There are some additional helper scripts in the `scripts` directory

### Changed
- Ambassador's admin interface is now on local port 8888 while mappings are available on port 80/443 depending on whether TLS is enabled
- Multiple instances of Ambassador talking to the same Ambassador Store pod will pick up each other's changes automatically


## [0.7.0] May 01, 2017
[0.7.0]: https://github.com/datawire/ambassador/compare/v0.6.0...v0.7.0
[start-0.7.0]: https://github.com/datawire/ambassador/blob/v0.7.0/README.md#mappings

### Added
- Ambassador can rewrite the request URL path prefix before forwarding the request to your service (covered in [Getting Started][start-0.7.0])
- Ambassador supports additional stats aggregators: Datadog, Grafana

### Changed
- _Services_ are now known as _mappings_
- Minikube is supported again


## [0.6.0] April 28, 2017
[0.6.0]: https://github.com/datawire/ambassador/compare/v0.5.2...v0.6.0

### Removed
- The Ambassador SDS has been removed; Ambassador routes to service names


## [0.5.2] April 26, 2017
[0.5.2]: https://github.com/datawire/ambassador/compare/v0.5.0...v0.5.2

### Added
- Ambassador includes a local `statsd` so that full stats from Envoy can be collected and pushed to a stats aggregator (Prometheus is supported)

### Changed
- It's easier to develop Ambassador thanks to improved build documentation and `Makefile` fixes


## [0.5.0] April 13, 2017
[0.5.0]: https://github.com/datawire/ambassador/compare/v0.4.0...v0.5.0

### Added
- Ambassador supports inbound TLS
- YAML for a demo user service is now included

### Changed
- The `geturl` script supports Minikube and handles AWS better
- Documentation and code cleanup


## [0.4.0] April 07, 2017
[0.4.0]: https://github.com/datawire/ambassador/compare/v0.3.3...v0.4.0

### Changed
- Ambassador now reconfigures Envoy automatically once changes have settled for five seconds
- Envoy stats and Ambassador stats are separate
- Mappings no longer require specifying the port as it is not needed

### Fixed
- SDS does the right thing with unnamed ports


## [0.3.1] April 06, 2017
[0.3.1]: https://github.com/datawire/ambassador/compare/v0.3.0...v0.3.1

### Added
- Envoy stats accessible through Ambassador
- Basic interpretation of cluster stats

### Changed
- Split up `ambassador.py` into multiple files
- Switch to a debug build of Envoy


## [0.1.9] April 03, 2017
[0.1.9]: https://github.com/datawire/ambassador/compare/v0.1.8...v0.1.9

### Changed
- Ambassador configuration on `/ambassador-config/` prefix rather than exposed on port 8001
- Updated to current Envoy and pinned the Envoy version
- Use Bumpversion for version management
- Conditionalized Docker push

### Fixed
- Ambassador keeps running with an empty services list (part 2)


## [0.1.5] March 31, 2017
[0.1.5]: https://github.com/datawire/ambassador/compare/v0.1.4...v0.1.5

### Fixed
- Ambassador SDS correctly handles ports


## [0.1.4] March 31, 2017
[0.1.4]: https://github.com/datawire/ambassador/compare/v0.1.3...v0.1.4

### Changed
- Ambassador keeps running with an empty services list
- Easier to run with [Telepresence]


## [0.1.3] March 31, 2017
[0.1.3]: https://github.com/datawire/ambassador/compare/82ed5e4...v0.1.3

### Added
- Initial Ambassador
- Ambassador service discovery service
- Documentation


Based on [Keep a Changelog](http://keepachangelog.com/en/1.0.0/). Ambassador follows [Semantic Versioning](http://semver.org/spec/v2.0.0.html).

[Ambassador]: https://www.getambassador.io/
[Ambassador-Envoy]: https://github.com/datawire/ambassador-envoy
[Telepresence]: http://telepresence.io
[Istio]: https://istio.io/<|MERGE_RESOLUTION|>--- conflicted
+++ resolved
@@ -82,7 +82,6 @@
 - Feature: The redirect location header returned by Ambassador now supports regex rewrites using `regex_redirect` on `Mappings` that use `host_redirect`.
 - Feature: Expose `max_request_headers_kb` in the Ambassador `Module`. This directly exposes the same value in Envoy; see [Envoy documentation](https://www.envoyproxy.io/docs/envoy/latest/api-v2/config/filter/network/http_connection_manager/v2/http_connection_manager.proto) for more information.
 - Feature: Support Istio mTLS certification rotation for Istio 1.5 and higher. See the [howto](https://www.getambassador.io/docs/latest/howtos/istio/) for details.
-<<<<<<< HEAD
 - Feature: The Ambassador Module's `error_response_overrides` now support configuring an empty response body using `text_format`. Previously, empty response bodies could only be configured by specifying an empty file using `text_format_source`.
 - Feature: OAuth2 Filter: Support injecting HTTP header fields in to the request before passing on to the upstream service. Enables passing along `id_token` information to the upstream if it was returned by the IDP.
 - Bugfix: Fix a bug in the Mapping CRD where the `text_format_source` field was incorrectly defined as type `string` instead of an object, as documented.
@@ -90,9 +89,6 @@
 - Bugfix: Fix error reporting and required-field checks when fast validation is enabled. Note that fast validation is now the default; see below.
 - Change: **Fast validation is now the default**, so the `AMBASSADOR_FAST_VALIDATION` variable has been removed. The Golang boot sequence is also now the default. Set `AMBASSADOR_LEGACY_MODE=true` to disable these two behaviors.
 - Change: ambassador-consul-connect resources now get deployed into the `ambassador` namespace instead of the active namespace specified in the user's kubernetes context (usually `default`). Old resource cleanup is documented in the Ambassador Consul integration documentation.
-=======
-- Change: The `RateLimitService` and `AuthService` default gRPC protocol version is now `v2` (instead of `v2alpha`). See the `protocol_version` setting on [RatelimitService](https://www.getambassador.io/docs/latest/topics/running/services/rate-limit-service/) and [AuthService](https://www.getambassador.io/docs/latest/topics/running/services/auth-service/).
->>>>>>> 9891c5d8
 
 ### Ambassador Edge Stack only
 
