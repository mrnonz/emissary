--- conflicted
+++ resolved
@@ -85,17 +85,15 @@
 
 ### Emissary-ingress and Ambassador Edge Stack
 
-<<<<<<< HEAD
 - Feature: Any token delimited by '%' is now validated agains a whitelist of valid Envoy command
   operators. Any mapping containing an error_response_overrides section with invalid command
   operators will be discarded.
-=======
+
 - Bugfix: The `Host` CRD now correctly supports the `mappingSelector` element, as documented. As a
   transition aid, `selector` is a synonym for `mappingSelector`; a future version of
   Emissary-ingress will remove the `selector` element. ([3902])
 
 [3902]: https://github.com/emissary-ingress/emissary/issues/3902
->>>>>>> 570d5300
 
 ## [2.0.4] October 19, 2021
 [2.0.4]: https://github.com/emissary-ingress/emissary/compare/v2.0.3-ea...v2.0.4
