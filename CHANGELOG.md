<!-- -*- fill-column: 100 -*- -->
# CHANGELOG -- this is a GENERATED FILE, edit docs/releaseNotes.yml and "make generate" to change.

## EMISSARY-INGRESS and AMBASSADOR EDGE STACK

Emissary-ingress is a Kubernatives-native, self-service, open-source API gateway
and ingress controller. It is a CNCF Incubation project, formerly known as the
Ambassador API Gateway.

Ambassador Edge Stack is a comprehensive, self-service solution for exposing,
securing, and managing the boundary between end users and your Kubernetes services.
The core of Ambassador Edge Stack is Emissary-ingress.

**Note well:**

- Ambassador Edge Stack provides all the capabilities of Emissary-ingress,
  as well as additional capabilities including:

  - Security features such as automatic TLS setup via ACME integration, OAuth/OpenID Connect
    integration, rate limiting, and fine-grained access control; and
  - Developer onboarding assistance, including an API catalog, Swagger/OpenAPI documentation
    support, and a fully customizable developer portal.

- Emissary-ingress can do everything that Ambassador Edge Stack can do, but you'll need to
  write your own code to take advantage of the capabilities above.

- Ambassador Edge Stack is free for all users: due to popular demand, Ambassador Edge Stack
  offers a free usage tier of its core features, designed for startups.

In general, references to "Ambassador" in documentation (including this CHANGELOG)
refer both to Emissary-ingress and to the Ambassador Edge Stack.

## UPCOMING BREAKING CHANGES

### Emissary 3.0.0

 - **No `protocol_version: v2`**: Support for specifying `protocol_version: v2` in `AuthService`,
   `RateLimitService`, and `LogService` resources will be removed.  These resources each have a
   `protocol_version` field that controls whether Envoy speaks the `v2` transport API or the `v3`
   transport API when speaking to that service.  Due to Envoy's removal of all v2 Envoy APIs, the
   `v2` value will no longer be supported.  Note that `protocol_version: v2` is the default in
   current versions of Emissary.

   Users who use these resource types but don't explicitly say `protocol_version: v3` will need to
   adjust their service implementations to understand the v3 protocols, and then update Emissary
   resources to say `protocol_version` before upgrading to Emissary-ingress 3.0.0.

 - **No Zipkin `collector_endpoint_version: HTTP_JSON_V1`**: Support for specifying
   `collector_endpoint_version: HTTP_JSON_V1` for a Zipkin `TracingService` will be removed.  The
   `HTTP_JSON_V1` value corresponds to Zipkin's old API-v1, while the `HTTP_JSON` value corresponds
   to the Zipkin's new API-v2.

   For current versions of Emissary-ingress (>=1.14.0 and <3.0.0), the behavior is that if the
   `TracingService` does not specify which Zipkin API to use, it will normally default to using
   `HTTP_JSON`, but can be made to default to `HTTP_JSON_V1` by setting the
   `AMBASSADOR_ENVOY_API_VERSION=V2` environment variable.  In Emissary-ingress 3.0.0 this
   environment variable will no longer have any impact on what the default Zipkin API is, and
   explicitly setting the API in the `TracingService` will no longer support the `HTTP_JSON_V1`
   value.

   Users who rely on `HTTP_JSON_V1` will need to migrate their Emissary-ingress 2.3 install to use
   either `HTTP_JSON` or `HTTP_PROTO` before upgrading to Emissary-ingress 3.0.0.

With the removal of `regex_type: unsafe` and `collector_endpoint_version: HTTP_JSON_V1`, there will
be no more user-visible effects of the `AMBASSADOR_ENVOY_API_VERSION` environment variable, and so
it will be removed; but as it won't be user-visible this isn't considered a breaking change.

### Emissary 3.0.0 or later

 - In a future version of Emissary-ingress, **no sooner than Emissary-ingress v3.0.0**, TLS secrets
   in `Ingress` resources will not be able to use `.namespace` suffixes to cross namespaces.

## RELEASE NOTES

<<<<<<< HEAD
## [3.0.1] TBD
[3.0.1]: https://github.com/emissary-ingress/emissary/compare/v3.0.0...v3.0.1

### Emissary-ingress and Ambassador Edge Stack

=======
## [3.1.0] August 01, 2022
[3.1.0]: https://github.com/emissary-ingress/emissary/compare/v3.0.0...v3.1.0

### Emissary-ingress and Ambassador Edge Stack

- Feature: The agent is now able to parse api contracts using swagger 2, and to convert them to
  OpenAPI 3, making them available for use in the dev portal.

- Feature: Adds a new command to the agent directive service to manage secrets. This allows a third
  party product to manage CRDs that depend upon a secret.

- Feature: Add additional pprof endpoints to allow for profiling Emissary-ingress:
    - CPU profiles
  (/debug/pprof/profile)
    - tracing (/debug/pprof/trace)
    - command line running
  (/debug/pprof/cmdline)
    - program counters (/debug/pprof/symbol)

- Change: In the standard published `.yaml` files, the `Module` resource enables serving remote
  client requests to the `:8877/ambassador/v0/diag/` endpoint. The associated Helm chart release
  also now enables it by default.

>>>>>>> 203fa69b
- Bugfix: A regression was introduced in 2.3.0 causing the agent to miss some of the metrics coming
  from emissary ingress before sending them to Ambassador cloud. This issue has been resolved to
  ensure that all the nodes composing the emissary ingress cluster are reporting properly.

- Security: Updated Golang to 1.17.12 to address the CVEs: CVE-2022-23806, CVE-2022-28327,
  CVE-2022-24675, CVE-2022-24921, CVE-2022-23772.

- Security: Updated Curl to 7.80.0-r2 to address the CVEs: CVE-2022-32207, CVE-2022-27782,
  CVE-2022-27781, CVE-2022-27780.

- Security: Updated openSSL-dev to 1.1.1q-r0 to address CVE-2022-2097.

- Security: Updated ncurses to 1.1.1q-r0 to address CVE-2022-29458

## [3.0.0] June 27, 2022
[3.0.0]: https://github.com/emissary-ingress/emissary/compare/v2.3.1...v3.0.0

### Emissary-ingress and Ambassador Edge Stack

- Change: The envoy version included in Emissary-ingress has been upgraded from 1.17 to the latest
  patch release of 1.22. This provides Emissary-ingress with the latest security patches,
  performances enhancments, and features offered by the envoy proxy. One notable change that will
  effect users is the removal of support for V2 tranport protocol. See below for more information.

- Change: Emissary-ingress can no longer be made to configure Envoy using the v2 xDS configuration
  API; it now always uses the v3 xDS API to configure Envoy.  This change should be mostly invisible
  to users, with one notable exception: It removes support for `regex_type: unsafe`.
  The
  `regex_type` field will is removed from the `ambassador` `Module`, meaning that it is not be
  possible to instruct Envoy to use the <a
  href="https://en.cppreference.com/w/cpp/regex/ecmascript">ECMAScript Regex</a> engine rather than
  the default <a href="https://github.com/google/re2">RE2</a> engine.
  Users who rely on the specific
  ECMAScript Regex syntax will need to rewrite their regular expressions with RE2 syntax before
  upgrading to Emissary-ingress 3.0.0.
  As the xDS version is no longer configurable and the range of
  supported Zipkin protocols is reduced (see below), the AMBASSADOR_ENVOY_API_VERSION environment
  variable has been removed.

- Change: With the ugprade to Envoy 1.22, Emissary-ingress no longer supports the V2 transport
  protocol. The `AuthService`, `LogService` and the `RateLimitService` will only support the v3
  protocol_version. If protocol_version is not specified, the default value of `v2` will cause an
  error to be posted. Therefore, you will need to set it to `protocol_version: "v3"`. If upgrading
  from a previous version you will want to set it to "v3" and ensure it is working before upgrading
  to Emissary-ingress 3.Y.

- Change: With the upgrade to Envoy 1.22, the `zipkin` driver for the `TraceService` no longer
  supports setting the `collector_endpoint_version: HTTP_JSON_V1`. This was removed in Envoy 1.20 -
  <a href="https://github.com/envoyproxy/envoy/commit/db74e313b3651588e59c671af45077714ac32cef" />.
  The new default will be `collector_endpoint_version: HTTP_JSON`, regardless of the
  `AMBASSADOR_ENVOY_API_VERSION` environment variable.

- Change: In the standard published `.yaml` files, now included is a `Module` resource that disables
  the `/ambassador/v0/` → `127.0.0.1:8878` synthetic mapping.  We have long recommended to turn
  this off for production use; it is now off in the standard YAML.  The associated Helm chart
  release also now disables it by default.  A later apiVersion (`getambassador.io/v3alpha2` or
  later) will likely change the `Module` CRD so that it is disabled if unspecified; but in the
  mean-time, the default install procedure will now specify it to be disabled.

- Change: This release does not include the publishing of `emissary-emissaryns-agent.yaml`,
  `emissary-defaultns-agent.yaml`, `emissary-emissaryns-migration.yaml`, or
  `emissary-defaultns-migration.yaml` files.  All four of these files existed solely as part of the
  migration process from 1;y, but since 2.2.0 the `*-migration.yaml` files have not been part of the
  migration instructions, and while the `*-agent.yaml` files remained part of the instructions they
  were actually unnescessary.

- Change: The previous version of Emissary-ingress was based on Envoy 1.17 and when using grpc_stats
  with `all_methods` or `services` set, it would output metrics in the following format
  `envoy_cluster_grpc_{ServiceName}_{statname}`. When neither of these fields are set it would be
  aggregated to `envoy_cluster_grpc_{statname}`.
  The new behavior since Envoy 1.18 will produce
  metrics in the following format `envoy_cluster_grpc_{MethodName}_statsname` and
  `envoy_cluster_grpc_statsname`.
  After further investigation we found that Envoy doesn't properly
  parse service names such as `cncf.telepresence.Manager/Status`. In the future, we will work
  upstream Envoy to get this parsing logic fixed to ensure consistent metric naming.

- Bugfix: Previously setting `grpc_stats` in the `ambassador` `Module` without setting either
  `grpc_stats.services` or `grpc_stats.all_methods` would result in crashing. Now it behaves as if
  `grpc_stats.all_methods=false`.

- Feature: With the ugprade to Envoy 1.22, Emissary-ingress can now be configured to listen for
  HTTP/3 connections using QUIC and the UDP network protocol. It currently only supports for
  connections between downstream clients and Emissary-ingress.

## [2.4.0] TBD
[2.4.0]: https://github.com/emissary-ingress/emissary/compare/v2.3.2...v2.4.0

### Emissary-ingress and Ambassador Edge Stack

## [2.3.2] August 01, 2022
[2.3.2]: https://github.com/emissary-ingress/emissary/compare/v2.3.1...v2.3.2

### Emissary-ingress and Ambassador Edge Stack

- Bugfix: A regression was introduced in 2.3.0 causing the agent to miss some of the metrics coming
  from emissary ingress before sending them to Ambassador cloud. This issue has been resolved to
  ensure that all the nodes composing the emissary ingress cluster are reporting properly.

- Security: Updated Golang to 1.17.12 to address the CVEs: CVE-2022-23806, CVE-2022-28327,
  CVE-2022-24675, CVE-2022-24921, CVE-2022-23772.

- Security: Updated Curl to 7.80.0-r2 to address the CVEs: CVE-2022-32207, CVE-2022-27782,
  CVE-2022-27781, CVE-2022-27780.

- Security: Updated openSSL-dev to 1.1.1q-r0 to address CVE-2022-2097.

- Security: Updated ncurses to 1.1.1q-r0 to address CVE-2022-29458

## [2.3.1] June 09, 2022
[2.3.1]: https://github.com/emissary-ingress/emissary/compare/v2.3.0...v2.3.1

### Emissary-ingress and Ambassador Edge Stack

- Bugfix: A regression was introduced in 2.3.0 that leaked zipkin default config fields into the
  configuration for the other drivers (lightstep, etc...). This caused Emissary-ingress to crash on
  startup. This issue has been resolved to ensure that the defaults are only applied when driver is
  `zipkin` ([#4267])

- Security: We have backported patches from the Envoy 1.19.5 security update to Emissary-ingress's
  1.17-based Envoy, addressing CVE-2022-29224 and CVE-2022-29225.  Emissary-ingress is not affected
  by CVE-2022-29226, CVE-2022-29227, or CVE-2022-29228; as it <a
  href="https://github.com/emissary-ingress/emissary/issues/2846">does not support internal
  redirects</a>, and does not use Envoy's built-in OAuth2 filter.

[#4267]: https://github.com/emissary-ingress/emissary/issues/4267

## [2.3.0] June 06, 2022
[2.3.0]: https://github.com/emissary-ingress/emissary/compare/v2.2.2...v2.3.0

### Emissary-ingress and Ambassador Edge Stack

- Security: Completely remove gdbm, pip, smtplib, and sqlite packages, as they are unused.

- Feature: It is now possible to set `propagation_modes` in the `TracingService` config when using
  lightstep as the driver. (Thanks to <a href="https://github.com/psalaberria002">Paul</a>!) ([#4179])

- Feature: It is now possible to set `crl_secret` in `Host` and `TLSContext` resources to check peer
  certificates against a certificate revocation list. ([#1743])

- Feature: Previously, a `LogService` would always have Emissary-ingress communicate with the
  external log service using the `envoy.service.accesslog.v2.AccessLogService` API. It is now
  possible for the `LogService` to specify `protocol_version: v3` to use the newer
  `envoy.service.accesslog.v3.AccessLogService` API instead.  This functionality is not available if
  you set the `AMBASSADOR_ENVOY_API_VERSION=V2` environment variable.

- Bugfix: When CORS is specified (either in a `Mapping` or in the `Ambassador` `Module`), CORS
  processing will happen before authentication. This corrects a problem where XHR to authenticated
  endpoints would fail.

- Bugfix: In 2.x releases of Emissary-ingress when there are multiple `Mapping`s that have the same
  `metadata.name` across multiple namespaces, their old config would not properly be removed from
  the cache when their config was updated. This resulted in an inability to update configuration for
  groups of `Mapping`s that share the same name until the Emissary-ingress pods restarted.

- Bugfix: It is now possible for a `TracingService` to specify `collector_endpoint_version:
  HTTP_JSON_V1` when using xDS v3 to configure Envoy (which has been the default since
  Emissary-ingress 1.14.0).  The `HTTP_JSON_V1` value configures Envoy to speak to Zipkin using
  Zipkin's old API-v1, while the `HTTP_JSON` value configures Envoy to speak to Zipkin using
  Zipkin's new API-v2. In previous versions of Emissary-ingress it was only possible to use
  `HTTP_JSON_V1` when explicitly setting the `AMBASSADOR_ENVOY_API_VERSION=V2` environment variable
  to force use of xDS v2 to configure Envoy.

[#4179]: https://github.com/emissary-ingress/emissary/pull/4179
[#1743]: https://github.com/emissary-ingress/emissary/issues/1743

## [2.2.2] February 25, 2022
[2.2.2]: https://github.com/emissary-ingress/emissary/compare/v2.2.1...v2.2.2

### Emissary-ingress and Ambassador Edge Stack

- Change: You may now choose to enable TLS Secret validation by setting the
  `AMBASSADOR_FORCE_SECRET_VALIDATION=true` environment variable. The default configuration does not
  enforce secret validation.

- Bugfix: Kubernetes Secrets that should contain an EC (Elliptic Curve) TLS Private Key are now
  properly validated. ([4134])

- Change: The new delay between two metrics syncs is now 30s. ([#4122])

[4134]: https://github.com/emissary-ingress/emissary/issues/4134
[#4122]: https://github.com/emissary-ingress/emissary/pull/4122

## [2.2.1] February 22, 2022
[2.2.1]: https://github.com/emissary-ingress/emissary/compare/v2.2.0...v2.2.1

### Emissary-ingress and Ambassador Edge Stack

- Change: Support for the Envoy V2 API is deprecated as of Emissary-ingress v2.1, and will be
  removed in Emissary-ingress v3.0. The `AMBASSADOR_ENVOY_API_VERSION` environment variable will be
  removed at the same time. Only the Envoy V3 API will be supported (this has been the default since
  Emissary-ingress v1.14.0).

- Bugfix: The Ambassador Agent now correctly supports requests to cancel a rollout.

## [2.2.0] February 10, 2022
[2.2.0]: https://github.com/emissary-ingress/emissary/compare/v2.1.2...v2.2.0

### Emissary-ingress and Ambassador Edge Stack

- Change: Support for the Envoy V2 API is deprecated as of Emissary-ingress v2.1, and will be
  removed in Emissary-ingress v3.0. The `AMBASSADOR_ENVOY_API_VERSION` environment variable will be
  removed at the same time. Only the Envoy V3 API will be supported (this has been the default since
  Emissary-ingress v1.14.0).

- Change: Emissary-ingress will now watch for ConfigMap or Secret resources specified by the
  `AGENT_CONFIG_RESOURCE_NAME` environment variable in order to allow all components (and not only
  the Ambassador Agent) to authenticate requests to Ambassador Cloud.

- Security: Emissary-ingress has updated Alpine to 3.15, and Python and Go dependencies to their
  latest compatible versions, to incorporate numerous security patches.

- Feature: Emissary-ingress now supports the metric `ambassador_log_level{label="debug"}` which will
  be set to 1 if debug logging is enabled for the running Emissary instance, or to 0 if not. This
  can help to be sure that a running production instance was not actually left doing debugging
  logging, for example. (Thanks to <a href="https://github.com/jfrabaute">Fabrice</a>!) ([#3906])

- Feature: Emissary-ingress is now leveraging a new Envoy Proxy patch that allows Envoy to accept
  escaped '%' characters in its configuration. This means that error_response_overrides and other
  custom user content can now contain '%' symbols escaped as '%%'. ([DW Envoy: 74]) ([Upstream Envoy: 19383])

- Feature: Support for streaming Envoy metrics about the clusters to Ambassador Cloud. ([#4053])

- Feature: The Ambassador agent now receives commands to manipulate Rollouts (pause, continue, and
  abort are currently supported) via directives and executes them in the cluster. A report is sent
  to Ambassador Cloud including the command ID, whether it ran successfully, and an error message in
  case there was any. ([#4040])

- Bugfix: Kubernetes Secrets that should contain TLS certificates are now validated before being
  accepted for configuration. A Secret that contains an invalid TLS certificate will be logged as an
  invalid resource. ([#3821])

[#3906]: https://github.com/emissary-ingress/emissary/issues/3906
[DW Envoy: 74]: https://github.com/datawire/envoy/pull/74
[Upstream Envoy: 19383]: https://github.com/envoyproxy/envoy/pull/19383
[#4053]: https://github.com/emissary-ingress/emissary/pull/4053
[#4040]: https://github.com/emissary-ingress/emissary/pull/4040
[#3821]: https://github.com/emissary-ingress/emissary/issues/3821

### Ambassador Edge Stack only

- Feature: You can now set `preserve_servers` in Ambassador Edge Stack's `DevPortal` resource to
  configure the DevPortal to use server definitions from the OpenAPI document when displaying
  connection information for services in the DevPortal.

## [2.1.2] January 25, 2022
[2.1.2]: https://github.com/emissary-ingress/emissary/compare/v2.1.0...v2.1.2

### Emissary-ingress and Ambassador Edge Stack

- Change: Support for the Envoy V2 API is deprecated as of Emissary-ingress v2.1, and will be
  removed in Emissary-ingress v3.0. The `AMBASSADOR_ENVOY_API_VERSION` environment variable will be
  removed at the same time. Only the Envoy V3 API will be supported (this has been the default since
  Emissary-ingress v1.14.0).

- Change: Docker BuildKit is enabled for all Emissary builds. Additionally, the Go build cache is
  fully enabled when building images, speeding up repeated builds.

- Bugfix: Emissary-ingress 2.1.0 generated invalid Envoy configuration for `getambassador.io/v2`
  `Mappings` that set `spec.cors.origins` to a string rather than a list of strings; this has been
  fixed, and these `Mappings` should once again function correctly.

- Bugfix: Changes to the `weight` of `Mapping` in a canary group will now always be correctly
  managed during reconfiguration; such changes could have been missed in earlier releases.

- Bugfix: A `Mapping` that is not part of a canary group, but that has a `weight` less than 100,
  will be correctly configured to receive all traffic as if the `weight` were 100.

- Bugfix: Using `rewrite: ""` in a `Mapping` is correctly handled to mean "do not rewrite the path
  at all".

- Bugfix: Any `Mapping` that uses the `host_redirect` field is now properly discovered and used.
  Thanks to <a href="https://github.com/gferon">Gabriel Féron</a> for contributing this bugfix! ([#3709])

- Bugfix: `Mapping`s with DNS wildcard `hostname` will now be correctly matched with `Host`s.
  Previously, the case where both the `Host` and the `Mapping` use DNS wildcards for their hostnames
  could sometimes not correctly match when they should have.

- Bugfix: If the `ambassador` `Module` sets a global default for `add_request_headers`,
  `add_response_headers`, `remove_request_headers`, or `remove_response_headers`, it is often
  desirable to be able to turn off that setting locally for a specific `Mapping`. For several
  releases this has not been possible for `Mappings` that are native Kubernetes resources (as
  opposed to annotations), as an empty value ("mask the global default") was erroneously considered
  to be equivalent to unset ("inherit the global default").  This is now fixed.

- Bugfix: It is now possible to set a `Mapping` `spec.error_response_overrides` `body.text_format`
  to an empty string or `body.json_format` to an empty dict.  Previously, this was possible for
  annotations but not for native Kubernetes resources.

- Bugfix: Resources that exist as `getambassador.io/config` annotations rather than as native
  Kubernetes resources are now validated and internally converted to v3alpha1 and, the same as
  native Kubernetes resources.

- Bugfix: Resource validation errors are now reported more consistently; it was the case that in
  some situations a validation error would not be reported.

[#3709]: https://github.com/emissary-ingress/emissary/issues/3709

## 2.1.1 not issued

*Emissary-ingress 2.1.1 was not issued; Ambassador Edge Stack 2.1.1 uses Emissary-ingress 2.1.0.*

## [2.1.0] December 16, 2021
[2.1.0]: https://github.com/emissary-ingress/emissary/compare/v2.0.5...v2.1.0

*Emissary-ingress 2.1.0 is not recommended; upgrade to 2.1.2 instead.*

### Emissary-ingress and Ambassador Edge Stack

- Change: Support for the Envoy V2 API is deprecated as of Emissary-ingress v2.1, and will be
  removed in Emissary-ingress v3.0. The `AMBASSADOR_ENVOY_API_VERSION` environment variable will be
  removed at the same time. Only the Envoy V3 API will be supported (this has been the default since
  Emissary-ingress v1.14.0).

- Feature: Emissary-ingress supports `getambassador.io/v2` CRDs, to simplify migration from
  Emissary-ingress 1.X. **Note:** it is important to read the <a
  href="https://www.getambassador.io/docs/emissary/latest/topics/install/migration-matrix">migration
  documentation</a> before starting migration.

- Bugfix: The incremental reconfiguration cache could miss some updates when multiple `Mapping`s had
  the same `prefix` ("canary"ing multiple `Mapping`s together). This has been corrected, so that all
  such updates correctly take effect. ([#3945])

- Bugfix: When using Kubernetes Secrets to store ACME private keys (as the Edge Stack ACME client
  does), an error would always be logged about the Secret not being present, even though it was
  present, and everything was working correctly. This error is no longer logged.

- Bugfix: When using gzip compression, upstream services will no longer receive compressed data.
  This bug was introduced in 1.14.0. The fix restores the default behavior of not sending compressed
  data to upstream services. ([#3818])

- Security: Update to busybox 1.34.1 to resolve CVE-2021-28831, CVE-2021-42378, CVE-2021-42379,
  CVE-2021-42380, CVE-2021-42381, CVE-2021-42382, CVE-2021-42383, CVE-2021-42384, CVE-2021-42385,
  and CVE-2021-42386.

- Security: Update Python dependencies to resolve CVE-2020-28493 (jinja2), CVE-2021-28363 (urllib3),
  and CVE-2021-33503 (urllib3).

- Security: Previous built images included some Python packages used only for test. These have now
  been removed, resolving CVE-2020-29651.

[#3945]: https://github.com/emissary-ingress/emissary/issues/3945
[#3818]: https://github.com/emissary-ingress/emissary/issues/3818

## [2.0.5] November 08, 2021
[2.0.5]: https://github.com/emissary-ingress/emissary/compare/v2.0.4...v2.0.5

### Emissary-ingress and Ambassador Edge Stack

- Feature: It is now possible to set the `circuit_breakers` for `AuthServices`, exactly the same as
  for `Mappings` and `TCPMappings`. This makes it possible to configure your `AuthService` to be
  able to handle more than 1024 concurrent requests.

- Bugfix: Any token delimited by '%' is now validated agains a whitelist of valid Envoy command
  operators. Any mapping containing an `error_response_overrides` section with invalid command
  operators will be discarded.

- Bugfix: The `Host` CRD now correctly supports the `mappingSelector` element, as documented. As a
  transition aid, `selector` is a synonym for `mappingSelector`; a future version of
  Emissary-ingress will remove the `selector` element. ([#3902])

[#3902]: https://github.com/emissary-ingress/emissary/issues/3902

## [2.0.4] October 19, 2021
[2.0.4]: https://github.com/emissary-ingress/emissary/compare/v2.0.3-ea...v2.0.4

We're pleased to introduce Emissary-ingress 2.0.4 for general availability! The 2.X family
introduces a number of changes to allow Emissary-ingress to more gracefully handle larger
installations, reduce global configuration to better handle multitenant or multiorganizational
installations, reduce memory footprint, and improve performance. We welcome feedback!! Join us on <a
href="https://a8r.io/slack">Slack</a> and let us know what you think.

### Emissary-ingress and Ambassador Edge Stack

- Change: The `x.getambassador.io/v3alpha1` API version has become the `getambassador.io/v3alpha1`
  API version.  The `Ambassador-` prefixes from `x.getambassador.io/v3alpha1` resource kind names
  (e.g. `AmbassadorHost`) have been removed for ease of migration from Emissary-ingress 1.x.  As
  with previous 2.0.x releases, you **must** supply a `Host` (`AmbassadorHost` in previous 2.0.x
  releases) resource to terminate TLS: unlike in 1.x it is no longer sufficient to define a
  `TLSContext` (although `TLSContext`s are still the best way to define TLS configuration
  information to be shared across multiple `Host`s). **Note that `getambassador.io/v3alpha1` is the
  only supported API version for 2.0.4** &mdash; full support for `getambassador.io/v2` will arrive
  soon in a later 2.X version.

- Feature: The `getambassador.io/v3alpha1` API version and the published chart and manifests have
  been updated to support Kubernetes 1.22. Thanks to <a href="https://github.com/imoisharma">Mohit
  Sharma</a> for contributions to this feature!

- Feature: You can now set `dns_type` between `strict_dns` and `logical_dns` in a `Mapping` to
  configure the Service Discovery Type.

- Feature: You can now set `respect_dns_ttl` to `true` to force the DNS refresh rate for a `Mapping`
  to be set to the record's TTL obtained from DNS resolution.

- Feature: You can now set `buffer_limit_bytes` in the `ambassador` `Module` to to change the size
  of the upstream read and write buffers. The default is 1MiB.

- Bugfix: The release now shows its actual released version number, rather than the internal
  development version number. ([#3854])

- Bugfix: Large configurations no longer cause Emissary-ingress to be unable to communicate with
  Ambassador Cloud. ([#3593])

- Bugfix: The `l7Depth` element of the `Listener` CRD is properly supported.

[#3854]: https://github.com/emissary-ingress/emissary/issues/3854
[#3593]: https://github.com/emissary-ingress/emissary/issues/3593

## [2.0.3-ea] September 16, 2021
[2.0.3-ea]: https://github.com/emissary-ingress/emissary/compare/v2.0.2-ea...v2.0.3-ea

We're pleased to introduce Emissary-ingress 2.0.3 as a **developer preview**. The 2.X family
introduces a number of changes to allow Emissary-ingress to more gracefully handle larger
installations, reduce global configuration to better handle multitenant or multiorganizational
installations, reduce memory footprint, and improve performance. We welcome feedback!! Join us on <a
href="https://a8r.io/slack">Slack</a> and let us know what you think.

### Emissary-ingress and Ambassador Edge Stack

- Feature: The environment variable `AES_LOG_LEVEL` now also sets the log level for the `diagd`
  logger. ([#3686]) ([#3666])

- Feature: You can now set `dns_type` in the `AmbassadorMapping` to configure how Envoy will use the
  DNS for the service.

- Bugfix: It is no longer necessary to set `DOCKER_BUILDKIT=0` when building Emissary. A future
  change will fully support BuildKit. ([#3707])

[#3686]: https://github.com/emissary-ingress/emissary/issues/3686
[#3666]: https://github.com/emissary-ingress/emissary/issues/3666
[#3707]: https://github.com/emissary-ingress/emissary/issues/3707

## [2.0.2-ea] August 24, 2021
[2.0.2-ea]: https://github.com/emissary-ingress/emissary/compare/v2.0.1-ea...v2.0.2-ea

We're pleased to introduce Emissary-ingress 2.0.2 as a **developer preview**. The 2.X family
introduces a number of changes to allow Emissary-ingress to more gracefully handle larger
installations, reduce global configuration to better handle multitenant or multiorganizational
installations, reduce memory footprint, and improve performance. We welcome feedback!! Join us on <a
href="https://a8r.io/slack">Slack</a> and let us know what you think.

### Emissary-ingress and Ambassador Edge Stack

- Bugfix: Upgraded envoy to 1.17.4 to address security vulnerabilities CVE-2021-32777,
  CVE-2021-32778, CVE-2021-32779, and CVE-2021-32781.

- Feature: You can now set `allow_chunked_length` in the Ambassador Module to configure the same
  value in Envoy.

- Change: Envoy-configuration snapshots get saved (as `ambex-#.json`) in `/ambassador/snapshots`.
  The number of snapshots is controlled by the `AMBASSADOR_AMBEX_SNAPSHOT_COUNT` environment
  variable; set it to 0 to disable. The default is 30.

## [2.0.1-ea] August 12, 2021
[2.0.1-ea]: https://github.com/emissary-ingress/emissary/compare/v2.0.0-ea...v2.0.1-ea

We're pleased to introduce Emissary-ingress 2.0.1 as a **developer preview**. The 2.X family
introduces a number of changes to allow Emissary-ingress to more gracefully handle larger
installations, reduce global configuration to better handle multitenant or multiorganizational
installations, reduce memory footprint, and improve performance. We welcome feedback!! Join us on <a
href="https://a8r.io/slack">Slack</a> and let us know what you think.

### Emissary-ingress and Ambassador Edge Stack

- Feature: Ambassador Agent reports sidecar process information and `AmbassadorMapping` OpenAPI
  documentation to Ambassador Cloud to provide more visibility into services and clusters.

- Feature: The optional `stats_prefix` element of the `AmbassadorListener` CRD now determines the
  prefix of HTTP statistics emitted for a specific `AmbassadorListener`.

- Feature: The optional `stats_name` element of `AmbassadorMapping`, `AmbassadorTCPMapping`,
  `AuthService`, `LogService`, `RateLimitService`, and `TracingService` now sets the name under
  which cluster statistics will be logged. The default is the `service`, with non-alphanumeric
  characters replaced by underscores.

- Bugfix: We have updated to `k8s.io/klog/v2` to track upstream and to quiet unnecessary log output.

- Change: Logs now include subsecond time resolutions, rather than just seconds.

- Change: Set `AMBASSADOR_AMBEX_NO_RATELIMIT` to `true` to completely disable ratelimiting Envoy
  reconfiguration under memory pressure. This can help performance with the endpoint or Consul
  resolvers, but could make OOMkills more likely with large configurations. The default is `false`,
  meaning that the rate limiter is active.

## [2.0.0-ea] June 24, 2021
[2.0.0-ea]: https://github.com/emissary-ingress/emissary/compare/v1.14.3...v2.0.0-ea

We're pleased to introduce Emissary-ingress 2.0.0 as a **developer preview**. The 2.X family
introduces a number of changes to allow Emissary-ingress to more gracefully handle larger
installations, reduce global configuration to better handle multitenant or multiorganizational
installations, reduce memory footprint, and improve performance. We welcome feedback!! Join us on <a
href="https://a8r.io/slack">Slack</a> and let us know what you think.

### Emissary-ingress and Ambassador Edge Stack

- Feature: Emissary-ingress 2.0.0 introduces API version `x.getambassador.io/v3alpha1` for
  configuration changes that are not backwards compatible with the 1.X family.  API versions
  `getambassador.io/v0`, `getambassador.io/v1`, and `getambassador.io/v2` are deprecated.  Further
  details are available in the <a
  href="https://www.getambassador.io/docs/emissary/latest/about/changes-2.x/#1-configuration-api-version-getambassadoriov3alpha1">Major
  Changes in 2.X</a> document.

- Feature: The new `AmbassadorListener` CRD defines where and how to listen for requests from the
  network, and which `AmbassadorHost` definitions should be used to process those requests. Note
  that the `AmbassadorListener` CRD is **mandatory** and consolidates *all* port configuration; see
  the <a
  href="https://www.getambassador.io/docs/emissary/latest/topics/running/listener">`AmbassadorListener`
  documentation</a> for more details.

- Feature: Where `AmbassadorMapping`'s `host` field is either an exact match or (with `host_regex`
  set) a regex, the new `hostname` element is always a DNS glob. Use `hostname` instead of `host`
  for best results.

- Feature: The behavior of the Ambassador module `prune_unreachable_routes` field is now automatic,
  which should reduce Envoy memory requirements for installations with many `AmbassadorHost`s

- Bugfix: Each `AmbassadorHost` can specify its `requestPolicy.insecure.action` independently of any
  other `AmbassadorHost`, allowing for HTTP routing as flexible as HTTPS routing. ([#2888])

- Bugfix: Emissary-ingress 2.0.0 fixes a regression in detecting the Ambassador Kubernetes service
  that could cause the wrong IP or hostname to be used in Ingress statuses -- thanks, <a
  href="https://github.com/impl">Noah Fontes</a>!

- Bugfix: Emissary-ingress 2.0.0 fixes a bug where mTLS could use the wrong configuration when SNI
  and the `:authority` header didn't match

- Change: The `TLSContext` `redirect_cleartext_from` and `AmbassadorHost`
  `requestPolicy.insecure.additionalPort` elements are no longer supported. Use a
  `AmbassadorListener` for this functionality instead.

- Change: The `use_proxy_protocol` element of the Ambassador `Module` is no longer supported, as it
  is now part of the `AmbassadorListener` resource (and can be set per-`AmbassadorListener` rather
  than globally).

- Change: An `AmbassadorMapping` will only be matched with an `AmbassadorHost` if the
  `AmbassadorMapping`'s `host` or the `AmbassadorHost`'s `selector` (or both) are explicitly set,
  and match. This change can significantly improve Emissary-ingress's memory footprint when many
  `AmbassadorHost`s are involved. Further details are available in the <a
  href="https://www.getambassador.io/docs/emissary/latest/about/changes-2.x/#host-and-mapping-association">Major
  Changes in 2.X</a> document.

- Change: An `AmbassadorHost` or `Ingress` resource is now required when terminating TLS -- simply
  creating a `TLSContext` is not sufficient. Further details are available in the <a
  href="https://www.getambassador.io/docs/emissary/latest/about/changes-2.x/#host-tlscontext-and-tls-termination">`AmbassadorHost`
  CRD documentation.</a>

- Change: By default, Emissary-ingress will configure Envoy using the V3 Envoy API. This change is
  mostly transparent to users, but note that Envoy V3 does not support unsafe regular expressions
  or, e.g., Zipkin's V1 collector protocol. Further details are available in the <a
  href="https://www.getambassador.io/docs/emissary/latest/about/changes-2.x">Major Changes in
  2.X</a> document.

- Change: The `tls` module and the `tls` field in the Ambassador module are no longer supported.
  Please use `TLSContext` resources instead.

- Change: The environment variable `AMBASSADOR_FAST_RECONFIGURE` is now set by default, enabling the
  higher-performance implementation of the code that Emissary-ingress uses to generate and validate
  Envoy configurations.

- Change: Service Preview and the `AGENT_SERVICE` environment variable are no longer supported. The
  Telepresence product replaces this functionality.

- Change: The `edgectl` CLI tool has been deprecated; please use the `emissary-ingress` helm chart
  instead.

[#2888]: https://github.com/datawire/ambassador/issues/2888

## [1.14.3] February 25, 2022
[1.14.3]: https://github.com/emissary-ingress/emissary/compare/v1.14.2...v1.14.3

### Emissary-ingress and Ambassador Edge Stack

- Security: Upgraded Envoy to address security vulnerabilities CVE-2021-43824, CVE-2021-43825,
  CVE-2021-43826, CVE-2022-21654, and CVE-2022-21655.

## [1.14.2] September 29, 2021
[1.14.2]: https://github.com/emissary-ingress/emissary/compare/v1.14.1...v1.14.2

### Emissary-ingress and Ambassador Edge Stack

- Feature: You can now set `respect_dns_ttl` in Ambassador Mappings. When true it configures that
  upstream's refresh rate to be set to resource record’s TTL

- Feature: You can now set `dns_type` in Ambassador Mappings to use Envoy's `logical_dns` resolution
  instead of the default `strict_dns`.

- Feature: You can now set `buffer_limit_bytes` in the `ambassador` `Module` to to change the size
  of the upstream read and write buffers. The default is 1MiB.

## [1.14.1] August 24, 2021
[1.14.1]: https://github.com/emissary-ingress/emissary/compare/v1.14.0...v1.14.1

### Emissary-ingress and Ambassador Edge Stack

- Change: Upgraded Envoy to 1.17.4 to address security vulnerabilities CVE-2021-32777,
  CVE-2021-32778, CVE-2021-32779, and CVE-2021-32781.

## [1.14.0] August 19, 2021
[1.14.0]: https://github.com/emissary-ingress/emissary/compare/v1.13.10...v1.14.0

### Emissary-ingress and Ambassador Edge Stack

- Change: Update from Envoy 1.15 to 1.17.3

- Feature: You can now set `allow_chunked_length` in the Ambassador Module to configure the same
  value in Envoy.

- Change: `AMBASSADOR_ENVOY_API_VERSION` now defaults to `V3`

- Change: Logs now include subsecond time resolutions, rather than just seconds.

## [1.13.10] July 28, 2021
[1.13.10]: https://github.com/emissary-ingress/emissary/compare/v1.13.9...v1.13.10

### Emissary-ingress and Ambassador Edge Stack

- Bugfix: Fixed a regression when specifying a comma separated string for `cors.origins` on the
  `Mapping` resource. ([#3609](https://github.com/emissary-ingress/emissary/issues/3609))

- Change: Envoy-configuration snapshots get saved (as `ambex-#.json`) in `/ambassador/snapshots`.
  The number of snapshots is controlled by the `AMBASSADOR_AMBEX_SNAPSHOT_COUNT` environment
  variable; set it to 0 to disable. The default is 30.

- Change: Set `AMBASSADOR_AMBEX_NO_RATELIMIT` to `true` to completely disable ratelimiting Envoy
  reconfiguration under memory pressure. This can help performance with the endpoint or Consul
  resolvers, but could make OOMkills more likely with large configurations. The default is `false`,
  meaning that the rate limiter is active.

### Ambassador Edge Stack only

- Bugfix: The `Mapping` resource can now specify `docs.timeout_ms` to set the timeout when the Dev
  Portal is fetching API specifications.

- Bugfix: The Dev Portal will now strip HTML tags when displaying search results, showing just the
  actual content of the search result.

- Change: Consul certificate-rotation logging now includes the fingerprints and validity timestamps
  of certificates being rotated.

## [1.13.9] June 30, 2021
[1.13.9]: https://github.com/emissary-ingress/emissary/compare/v1.13.8...v1.13.9

### Emissary-ingress and Ambassador Edge Stack

- Bugfix: Configuring multiple TCPMappings with the same ports (but different hosts) no longer
  generates invalid Envoy configuration.

## [1.13.8] June 08, 2021
[1.13.8]: https://github.com/emissary-ingress/emissary/compare/v1.13.7...v1.13.8

### Emissary-ingress and Ambassador Edge Stack

- Bugfix: Ambassador Agent now accurately reports up-to-date Endpoint information to Ambassador
  Cloud

- Feature: Ambassador Agent reports ConfigMaps and Deployments to Ambassador Cloud to provide a
  better Argo Rollouts experience. See [Argo+Ambassador
  documentation](https://www.getambassador.io/docs/argo) for more info.

## [1.13.7] June 03, 2021
[1.13.7]: https://github.com/datawire/ambassador/compare/v1.13.6...v1.13.7

### Emissary-ingress and Ambassador Edge Stack

- Feature: Add AMBASSADOR_JSON_LOGGING to enable JSON for most of the Ambassador control plane. Some
  (but few) logs from gunicorn and the Kubernetes client-go package still log text.

- Bugfix: Fixed a bug where the Consul resolver would not actually use Consul endpoints with
  TCPMappings.

- Change: Ambassador now calculates its own memory usage in a way that is more similar to how the
  kernel OOMKiller tracks memory.

## [1.13.6] May 24, 2021
[1.13.6]: https://github.com/datawire/ambassador/compare/v1.13.5...v1.13.6

### Emissary-ingress and Ambassador Edge Stack

- Bugfix: Fixed a regression where Ambassador snapshot data was logged at the INFO label when using
  `AMBASSADOR_LEGACY_MODE=true`.

## [1.13.5] May 13, 2021
[1.13.5]: https://github.com/datawire/ambassador/compare/v1.13.4...v1.13.5

### Emissary-ingress and Ambassador Edge Stack

- Bugfix: Fix a regression from 1.8.0 that prevented `ambassador` `Module` config keys `proper_case`
  and `preserve_external_request_id` from working correctly.

- Bugfix: Fixed a regression in detecting the Ambassador Kubernetes service that could cause the
  wrong IP or hostname to be used in Ingress statuses (thanks, [Noah
  Fontes](https://github.com/impl)!

## [1.13.4] May 11, 2021
[1.13.4]: https://github.com/datawire/ambassador/compare/v1.13.3...v1.13.4

### Emissary-ingress and Ambassador Edge Stack

- Security: Incorporate the Envoy 1.15.5 security update by adding the
  `reject_requests_with_escaped_slashes` option to the Ambassador module.

## [1.13.3] May 03, 2021
[1.13.3]: https://github.com/datawire/ambassador/compare/v1.13.2...v1.13.3

### Emissary Ingress and Ambassador Edge Stack

- Bugfix: Fixed a regression that caused Ambassador to crash when loading the Edge Policy Console when any RateLimit resources exist ([#3348])

## [1.13.2] April 29, 2021
[1.13.2]: https://github.com/datawire/ambassador/compare/v1.13.1...v1.13.2

### Emissary Ingress and Ambassador Edge Stack

- Bugfix: Fixed a regression that caused endpoint routing to not work when defining mappings in service annotations ([#3369])

[#3369]: https://github.com/datawire/ambassador/issues/3369

## [1.13.1] April 22, 2021
[1.13.1]: https://github.com/datawire/ambassador/compare/v1.13.0...v1.13.1

### Emissary Ingress and Ambassador Edge Stack

- Bugfix: Potentially increased CPU Usage for deployments with large numbers of Hosts ([#3358])

[#3358]: https://github.com/datawire/ambassador/issues/3358

## [1.13.0] April 20, 2021
[1.13.0]: https://github.com/datawire/ambassador/compare/v1.12.4...v1.13.0

### Emissary Ingress and Ambassador Edge Stack

**Note**: Support for the deprecated `v2alpha` `protocol_version` has been removed from the `AuthService` and `RateLimitService`.

- Feature: Added support for the [Mapping AuthService setting] `auth_context_extensions`, allowing supplying custom per-mapping information to external auth services (thanks, [Giridhar Pathak](https://github.com/gpathak)!).
- Feature: Added support in ambassador-agent for reporting [Argo Rollouts] and [Argo Applications] to Ambassador Cloud
- Feature: The [Ambassador Module configuration] now supports the `diagnostics.allow_non_local` flag to expose admin UI internally only ([#3074] -- thanks, [Fabrice](https://github.com/jfrabaute)!)
- Feature: Ambassador will now use the Envoy v3 API internally when the AMBASSADOR_ENVOY_API_VERSION environment variable is set to "V3". By default, Ambassador will continue to use the v2 API.
- Feature: The [Ambassador Agent] is now available (and deployed by default) for the API Gateway (https://app.getambassador.io).
- Feature: The [Ambassador Module configuration] now supports `merge_slashes` which tells Ambassador to merge adjacent slashes when performing route matching. For example, when true, a request with URL '//foo/' would match a Mapping with prefix '/foo/'.
- Feature: Basic support for a subset of the [Kubernetes Gateway API] has been added.
- Feature: Ambassador now supports the `DD_ENTITY_ID` environment variable to set the `dd.internal.entity_id` statistics tag on metrics generated when using DogStatsD.
- Bugfix: Make Knative paths match on prefix instead of the entire path to better align to the Knative specification ([#3224]).
- Bugfix: The endpoint routing resolver will now properly watch services that include a scheme.
- Bugfix: Environment variable interpolation works again for `ConsulResolver.Spec.Address` without setting `AMBASSADOR_LEGACY_MODE` ([#3182], [#3317])
- Bugfix: Endpoint routing will now detect endpoint changes when your service field includes `.svc.cluster.local`. ([#3324])
- Bugfix: Upgrade PyYAML to 5.4.1 ([#3349])
- Change: The Helm chart has been moved into this repo, in the `charts/ambassador` directory.
- Change: The `Mapping` CRD has been modified so that `kubectl get mappings` now has a column for not just the source path-prefix (`.spec.prefix`), but the source host (`.spec.host`) too.
- Change: The yaml in yaml/docs is now generated from the contents of the helm chart in the `charts/ambassador` directory.
- Change: Support for the deprecated `v2alpha` `protocol_version` has been removed from the `AuthService` and `RateLimitService`.

[Ambassador Agent]: https://www.getambassador.io/docs/cloud/latest/service-catalog/quick-start/
[Ambassador Module configuration]: https://getambassador.io/docs/edge-stack/latest/topics/running/ambassador/
[Argo Applications]: https://www.getambassador.io/docs/argo/latest/quick-start/
[Argo Rollouts]: https://www.getambassador.io/docs/argo/latest/quick-start/
[Kubernetes Gateway API]: https://getambassador.io/docs/edge-stack/latest/topics/using/gateway-api/
[Mapping AuthService setting]: https://getambassador.io/docs/edge-stack/latest/topics/using/authservice

[#3074]: https://github.com/datawire/ambassador/issues/3074
[#3182]: https://github.com/datawire/ambassador/issues/3182
[#3224]: https://github.com/datawire/ambassador/issues/3224
[#3317]: https://github.com/datawire/ambassador/issues/3317
[#3324]: https://github.com/datawire/ambassador/issues/3324
[#3349]: https://github.com/datawire/ambassador/issues/3349

### Ambassador Edge Stack only

- Feature: DevPortal: Added doc.display_name attribute to the Mapping CRD. This value allows for a custom name and documentation URL path of the service in the DevPortal.
- Feature: DevPortal: Added `naming_scheme` enum to the DevPortal CRD. This enum controls the way services are displayed in the DevPortal. Supported values are `namespace.name` (current behavior) and `name.prefix`, which will use the Mapping name and Mapping prefix to display the services.
- Feature: DevPortal: `DEVPORTAL_DOCS_BASE_PATH` environment variable makes the base path of service API documentation configurable.
- Feature: DevPortal: DevPortal will now reload content on changes to Mapping and DevPortal resources.
- Feature: DevPortal: DevPortal now supports a search endpoint at `/docs/api/search`
- Feature: DevPortal search can be configured to only search over titles (with search.type=`title-only`in the DevPortal CRD) or to search over all content (search.type=`all-content`)
- Feature: DevPortal search supports deep linking to openapi spec entries (must set `search.type=all-content` and `search.enabled=true` on the DevPortal CRD)
- Feature: DevPortal: Trigger content refresh by hitting `/docs/api/refreshContent`
- Feature: The AES ratelimit preview service now supports [burst ratelimiting] (aka token bucket ratelimiting).
- Bugfix: The AES ratelimit preview no longer ignores LOCAL_CACHE_SIZE_IN_BYTES.
- Bugfix: The AES ratelimit preview no longer ignores NEAR_LIMIT_RATIO.
- Bugfix: The AES ratelimit preview no longer ignores EXPIRATION_JITTER_MAX_SECONDS.
- Change: Silence DevPortal warnings when DevPortal cannot parse a hostname from a Mapping. (#3341)

[burst ratelimiting]: https://getambassador.io/docs/edge-stack/latest/topics/using/rate-limits/rate-limits/

[#3341]: https://github.com/datawire/ambassador/issues/3341

## [1.12.4] April 19, 2021
[1.12.4]: https://github.com/datawire/ambassador/compare/v1.12.3...v1.12.4

Bugfix: Fix the Envoy base image build step and, as a result, correctly ship the Envoy 1.15.4 security updates.

## [1.12.3] April 15, 2021
[1.12.3]: https://github.com/datawire/ambassador/compare/v1.12.2...v1.12.3

Bugfix: Incorporate the Envoy 1.15.4 security update.

## [1.12.2] March 29, 2021
[1.12.2]: https://github.com/datawire/ambassador/compare/v1.12.1...v1.12.2

- Bugfix: Update OpenSSL to 1.1.1k to address CVE-2021-23840), CVE-2021-3450), CVE-2021-23841), CVE-2021-3449), CVE-2021-23839), CVE-2021-23840), CVE-2021-3450), CVE-2021-23841), CVE-2021-3449), and CVE-2021-23839)

## [1.12.1] March 12, 2021
[1.12.1]: https://github.com/datawire/ambassador/compare/v1.12.0...v1.12.1

- Bugfix: The endpoint routing resolver will now properly watch services with mappings that define the service field with an explicit port.
- Bugfix: Correctly manage cluster load assignments with very long cluster names and `AMBASSADOR_FAST_RECONFIGURE`

## [1.12.0] March 08, 2021
[1.12.0]: https://github.com/datawire/ambassador/compare/v1.11.2...v1.12.0

### Ambasssador API Gateway + Ambassador Edge Stack

- Feature: Endpoint routing is now much more performant, especially in situations where reconfigurations are frequent.
- Feature: A scrubbed ambassador snapshot is now accessible outside the pod at `:8005/snapshot-external`. This port is exposed on the ambassador-admin Kubernetes service.
- Feature: Ambassador now supports configuring the maximum lifetime of an upstream connection using `cluster_max_connection_lifetime_ms`. After the configured time, upstream connections are drained and closed, allowing an operator to set an upper bound on how long any upstream connection will remain open. This is useful when using Kubernetes Service resolvers (the default) and modifying label selectors for traffic shifting.
- Feature: The Ambassador Module configuration now supports `cluster_request_timeout_ms` to set a default request `timeout_ms` for Mappings. This allows an operator to update the default request timeout (currently 3000ms) without needing to update every Mapping.
- Feature: The Ambassador Module configuration now supports `suppress_envoy_headers` to prevent Ambassador from setting additional headers on requests and responses. These headers are typically used for diagnostic purposes and are safe to omit when they are not desired.
- Feature: All Kubernetes services managed by Ambassador are automatically instrumented with service catalog discovery annotations.
- Feature: [`headers_with_underscores_action`](https://www.envoyproxy.io/docs/envoy/latest/api-v2/api/v2/core/protocol.proto#enum-core-httpprotocoloptions-headerswithunderscoresaction) is now configurable in the Ambassador `Module`.
- Feature: The Ambassador Module configuration now supports `strip_matching_host_port` to control whether the port should be removed from the host/Authority header before any processing by request filters / routing. This behavior only applies if the port matches the associated Envoy listener port.
- Bugfix: Ambassador now does a better job of cleaning up gRPC connections when shutting down.
- Bugfix: Prevent potential reconcile loop when updating the status of an Ingress.
- Bugfix: Update Python requirements, including addressing CVE-2020-36242 ([#3233])
- Bugfix: Remove unnecessary logs about Kubernetes Secrets ([#3229])

[#3229]: https://github.com/datawire/ambassador/issues/3229
[#3233]: https://github.com/datawire/ambassador/issues/3233

### Ambassador Edge Stack only

- Feature: Added support for ambassador-agent deployment, reporting to Ambassador Cloud Service Catalog (https://app.getambassador.io)
- Feature: `edgectl login` will automatically open your browser, allowing you to login into Service Catalog (https://app.getambassador.io)
- Feature: `edgectl install` command allows you to install a new Ambassador Edge Stack automatically connected to Ambassador Cloud by passing a `--cloud-connect-token` argument.
- Feature: `AES_AUTH_TIMEOUT` now allows you to configure the timeout of the AES authentication service. Defaults to 4s.
- Bugfix: Prevent Dev Portal from sporadically responding with upstream connect timeout when loading content

## [1.11.2] March 01, 2021
[1.11.2]: https://github.com/datawire/ambassador/compare/v1.11.1...v1.11.2

### Ambasssador API Gateway + Ambassador Edge Stack

- Bugfix: Changes to endpoints when endpoint routing is not active will no longer cause reconfiguration
- Bugfix: Correctly differentiate int values of 0 and Boolean values of `false` from non-existent attributes in CRDs ([#3212])
- Bugfix: Correctly support Consul datacenters other than "dc1" without legacy mode.

[#3212]: https://github.com/datawire/ambassador/issues/3212

## [1.11.1] February 04, 2021
[1.11.1]: https://github.com/datawire/ambassador/compare/v1.11.0...v1.11.1

- Bugfix: Fix an issue that caused Dev Portal to sporadically respond with upstream connect timeout when loading content

## [1.11.0] January 26, 2021
[1.11.0]: https://github.com/datawire/ambassador/compare/v1.10.0...v1.11.0

### Ambasssador API Gateway + Ambassador Edge Stack

- Feature: Ambassador now reads the ENVOY_CONCURRENCY environment variable to optionally set the [--concurrency](https://www.envoyproxy.io/docs/envoy/latest/operations/cli#cmdoption-concurrency) command line option when launching Envoy. This controls the number of worker threads used to serve requests and can be used to fine-tune system resource usage.
- Feature: The %DOWNSTREAM_PEER_CERT_V_START% and %DOWNSTREAM_PEER_CERT_V_END% command operators now support custom date formatting, similar to %START_TIME%. This can be used for both header formatting and access log formatting.
- Feature: Eliminate the need to drain and recreate listeners when routing configuration is changed. This reduces both memory usage and disruption of in-flight requests.
- Bugfix: Make sure that `labels` specifying headers with extra attributes are correctly supported again ([#3137]).
- Bugfix: Support Consul services when the `ConsulResolver` and the `Mapping` aren't in the same namespace, and legacy mode is not enabled.
- Bugfix: Fix failure to start when one or more IngressClasses are present in a cluster ([#3142]).
- Bugfix: Properly handle Kubernetes 1.18 and greater when RBAC prohibits access to IngressClass resources.
- Bugfix: Support `TLSContext` CA secrets with fast validation ([#3005]).
- Bugfix: Dev Portal correctly handles transient failures when fetching content
- Bugfix: Dev Portal sidebar pages have a stable order
- Bugfix: Dev Portal pages are now marked cacheable

### Ambassador Edge Stack only

- Feature: RateLimit CRDs now suport specifying an `action` for each limit. Possible values include "Enforce" and "LogOnly", case insensitive. LogOnly may be used to implement dry run rules that do not actually enforce.
- Feature: RateLimit CRDs now support specifying a symbolic `name` for each limit. This name can later be used in the access log to know which RateLimit, if any, applied to a request.
- Feature: RateLimit metadata is now available using the `DYNAMIC_METADATA(envoy.http.filters.ratelimit: ... )` command operator in the Envoy access logs. See [Envoy Documentation](https://www.envoyproxy.io/docs/envoy/latest/configuration/observability/access_log/usage) for more on using dynamic metadata in the access log.
- Feature: OAuth2 Filter: The SameSite cookie attribute is now configurable.

[#3005]: https://github.com/datawire/ambassador/issues/3005
[#3137]: https://github.com/datawire/ambassador/issues/3137
[#3142]: https://github.com/datawire/ambassador/issues/3142

## [1.10.0] January 04, 2021
[1.10.0]: https://github.com/datawire/ambassador/compare/v1.9.1...v1.10.0

### Ambasssador API Gateway + Ambassador Edge Stack

- Feature: The redirect response code returned by Ambassador is now configurable using `redirect_reponse_code` on `Mappings` that use `host_redirect`.
- Feature: The redirect location header returned by Ambassador now supports prefix rewrites using `prefix_redirect` on `Mappings` that use `host_redirect`.
- Feature: The redirect location header returned by Ambassador now supports regex rewrites using `regex_redirect` on `Mappings` that use `host_redirect`.
- Feature: Expose `max_request_headers_kb` in the Ambassador `Module`. This directly exposes the same value in Envoy; see [Envoy documentation](https://www.envoyproxy.io/docs/envoy/latest/api-v2/config/filter/network/http_connection_manager/v2/http_connection_manager.proto) for more information.
- Feature: Support Istio mTLS certification rotation for Istio 1.5 and higher. See the [howto](https://www.getambassador.io/docs/edge-stack/latest/howtos/istio/) for details.
- Feature: The Ambassador Module's `error_response_overrides` now support configuring an empty response body using `text_format`. Previously, empty response bodies could only be configured by specifying an empty file using `text_format_source`.
- Feature: OAuth2 Filter: Support injecting HTTP header fields in to the request before passing on to the upstream service. Enables passing along `id_token` information to the upstream if it was returned by the IDP.
- Bugfix: Fix the grpc external filter to properly cache grpc clients thereby avoiding initiating a separate connection to the external filter for each filtered request.
- Bugfix: Fix a bug in the Mapping CRD where the `text_format_source` field was incorrectly defined as type `string` instead of an object, as documented.
- Bugfix: The RBAC requirements when `AMBASSADOR_FAST_RECONFIGURE` is enabled now more-closely match the requirements when it's disabled.
- Bugfix: Fix error reporting and required-field checks when fast validation is enabled. Note that fast validation is now the default; see below.
- Change: **Fast validation is now the default**, so the `AMBASSADOR_FAST_VALIDATION` variable has been removed. The Golang boot sequence is also now the default. Set `AMBASSADOR_LEGACY_MODE=true` to disable these two behaviors.
- Change: ambassador-consul-connect resources now get deployed into the `ambassador` namespace instead of the active namespace specified in the user's kubernetes context (usually `default`). Old resource cleanup is documented in the Ambassador Consul integration documentation.

### Ambassador Edge Stack only

- Default-off early access: Ratelimiting now supports redis clustering, local caching of exceeded ratelimits, and an upgraded redis client with improved scalability. Must set AES_RATELIMIT_PREVIEW=true to access these improvements.
- Bugfix: OAuth2 Filter: Fix `insufficient_scope` error when validating Azure access tokens.
- Bugfix: Filters: Fix a capitalization-related bug where sometimes existing headers are appended to when they should be overwritten.

## [1.9.1] November 19, 2020
[1.9.1]: https://github.com/datawire/ambassador/compare/v1.9.0...v1.9.1

### Ambassador Edge Stack only

- Bugfix: DevPortal: fix a crash when the `host` cannot be parsed as a valid hostname.

## [1.9.0] November 12, 2020
[1.9.0]: https://github.com/datawire/ambassador/compare/v1.8.1...v1.9.0

### Ambasssador API Gateway + Ambassador Edge Stack

- Feature: Support configuring the gRPC Statistics Envoy filter to enable telemetry of gRPC calls (see the `grpc_stats` configuration flag -- thanks, [Felipe Roveran](https://github.com/feliperoveran)!)
- Feature: The `RateLimitService` and `AuthService` configs now support switching between gRPC protocol versions `v2` and `v2alpha` (see the `protocol_version` setting)
- Feature: The `TracingService` Zipkin config now supports setting `collector_hostname` to tell Envoy which host header to set when sending spans to the collector
- Feature: Ambassador now supports custom error response mapping
- Bugfix: Ambassador will no longer mistakenly post notices regarding `regex_rewrite` and `rewrite` directive conflicts in `Mapping`s due to the latter's implicit default value of `/` (thanks, [obataku](https://github.com/obataku)!)
- Bugfix: The `/metrics` endpoint will no longer break if invoked before configuration is complete (thanks, [Markus Jevring](https://github.com/markusjevringsesame)!)
- Bugfix: Update Python requirements to address CVE-2020-25659
- Bugfix: Prevent mixing `Mapping`s with `host_redirect` set with `Mapping`s that don't in the same group
- Bugfix: `ConsulResolver` will now fallback to the `Address` of a Consul service if `Service.Address` is not set.
- Docs: Added instructions for building ambassador from source, within a docker container (thanks, [Rahul Kumar Saini](https://github.com/rahul-kumar-saini)!)
- Update: Upgrade Alpine 3.10→3.12, GNU libc 2.30→2.32, and Python 3.7→3.8
- Update: Knative serving tests were bumped from version 0.11.0 to version 0.18.0 (thanks, [Noah Fontes](https://github.com/impl)!)

### Ambassador Edge Stack only

- Change: The DevPortal no longer looks for documentation at `/.ambassador-internal/openapi-docs`.  A new field in `Mappings`, `docs`, must be used for specifying the source for documentation.  This can result in an empty Dev Portal after upgrading if `Mappings` do not include a `docs` attribute.
- Feature: How the `OAuth2` Filter authenticates itself to the identity provider is now configurable with the `clientAuthentication` setting.
- Feature: The `OAuth2` Filter can now use RFC 7523 JWT assertions to authenticate itself to the identity provider; this is usable with all grant types.
- Feature: When validating a JWT's scope, the `JWT` and `OAuth2` Filters now support not just RFC 8693 behavior, but also the behavior of various drafts leading to it, making JWT scope validation usable with more identity providers.
- Feature: The `OAuth2` Filter now has `inheritScopeArgument` and `stripInheritedScope` settings that can further customize the behavior of `accessTokenJWTFilter`.
- Feature: DevPortal: default configuration using the `ambassador` `DevPortal` resource.
- Change: The `OAuth2` Filter argument `scopes` has been renamed to `scope`, for consistency.  The name `scopes` is deprecated, but will continue to work for backward compatibility.
- Bugfix: `OAuth2` Filter: Don't have `accessTokenValidation: auto` fall back to "userinfo" validation for a client_credentials grant; it doesn't make sense there and only serves to obscure a more useful error message.

## [1.8.1] October 16, 2020
[1.8.1]: https://github.com/datawire/ambassador/compare/v1.8.0...v1.8.1

### Ambasssador API Gateway + Ambassador Edge Stack

- Bugfix: Ambassador no longer fails to configure Envoy listeners when a TracingService or LogService has a service name whose underlying cluster name has over 40 charcters.
- Bugfix: The Ambassador diagnostics page no longer returns HTTP 500 when a TracingService or LogService has a service name whose underlying cluster name has over 40 characters.

## [1.8.0] October 08, 2020
[1.8.0]: https://github.com/datawire/ambassador/compare/v1.7.4...v1.8.0

### Ambasssador API Gateway + Ambassador Edge Stack

- Feature: HTTP IP Allow/Deny ranges are supported.
- Bugfix: Ambassador's health checks don't claim that Envoy has failed when reconfiguration taking a long time (thanks, [Fabrice](https://github.com/jfrabaute), for contributions here!).
- Bugfix: The `edgectl connect` command now works properly when using zsh on a Linux platform.
- Bugfix: The container no longer exits "successfully" when the Deployment specifies an invalid `command`.

### Ambassador Edge Stack only

- Feature: `RateLimit` CRDs now support setting a response body, configurable with the `errorResponse` setting.
- Bugfix: `External` `Filter` can now properly proxy the body to the configured `auth_service`
- Bugfix: The RBAC for AES now grants permission to "patch" `Events.v1.core` (previously it granted "create" but not "patch")

## [1.7.4] October 06, 2020
[1.7.4]: https://github.com/datawire/ambassador/compare/v1.7.3...v1.7.4

### Ambasssador API Gateway + Ambassador Edge Stack

- Bugfix: Several regressions in the 1.7.x series are resolved by removing the ability to set `insecure.action` on a per-`Host`-resource basis, which was an ability added in 1.7.0.  This reverts to the pre-1.7.0 behavior of having one `Host`'s insecure action "win" and be used for all `Host`s.
- Bugfix: Ambassador will no longer generate invalid Envoy configuration with duplicate clusters in certain scenarios when `AMBASSADOR_FAST_RECONFIGURE=true`.
- Enhancement: When `AMBASSADOR_FAST_RECONFIGURE=true` is set, Ambassador now logs information about memory usage.

## [1.7.3] September 29, 2020
[1.7.3]: https://github.com/datawire/ambassador/compare/v1.7.2...v1.7.3

### Ambasssador API Gateway + Ambassador Edge Stack

- Incorporate the Envoy 1.15.1 security update.
- Bugfix: A regression introduced in 1.7.2 when `AMBASSADOR_FAST_RECONFIGURE=true` has been fixed where Host resources `tls.ca_secret` didn't work correctly.
- Bugfix: `TLSContext` resources and `spec.tls` in `Host` resources now correctly handle namespaces with `.` in them.
- Bugfix: Fix `spec.requestPolicy.insecure.action` for `Host` resources with a `*` wildcard in the hostname.
- Bugfix: Reduce lock contention while generating diagnostics.

## [1.7.2] September 16, 2020
[1.7.2]: https://github.com/datawire/ambassador/compare/v1.7.1...v1.7.2

### Ambasssador API Gateway + Ambassador Edge Stack

- Bugfix: A regression introduced in 1.7.0 with the various `Host` resource `spec.requestPolicy.insecure.action` behaviors, including handling of X-Forwarded-Proto, has been fixed.
- Bugfix: Host resources no longer perform secret namespacing when the `AMBASSADOR_FAST_RECONFIGURE` flag is enabled.

## [1.7.1] September 08, 2020
[1.7.1]: https://github.com/datawire/ambassador/compare/v1.7.0...v1.7.1

### Ambasssador API Gateway + Ambassador Edge Stack

- Bugfix: Support `envoy_validation_timeout` in the Ambassador Module to set the timeout for validating new Envoy configurations

### Ambassador Edge Stack only

- Bugfix: `consul_connect_integration` is now built correctly.
- Bugfix: The developer portal again supports requests for API documentation

## [1.7.0] August 27, 2020
[1.7.0]: https://github.com/datawire/ambassador/compare/v1.6.2...v1.7.0

### Ambassador API Gateway + Ambassador Edge Stack

- Feature: Upgrade from Envoy 1.14.4 to 1.15.0.
- Bugfix: Correctly handle a `Host` object with incompatible manually-specified `TLSContext`
- Feature: The Ambassador control-plane now publishes Prometheus metrics alongside the existing Envoy data-plane metrics under the `/metrics` endpoint on port 8877.
- Default-off early access: Experimental changes to allow Ambassador to more quickly process configuration changes (especially with larger configurations) have been added. The `AMBASSADOR_FAST_RECONFIGURE` env var must be set to enable this. `AMBASSADOR_FAST_VALIDATION` should also be set for maximum benefit.
- Bugfix: Fixed insecure route action behavior. Host security policies no longer affect other Hosts.

### Ambassador API Gateway only

- Bugfix: Fixes regression in 1.5.1 that caused it to not correctly know its own version number, leading to notifications about an available upgrade despite being on the most recent version.

### Ambassador Edge Stack only

- Feature: DevPortal can now discover openapi documentation from `Mapping`s that set `host` and `headers`
- Feature: `edgectl install` will automatically enable Service Preview with a Preview URL on the Host resource it creates.
- Feature: Service Preview will inject an `x-service-preview-path` header in filtered requests with the original request prefix to allow for context propagation.
- Feature: Service Preview can intercept gRPC requests using the `--grpc` flag on the `edgectl intercept add` command and the `getambassador.io/inject-traffic-agent-grpc: "true"` annotation when using automatic Traffic-Agent injection.
- Feature: The `TracingService` Zipkin config now supports setting `collector_endpoint_version` to tell Envoy to use Zipkin v2.
- Feature: You can now inject request and/or response headers from a `RateLimit`.
- Bugfix: Don't crash during startup if Redis is down.
- Bugfix: Service Preview correctly uses the Host default `Path` value for the `spec.previewUrl.type` field.
- Bugfix: The `JWT`, `OAuth2`, and other Filters are now better about reusing connections for outgoing HTTP requests.
- Bugfix: Fixed a potential deadlock in the HTTP cache used for fetching JWKS and such for `Filters`.
- Bugfix: Internal Ambassador data is no longer exposed to the `/.ambassador-internal/` endpoints used by the DevPortal.
- Bugfix: Problems with license key limits will no longer trigger spurious HTTP 429 errors.  Using the `RateLimit` resource beyond 5rps without any form of license key will still trigger 429 responses, but now with a `X-Ambassador-Message` header indicating that's what happned.
- Bugfix: When multiple `RateLimit`s overlap, it is supposed to enforce the strictest limit; but the strictness comparison didn't correctly handle comparing limits with different units.
- Change: The Redis settings have been adjusted to default to the pre-1.6.0 behavior, and have been adjusted to be easier to understand.
- Feature: `consul_connect_integration` is now part of the AES image.
- Bugfix: `consul_connect_integration` now correctly handles certificates from Hashicorp Vault.

## [1.6.2] July 30, 2020
[1.6.2]: https://github.com/datawire/ambassador/compare/v1.6.1...v1.6.2

### Ambassador API Gateway + Ambassador Edge Stack

- Bugfix: The (new in 1.6.0) `Host.spec.tls` and `Host.spec.tlsContext` fields now work when `AMBASSADOR_FAST_VALIDATION=fast` is not set.
- Bugfix: Setting `use_websocket: true` on a `Mapping` now only affects routes generated from that `Mapping`, instead of affecting all routes on that port.
- Feature: It is now possible to "upgrade" to non-HTTP protocols other than WebSocket; the new `allow_upgrade` is a generalization of `use_websocket`.

### Ambassador Edge Stack only

- Bugfix: The `Host.spec.requestPolicy.insecure.additionalPort` field works again.
- Bugfix: The `Host.spec.ambassadorId` is once again handled in addition to `.ambassador_id`; allowing hosts written by older versions AES prior to 1.6.0 to continue working.
- Bugfix: Fix a redirect loop that could occur when using using multiple `protectedOrigins` in a `Host`.

## [1.6.1] July 23, 2020
[1.6.1]: https://github.com/datawire/ambassador/compare/v1.6.0...v1.6.1

### Ambassador API Gateway + Ambassador Edge Stack

- Bugfix: Mapping with `https` scheme for service are correctly parsed.
- Bugfix: Mapping with both a scheme and a hostname of `localhost` is now handled correctly.
- Bugfix: ConsulResolver now works again for Mappings outside of Ambassador's namespace.

## [1.6.0] July 21, 2020
[1.6.0]: https://github.com/datawire/ambassador/compare/v1.5.5...v1.6.0

### Ambassador API Gateway + Ambassador Edge Stack

- Incorporate the Envoy 1.14.4 security update.
- API CHANGE: Turning off the Diagnostics UI via the Ambassador Module now disables access to the UI from both inside and outside the Ambassador Pod.
- API CHANGE: Default changes updating `Mapping` status from default-on to default-off; see below.
- Feature: Add support for circuit breakers in TCP mapping (thanks, [Pierre Fersing](https://github.com/PierreF)!)
- Feature: Ambassador CRDs now include schema. This enables validation by `kubectl apply`.
- Feature: Advanced TLS configuration can be specified in `Host` resource via `tlsContext` and `tls` fields.
- Feature: Implement sampling percentage in tracing service.
- Performance improvement: Diagnostics are generated on demand rather than on every reconfig.
- Performance improvement: Experimental fast validation of the contents of Ambassador resources has been added. The `AMBASSADOR_FAST_VALIDATION` env var must be set to enable this.
- Internal: Configuration endpoints used internally by Ambassador are no longer accessible from outside the Ambassador Pod.
- Bugfix: `envoy_log_format` can now be set with `envoy_log_type: json`.
- Docs: Fixed OAuth2 documentation spelling errors (thanks, [Travis Byrum](https://github.com/travisbyrum)!)

As previously announced, the default value of `AMBASSADOR_UPDATE_MAPPING_STATUS`
has now changed from `true` to `false`; Ambassador will no longer attempt to
update the `Status` of a `Mapping` unless you explicitly set
`AMBASSADOR_UPDATE_MAPPING_STATUS=true` in the environment.  If you do not have
tooling that relies on `Mapping` status updates, we do not recommend setting
`AMBASSADOR_UPDATE_MAPPING_STATUS`.

**In Ambassador 1.7**, TLS secrets in `Ingress` resources will not be able to use
`.namespace` suffixes to cross namespaces.

### Ambassador Edge Stack only

- Feature: The Edge Policy Console's Debugging page now has a "Log Out" button to terminate all EPC sessions.
- Feature: `X-Content-Type-Options: nosniff` to response headers are now set for the Edge Policy Console, to prevent MIME confusion attacks.
- Feature: The `OAuth2` Filter now has a `allowMalformedAccessToken` setting to enable use with IDPs that generate access tokens that are not compliant with RFC 6750.
- Bugfix: All JWT Filter errors are now formatted per the specified `errorResponse`.
- Feature: Options for making Redis connection pooling configurable.
- Bugfix: User is now directed to the correct URL after clicking in Microsoft Office.
- Feature: The Console's Dashboard page has speedometer gauges to visualize Rate Limited and Authenticated traffic.

## [1.5.5] June 30, 2020
[1.5.5]: https://github.com/datawire/ambassador/compare/v1.5.4...v1.5.5

### Ambassador API Gateway + Ambassador Edge Stack

- Incorporate the Envoy 1.14.3 security update.

## [1.5.4] June 23, 2020
[1.5.4]: https://github.com/datawire/ambassador/compare/v1.5.3...v1.5.4

### Ambassador API Gateway + Ambassador Edge Stack

- Bugfix: Allow disabling `Mapping`-status updates (RECOMMENDED: see below)
- Bugfix: Logging has been made _much_ quieter; the default Envoy log level has been turned down from "warning" to "error"
- Ambassador now logs timing information about reconfigures

We recommend that users set `AMBASSADOR_UPDATE_MAPPING_STATUS=false`
in the environment to tell Ambassador not to update `Mapping` statuses
unless you have some script that relies on `Mapping` status updates.
The default value of `AMBASSADOR_UPDATE_MAPPING_STATUS` will change to
`false` in Ambassador 1.6.

## [1.5.3] June 16, 2020
[1.5.3]: https://github.com/datawire/ambassador/compare/v1.5.2...v1.5.3

### Ambassador API Gateway + Ambassador Edge Stack

- Bugfix: Restore Envoy listener drain time to its pre-Ambassador 1.3.0 default of 10 minutes.
- Bugfix: Read Knative ingress generation from the correct place in the Kubernetes object

### Ambassador Edge Stack only

- Bugfix: Allow deletion of ProjectControllers.
- Bugfix: Fix regression introduced in 1.4.2 where the `OAuth2` AuthorizationCode filter no longer works when behind another gateway that rewrites the request hostname.  The behavior here is now controllable via the `internalOrigin` sub-field.

## [1.5.2] June 10, 2020
[1.5.2]: https://github.com/datawire/ambassador/compare/v1.5.1...v1.5.2

### Ambassador API Gateway + Ambassador Edge Stack

- Incorporate the [Envoy 1.14.2](https://www.envoyproxy.io/docs/envoy/v1.14.2/intro/version_history#june-8-2020) security update.
- Upgrade the base Docker images used by several tests (thanks, [Daniel Sutton](https://github.com/ducksecops)!).

### Ambassador Edge Stack only

- Feature (BETA): Added an in-cluster micro CI/CD system to enable building, staging, and publishing of GitHub projects from source.  This has been included in previous versions as an alpha, but disabled by default. It is now in BETA.
- Bugfix: The `DEVPORTAL_CONTENT_URL` environment variable now properly handles `file:///` URLs to refer to volume-mounted content.
- Bugfix: `acmeProvider.authority: none` is no longer case sensitive
- Bugfix: `edgectl connect` works again on Ubuntu and other Linux setups with old versions of nss-mdns (older than version 0.11)
- Bugfix: `edgectl` works again on Windows
- Bugfix: The Edge Policy Console now correctly creates FilterPolicy resources

## [1.5.1] June 05, 2020
[1.5.1]: https://github.com/datawire/ambassador/compare/v1.5.0...v1.5.1

### Ambassador API Gateway + Ambassador Edge Stack

- Bugfix: Logging has been made _much_ quieter
- Bugfix: A service that somehow has no hostname should no longer cause an exception

## [1.5.0] May 28, 2020
[1.5.0]: https://github.com/datawire/ambassador/compare/v1.4.3...v1.5.0

### Ambassador API Gateway + Ambassador Edge Stack

- Change: Switched from quay.io back to DockerHub as our primary publication point. **If you are using your own Kubernetes manifests, you will have to update them!** Datawire's Helm charts and published YAML have already been updated.
- Feature: switch to Envoy 1.14.1
- Feature: Allow defaults for `add_request_header`, `remove_request_header`, `add_response_header`, and `remove_response_header`
- Feature: Inform Knative of the route to the Ambassador service if available (thanks, [Noah Fontes](https://github.com/impl)!)
- Feature: Support the path and timeout options of the Knative ingress path rules (thanks, [Noah Fontes](https://github.com/impl)!)
- Feature: Allow preserving `X-Request-ID` on requests from external clients (thanks, [Prakhar Joshi](https://github.com/prakharjoshi)!)
- Feature: Mappings now support query parameters (thanks, [Phil Peble](https://github.com/ppeble)!)
- Feature: Allow setting the Envoy shared-memory base ID (thanks, [Phil Peble](https://github.com/ppeble)!)
- Feature: Additional security configurations not set on default YAMLs
- Feature: Let Ambassador configure `regex_rewrite` for advanced forwarding
- Bugfix: Only update Knative ingress CRDs when the generation changes (thanks, [Noah Fontes](https://github.com/impl)!)
- Bugfix: Now behaves properly when `AMBASSADOR_SINGLE_NAMESPACE` is set to an empty string; rather than getting in to a weird in-between state
- Bugfix: The websocket library used by the test suite has been upgraded to incorporate security fixes (thanks, [Andrew Allbright](https://github.com/aallbrig)!)
- Bugfix: Fixed evaluation of label selectors causing the wrong IP to be put in to Ingress resource statuses
- Bugfix: The `watt` (port 8002) and `ambex` (port 8003) components now bind to localhost instead of 0.0.0.0, so they are no longer erroneously available from outside the Pod

### Ambassador Edge Stack only

- Feature: `edgectl upgrade` allows upgrading API Gateway installations to AES
- Feature: `edgectl intercept` can generate preview-urls for Host resources that enabled the feature
- Feature: `edgectl install` will now automatically install the Service Preview components (ambassador-injector, telepresence-proxy) and scoped RBAC
- Feature: Rate-limited 429 responses now include the `Retry-After` header
- Feature: The `JWT` Filter now makes `hasKey` and `doNotSet` functions available to header field templates; in order to facilitate only conditionally setting a header field.
- Feature: The `OAuth2` Filter now has an `expirationSafetyMargin` setting that will cause an access token to be treated as expired sooner, in order to have a safety margin of time to send it to the upstream Resource Server that grants insufficient leeway.
- Feature: The `JWT` Filter now has `leewayFor{ExpiresAt,IssuedAt,NotBefore}` settings for configuring leeway when validating the timestamps of a token.
- Feature: The environment variables `REDIS{,_PERSECOND}_{USERNAME,PASSWORD,TLS_ENABLED,TLS_INSECURE}` may now be used to further configure how the Ambassador Edge Stack communicates with Redis.
- Bugfix: Don't start the dev portal running if `POLL_EVERY_SECS` is 0
- Bugfix: Now no longer needs cluster-wide RBAC when running with `AMBASSADOR_SINGLE_NAMESPACE`.
- Bugfix: The `OAuth2` Filter now validates the reported-to-Client scope of an Access Token even if a separate `accessTokenJWTFilter` is configured.
- Bugfix: The `OAuth2` Filter now sends the user back to the identity provider to upgrade the scope if they request an endpoint that requires broader scope than initially requested; instead of erroring.
- Bugfix: The `OAuth2` Filter will no longer send RFC 7235 challenges back to the user agent if it would not accept RFC 7235 credentials (previously it only avoided sending HTTP 401 challenges, but still sent 400 or 403 challenges).
- Bugfix: The `amb-sidecar` (port 8500) component now binds to localhost instead of 0.0.0.0, so it is no longer erroneously available from outside the Pod

## [1.4.3] May 14, 2020
[1.4.3]: https://github.com/datawire/ambassador/compare/v1.4.2...v1.4.3

### Ambassador Edge Stack only

- Bugfix: Don't generate spurious 403s in the logs when using the Edge Policy Console.

## [1.4.2] April 22, 2020
[1.4.2]: https://github.com/datawire/ambassador/compare/v1.4.1...v1.4.2

### Ambassador Edge Stack only

- Bugfix: The Traffic Agent binds to port 9900 by default. That port can be configured in the Agent's Pod spec.
   - For more about using the Traffic Agent, see the [Service Preview documentation](https://www.getambassador.io/docs/edge-stack/latest/topics/using/edgectl/#configuring-service-preview).
- Bugfix: The `OAuth2` Filter redirection-endpoint now handles various XSRF errors more consistently (the way we meant it to in 1.2.1)
- Bugfix: The `OAuth2` Filter now supports multiple authentication domains that share the same credentials.
   - For more about using multiple domains, see the [OAuth2 `Filter` documentation](https://www.getambassador.io/docs/edge-stack/1.4/topics/using/filters/oauth2/).
- Bugfix: The ACME client now obeys `AMBASSADOR_ID`
- Feature (ALPHA): Added an in-cluster micro CI/CD system to enable building, staging, and publishing of GitHub projects from source.  This is disabled by default.

## [1.4.1] April 15, 2020
[1.4.1]: https://github.com/datawire/ambassador/compare/v1.4.0...v1.4.1

### Ambassador Edge Stack only

- Internal: `edgectl install` uses Helm under the hood

## [1.4.0] April 08, 2020
[1.4.0]: https://github.com/datawire/ambassador/compare/v1.3.2...v1.4.0

### Ambassador API Gateway + Ambassador Edge Stack

- Feature: Support Ingress Path types improvements from networking.k8s.io/v1beta1 on Kubernetes 1.18+
- Feature: Support Ingress hostname wildcards
- Feature: Support for the IngressClass Resource, added to networking.k8s.io/v1beta1 on Kubernetes 1.18+
   - For more about new Ingress support, see the [Ingress Controller documentation](https://getambassador.io/docs/edge-stack/1.4/topics/running/ingress-controller).
- Feature: `Mapping`s support the `cluster_tag` attribute to control the name of the generated Envoy cluster (thanks, [Stefan Sedich](https://github.com/stefansedich)!)
   - See the [Advanced Mapping Configuration documentation](https://getambassador.io/docs/edge-stack/1.4/topics/using/mappings) for more.
- Feature: Support Envoy's ability to force response headers to canonical HTTP case (thanks, [Puneet Loya](https://github.com/puneetloya)!)
   - See the [Ambassador Module documentation](https://getambassador.io/docs/edge-stack/1.4/topics/running/ambassador) for more.
- Bugfix: Correctly ignore Kubernetes services with no metadata (thanks, [Fabrice](https://github.com/jfrabaute)!)

### Ambassador Edge Stack only

- Feature: `edgectl install` output has clearer formatting
- Feature: `edgectl install` offers help when installation does not succeed
- Feature: `edgectl install` uploads installer and AES logs to a private area upon failure so Datawire support can help
- Bugfix: The "Filters" tab in the webui no longer renders the value of OAuth client secrets that are stored in Kubernetes secrets.
- Bugfix: The ACME client of of one Ambassador install will no longer interfere with the ACME client of another Ambassador install in the same namespace with a different AMBASSADOR_ID.
- Bugfix: `edgectl intercept` supports matching headers values against regular expressions once more
- Bugfix: `edgectl install` correctly handles more local and cluster environments
   - For more about `edgectl` improvements, see the [Service Preview and Edge Control documentation](https://getambassador.io/docs/edge-stack/1.4/topics/using/edgectl).

## [1.3.2] April 01, 2020
[1.3.2]: https://github.com/datawire/ambassador/compare/v1.3.1...v1.3.2

### Ambassador Edge Stack only

- Bugfix: `edgectl install` correctly installs on Amazon EKS and other clusters that provide load balancers with fixed DNS names
- Bugfix: `edgectl install` when using Helm once again works as documented
- Bugfix: `edgectl install` console logs are improved and neatened
- Bugfix: `edgectl install --verbose` output is improved
- Bugfix: `edgectl install` automatically opens documentation pages for some errors
- Bugfix: `edgectl install` help text is improved

## [1.3.1] March 24, 2020
[1.3.1]: https://github.com/datawire/ambassador/compare/v1.3.0...v1.3.1

### Ambassador Edge Stack only

- Bugfix: `edgectl install` will not install on top of a running Ambassador
- Bugfix: `edgectl install` can detect and report if `kubectl` is missing
- Bugfix: `edgectl install` can detect and report if it cannot talk to a Kubernetes cluster
- Bugfix: When using the `Authorization Code` grant type for `OAuth2`, expired tokens are correctly handled so that the user will be prompted to renew
- Bugfix: When using the `Password` grant type for `OAuth2`, authentication sessions are properly associated with each user
- Bugfix: When using the `Password` grant type for `OAuth2`, you can set up multiple `Filter`s to allow requesting different scopes for different endpoints

## [1.3.0] March 17, 2020
[1.3.0]: https://github.com/datawire/ambassador/compare/v1.2.2...v1.3.0

### Ambassador Edge Stack only

- Feature: Support username and password as headers for OAuth2 authentication (`grantType: Password`)
- Feature: `edgectl install` provides better feedback for clusters that are unreachable from the public Internet
- Feature: `edgectl install` supports KIND clusters (thanks, [@factorypreset](https://github.com/factorypreset)!)
- Feature: `edgectl intercept` supports HTTPS
- Feature: Ambassador Edge Stack Docker image is ~150MB smaller
- Feature: The Edge Policy Console can be fully disabled with the `diagnostics.enabled` element in the `ambassador` Module
- Feature: `aes-plugin-runner` now allows passing in `docker run` flags after the main argument list.
- Bugfix: Ambassador Edge Stack doesn't crash if the Developer Portal content URL is not accessible
- Bugfix: `edgectl connect` does a better job handling clusters with many services
- Bugfix: The `Plugin` Filter now correctly sets `request.TLS` to nil/non-nil based on if the original request was encrypted or not.
- Change: There is no longer a separate traffic-proxy image; that functionality is now part of the main AES image. Set `command: ["traffic-manager"]` to use it.

## [1.2.2] March 04, 2020
[1.2.2]: https://github.com/datawire/ambassador/compare/v1.2.1...v1.2.2

### Ambassador Edge Stack only

- Internal: Fix an error in Edge Stack update checks

## [1.2.1] March 03, 2020
[1.2.1]: https://github.com/datawire/ambassador/compare/v1.2.0...v1.2.1

Edge Stack users SHOULD NOT use this release, and should instead use 1.2.2.

### Ambassador API Gateway + Ambassador Edge Stack

- Bugfix: re-support PROXY protocol when terminating TLS ([#2348])
- Bugfix: Incorporate the Envoy 1.12.3 security update

### Ambassador Edge Stack only

- Bugfix: The `aes-plugin-runner` binary for GNU/Linux is now statically linked (instead of being linked against musl libc), so it should now work on either musl libc or GNU libc systems
- Feature (ALPHA): An `aes-plugin-runner` binary for Windows is now produced.  (It is un-tested as of yet.)
- Bugfix: The `OAuth2` Filter redirection-endpoint now handles various XSRF errors more consistently
- Change: The `OAuth2` Filter redirection-endpoint now handles XSRF errors by redirecting back to the identity provider

[#2348]: https://github.com/datawire/ambassador/issues/2348

## [1.2.0] February 24, 2020
[1.2.0]: https://github.com/datawire/ambassador/compare/v1.1.1...v1.2.0

### Ambassador API Gateway + Ambassador Edge Stack

- Feature: add idle_timeout_ms support for common HTTP listener (thanks, Jordan Neufeld!) ([#2155])
- Feature: allow override of bind addresses, including for IPv6! (thanks to [Josue Diaz](https://github.com/josuesdiaz)!) ([#2293])
- Bugfix: Support Istio mTLS secrets natively (thanks, [Phil Peble](https://github.com/ppeble)!) ([#1475])
- Bugfix: TLS custom secret with period in name doesn't work (thanks, [Phil Peble](https://github.com/ppeble)!) ([#1255])
- Bugfix: Honor ingress.class when running with Knative
- Internal: Fix CRD-versioning issue in CI tests (thanks, [Ricky Taylor](https://github.com/ricky26)!)
- Bugfix: Stop using deprecated Envoy configuration elements
- Bugfix: Resume building a debuggable Envoy binary

### Ambassador Edge Stack only

- Change: The `ambassador` service now uses the default `externalTrafficPolicy` of `Cluster` rather than explicitly setting it to `Local`. This is a safer setting for GKE where the `Local` policy can cause outages when ambassador is updated. See https://stackoverflow.com/questions/60121956/are-hitless-rolling-updates-possible-on-gke-with-externaltrafficpolicy-local for details.
- Feature: `edgectl install` provides a much cleaner, quicker experience when installing Ambassador Edge Stack
- Feature: Ambassador Edge Stack supports the Ambassador operator for automated management and upgrade
- Feature: `ifRequestHeader` can now have `valueRegex` instead of `value`
- Feature: The `OAuth2` Filter now has `useSessionCookies` option to have cookies expire when the browser closes, rather than at a fixed duration
- Feature: `ifRequestHeader` now has `negate: bool` to invert the match
- Bugfix: The RBAC for `Ingress` now supports the `networking.k8s.io` `apiGroup`
- Bugfix: Quiet Dev Portal debug logs
- Bugfix: The Edge Policy Console is much less chatty when logged out
- Change: The intercept agent is now incorporated into the `aes` image
- Change: The `OAuth2` Filter no longer sets cookies when `insteadOfRedirect` triggers
- Change: The `OAuth2` Filter more frequently adjusts the cookies

[#1475]: https://github.com/datawire/ambassador/issues/1475
[#1255]: https://github.com/datawire/ambassador/issues/1255
[#2155]: https://github.com/datawire/ambassador/issues/2155
[#2293]: https://github.com/datawire/ambassador/issues/2293

## [1.1.1] February 12, 2020
[1.1.1]: https://github.com/datawire/ambassador/compare/v1.1.0...v1.1.1

### Ambassador API Gateway + Ambassador Edge Stack

- Bugfix: Load explicitly referenced secrets in another namespace, even when `AMBASSADOR_SINGLE_NAMESPACE` (thanks, [Thibault Cohen](https://github.com/titilambert)!) ([#2202])
- Bugfix: Fix Host support for choosing cleartext or TLS ([#2279])
- Bugfix: Fix intermittent error when rendering `/ambassador/v0/diag/`
- Internal: Various CLI tooling improvements

[#2202]: https://github.com/datawire/ambassador/issues/2202
[#2279]: https://github.com/datawire/ambassador/pull/2279

### Ambassador Edge Stack only

- Feature: The Policy Console can now set the log level to "trace" (in addition to "info" or "debug")
- Bugfix: Don't have the Policy Console poll for snapshots when logged out
- Bugfix: Do a better job of noticing when the license key changes
- Bugfix: `aes-plugin-runner --version` now works properly
- Bugfix: Only serve the custom CONGRATULATIONS! 404 page on `/`
- Change: The `OAuth2` Filter `stateTTL` setting is now ignored; the lifetime of state-tokens is now managed automatically

## [1.1.0] January 28, 2020
[1.1.0]: https://github.com/datawire/ambassador/compare/v1.0.0...v1.1.0

(Note that Ambassador 1.1.0 is identical to Ambassador 1.1.0-rc.0, from January 24, 2020.
 Also, we're now using "-rc.N" rather than just "-rcN", for better compliance with
 [SemVer](https://www.semver.org/).

### Ambassador API Gateway + Ambassador Edge Stack

- Feature: support resources with the same name but in different namespaces ([#2226], [#2198])
- Feature: support DNS overrides in `edgectl`
- Bugfix: Reduce log noise about "kubestatus" updates
- Bugfix: manage the diagnostics snapshot cache more aggressively to reduce memory footprint
- Bugfix: re-enable Docker demo mode (and improve the test to make sure we don't break it again!) ([#2227])
- Bugfix: correct potential issue with building edgectl on Windows
- Internal: fix an error with an undefined Python type in the TLS test (thanks, [Christian Clauss](https://github.com/cclauss)!)

### Ambassador Edge Stack only

- Feature: make the `External` filter type fully compatible with the `AuthService` type
- Docs: add instructions for what to do after downloading `edgectl`
- Bugfix: make it much faster to apply the Edge Stack License
- Bugfix: make sure the ACME terms-of-service link is always shown
- Bugfix: make the Edge Policy Console more performant

[#2198]: https://github.com/datawire/ambassador/issues/2198
[#2226]: https://github.com/datawire/ambassador/issues/2226
[#2227]: https://github.com/datawire/ambassador/issues/2227

## [1.0.0] January 15, 2020
[1.0.0]: https://github.com/datawire/ambassador/compare/v0.86.1...v1.0.0

### Caution!

All of Ambassador's CRDs have been switched to `apiVersion: getambassador.io/v2`, and
**your resources will be upgraded when you apply the new CRDs**. We recommend that you
follow the [migration instructions](https://getambassador.io/early-access/user-guide/upgrade-to-edge-stack/) and check your installation's
behavior before upgrading your CRDs.

## Ambassador API Gateway + Ambassador Edge Stack

### Breaking changes

- When a resource specifies a service or secret name without a corresponding namespace, Ambassador will now
  look for the service or secret in the namespace of the resource that mentioned it. In the past, Ambassador
  would look in the namespace in which Ambassador was running.

### Features

- The Host CR provides an easy way to tell Ambassador about domains it should expect to handle, and
  how it should handle secure and insecure requests for those domains
- Redirection from HTTP to HTTPS defaults to ON when termination contexts are present
- Mapping and Host CRs, as well as Ingress resources, get Status updates to provide better feedback
- Improve performance of processing events from Kubernetes
- Automatic HTTPS should work with any ACME clients doing the http-01 challenge

### Bugfixes

- CORS now happens before rate limiting
- The reconfiguration engine is better protected from exceptions
- Don’t try to check for upgrades on every UI snapshot update
- Reduced reconfiguration churn
- Don't force SNI routes to be lower-priority than non-SNI routes
- Knative mappings fallback to the Ambassador namespace if no namespace is specified
- Fix `ambassador_id` handling for Knative resources
- Treat `ambassadorId` as a synonym for `ambassador_id` (`ambassadorId` is the Protobuf 3 canonical form of `ambassador_id`)

### Ambassador Edge Stack

Ambassador Edge Stack incorporates the functionality of the old Ambassador Pro product.

- Authentication and ratelimiting are now available under a free community license
- Given a Host CR, Ambassador can manage TLS certificates using ACME (or you can manage them by hand)
- There is now an `edgectl` program that you can use for interacting with Ambassador from the command line
- There is a web user-interface for Ambassador
- BREAKING CHANGE: `APP_LOG_LEVEL` is now `AES_LOG_LEVEL`

See the [`CHANGELOG.old-pro.md`](./CHANGELOG.old-pro.md) file for the changelog of
the old Ambassador Pro product.

## [1.0.0-rc6] January 15, 2020
[1.0.0-rc6]: https://github.com/datawire/ambassador/compare/v1.0.0-rc4...v1.0.0-rc6

 - AES: Bugfix: Fix ACME client with multiple replicas
 - AES: Bugfix: Fix ACME client race conditions with the API server and WATT
 - AES: Bugfix: Don't crash in the ACME client if Redis is unavailable

## [1.0.0-rc4] January 13, 2020
[1.0.0-rc4]: https://github.com/datawire/ambassador/compare/v1.0.0-rc1...v1.0.0-rc4

- Change: Less verbose yet more useful Ambassador pod logs
- Bugfix: Various bugfixes for listeners and route rejection
- Bugfix: Don't append the service namespace for `localhost`
- AES: Bugfix: Fix rendering mapping labels YAML in the webui
- AES: Bugfix: Organize help output from `edgectl` so it is easier to read
- AES: Bugfix: Various bugfixes around ACME support with manually-configured TLSContexts
- AES: Change: Don't disable scout or enable extra-verbose logging when migrating from OSS
- AES: BREAKING CHANGE: `APP_LOG_LEVEL` is now `AES_LOG_LEVEL`

## [1.0.0-rc1] January 11, 2020
[1.0.0-rc1]: https://github.com/datawire/ambassador/compare/v1.0.0-rc0...v1.0.0-rc1

- Internal: Improvements to release machinery
- Internal: Fix the dev shell
- Internal: Adjust KAT tests to work with the Edge Stack

## [1.0.0-rc0] January 10, 2020
[1.0.0-rc0]: https://github.com/datawire/ambassador/compare/v1.0.0-ea13...v1.0.0-rc0

- BREAKING CHANGE: Rename Host CR status field `reason` to `errorReason`
- Feature: Host CRs now default `.spec.hostname` to `.metadata.name`
- Feature: Host CRs now have a `requestPolicy` field to control redirecting from cleartext to TLS
- Feature: Redirecting from cleartext to TLS no longer interferes with ACME http-01 challenges
- Feature: Improved `edgectl` help and informational messages
- Bugfix: Host CR status is now a sub-resource
- Bugfix: Have diagd snapshot JSON not include "serialization" keys (which could potentially leak secrets)
- Bugfix: Fix `ambassador_id` handling for Knative resources
- Bugfix: Use the correct namespace for resources found via annotations
- Bugfix: Treat `ambassadorId` as a synonym for `ambassador_id` (`ambassadorId` is the Protobuf 3 canonical form of `ambassador_id`)
- Internal: Allow passing a `DOCKER_NETWORK` variable to the build-system

## [1.0.0-ea13] January 09, 2020
[1.0.0-ea13]: https://github.com/datawire/ambassador/compare/v1.0.0-ea12...v1.0.0-ea13

- Bugfix: Knative mappings populate and fallback to the Ambassador namespace if unspecified
- Internal: Knative tests for versions 0.7.1 and 0.8.0 were removed
- Internal: Knative tests for version 0.11.0 were added
- Internal: Improved performance with Edge Stack using /ambassador/v0/diag/ with an optional `patch_client` query param to send a partial representation in JSON Patch format, reducing the memory and network traffic for large deployments
- Internal: Silencing warnings from `which` in docs preflight-check

## [1.0.0-ea12] January 08, 2020
[1.0.0-ea12]: https://github.com/datawire/ambassador/compare/v1.0.0-ea9...v1.0.0-ea12

- BREAKING CHANGE: When a resource specifies a service or secret name without a corresponding namespace, Ambassador uses the namespace of the resource. In the past, Ambassador would use its own namespace.
- Bugfix: Add the appropriate label so Ingress works with Edge Stack
- Bugfix: Remove superfluous imagePullSecret
- Bugfix: Fix various admin UI quirks, especially in Firefox
  - Bogus warnings about duplicate resources
  - Drag-and-drop reordering of rate limit configuration
  - Missing icons
- Internal: Drop duplicated resources earlier in the processing chain
- Internal: Streamline code generation from protobufs
- Internal: Automated broken-link checks in the documentation

## [1.0.0-ea9] December 23, 2019
[1.0.0-ea9]: https://github.com/datawire/ambassador/compare/v1.0.0-ea7...v1.0.0-ea9

- Bugfix: Use proper executable name for Windows edgectl
- Bugfix: Don't force SNI routes to be lower-priority than non-SNI routes
- Bugfix: Prevent the self-signed fallback context from conflicting with a manual context

## [1.0.0-ea7] December 19, 2019
[1.0.0-ea7]: https://github.com/datawire/ambassador/compare/v1.0.0-ea6...v1.0.0-ea7

- Bugfix: UI buttons can hide themselves
- Bugfix: Developer Portal API acquisition
- Bugfix: Developer Portal internal routing
- Internal: Better JS console usage
- Internal: Rationalize usage reporting for Edge Stack

## [1.0.0-ea6] December 18, 2019
[1.0.0-ea6]: https://github.com/datawire/ambassador/compare/v1.0.0-ea5...v1.0.0-ea6

- Feature: Improve performance of processing events from Kubernetes
- Feature: Automatic HTTPS should work with any ACME clients doing the http-01 challenge
- Internal: General improvements to test infrastructure
- Internal: Improved the release process

`ambassador-internal-access-control` `Filter` and `FilterPolicy` are now
created internally. Remove them from your cluster if upgrading from a
previous version.

## [1.0.0-ea5] December 17, 2019
[1.0.0-ea5]: https://github.com/datawire/ambassador/compare/v1.0.0-ea3...v1.0.0-ea5

- Internal: Improved the reliability of CI
- Internal: Improved the release process

## [1.0.0-ea3] December 16, 2019
[1.0.0-ea3]: https://github.com/datawire/ambassador/compare/v1.0.0-ea1...v1.0.0-ea3

- Feature: initial edgectl support for Windows!
- UX: be explicit that seeing the license applied can take a few minutes
- Bugfix: don’t try to check for upgrades on every UI snapshot update
- Bugfix: don’t activate the fallback TLSContext if its secret is not available
- Bugfix: first cut at reducing reconfiguration churn

## [1.0.0-ea1] December 10, 2019
[1.0.0-ea1]: https://github.com/datawire/ambassador/compare/v0.85.0...v1.0.0-ea1

### Caution!

All of Ambassador's CRDs have been switched to `apiVersion: getambassador.io/v2`, and
**your resources will be upgraded when you apply the new CRDs**. We recommend that you
follow the [migration instructions](https://getambassador.io/early-access/user-guide/upgrade-to-edge-stack/) and check your installation's
behavior before upgrading your CRDs.

### Features

- Authentication and ratelimiting are now available under a free community license
- The Host CRD provides an easy way to tell Ambassador about domains it should expect to handle
- Given a Host CRD, Ambassador can manage TLS certificates using ACME (or you can manage them by hand)
- Redirection from HTTP to HTTPS defaults to ON when termination contexts are present
- Mapping and Host CRDs, as well as Ingress resources, get Status updates to provide better feedback

### Bugfixes

- CVE-2019–18801, CVE-2019–18802, and CVE-2019–18836 are fixed by including Envoy 1.12.2
- CORS now happens before rate limiting
- The reconfiguration engine is better protected from exceptions

## [0.86.1] December 10, 2019
[0.86.1]: https://github.com/datawire/ambassador/compare/v0.84.1...v0.86.1

- Envoy updated to 1.12.2 for security fixes
- Envoy TCP keepalives are now supported (thanks, [Bartek Kowalczyk](https://github.com/KowalczykBartek)!)
- Envoy remote access logs are now supported
- Correctly handle upgrades when the `LogService` CRD is not present

(Ambassador 0.86.0 was superseded by Ambassador 0.86.1.)

## [0.85.0] October 22, 2019
[0.85.0]: https://github.com/datawire/ambassador/compare/v0.84.1...v0.85.0

### Features

- Support configuring the Envoy access log format (thanks to [John Esmet](https://github.com/esmet)!)

## [0.84.1] October 20, 2019
[0.84.1]: https://github.com/datawire/ambassador/compare/v0.84.0...v0.84.1

### Major changes:
- Bugfix: Fix /ambassador permissions to allow running as non-root - Thanks @dmayle (https://github.com/dmayle) for reporting the bug.

## [0.84.0] October 18, 2019
[0.84.0]: https://github.com/datawire/ambassador/compare/v0.83.0...v0.84.0

### Features:

- Support setting window_bits for the GZip filter (thanks to [Florent Delannoy](https://github.com/Pluies)!)
- Correctly support tuning the regex_max_size, and bump its default to 200 (thanks to [Paul Salaberria](https://github.com/psalaberria002)!)
- Support setting redirect_cleartext_from in a TLSContext

### Bugfixes:

- Correctly update loadbalancer status of Ingress resources
- Don't enable diagd debugging in the test suite unless explicitly requested (thanks to [Jonathan Suever](https://github.com/suever)!)
- Switch to an Envoy release build

### Developer Notes:

- Many many things about the build system have changed under the hood!
   - Start with `make help`, and
   - Join our [Slack channel](https://d6e.co/slack) for more help!

## [0.83.0] October 08, 2019
[0.83.0]: https://github.com/datawire/ambassador/compare/v0.82.0...v0.83.0

### Major changes:
- Update Ambassador to address CVE-2019-15225 and CVE-2019-15226.

NOTE: this switches the default regex engine! See the documentation for the `ambassador` `Module` for more.

## [0.82.0] October 02, 2019
[0.82.0]: https://github.com/datawire/ambassador/compare/v0.81.0...v0.82.0

### Major changes:
- Feature: Arrange for the Prometheus metrics endpoint to also return associated headers (thanks, [Jennifer Wu](https://github.com/jhsiaomei)!)
- Feature: Support setting a TLS origination context when doing TLS to a RateLimitService (thanks, [Phil Peble](https://github.com/ppeble)!)
- Feature: Allow configuring Envoy's access log path (thanks, [Jonathan Suever](https://github.com/suever)!)
- Update: Switch to Python 3.7 and Alpine 3.10

### Developer notes:
- Switch back to the latest mypy (currently 0.730)
- Environment variable KAT_IMAGE_PULL_POLICY can override the imagePullPolicy when running KAT tests
- Updated Generated Envoy Golang APIs

## [0.81.0] September 26, 2019
[0.81.0]: https://github.com/datawire/ambassador/compare/v0.80.0...v0.81.0

### Major changes:
- Feature: ${} environment variable interpolation is supported in all Ambassador configuration resources (thanks, [Stefan Sedich](https://github.com/stefansedich)!)
- Feature: DataDog APM tracing is now supported (thanks again, [Stefan Sedich](https://github.com/stefansedich)!)
- Bugfix: Fix an error in the TLSContext schema (thanks, [@georgekaz](https://github.com/georgekaz)!)

### Developer notes:
- Test services can now be built, deployed, and tested more easily (see BUILDING.md)
- `mypy` is temporarily pinned to version 0.720.

## [0.80.0] September 20, 2019
[0.80.0]: https://github.com/datawire/ambassador/compare/v0.78.0...v0.80.0

### Major changes:
- Feature: Basic support for the Kubernetes Ingress resource
- Feature: Basic reporting for some common configuration errors (lack of Mappings, lack of TLS contexts)
- Bugfix: Update Envoy to prevent crashing when updating AuthService under load

### Developer notes
- Golang components now use Go 1.13
- Ambassador build now _requires_ clean type hinting
- KAT client and server have been pulled back into the Ambassador repo

## [0.78.0] September 11, 2019
[0.78.0]: https://github.com/datawire/ambassador/compare/v0.77.0...v0.78.0

### Major changes:
- Feature: Support setting cipher_suites and ecdh_curves in TLSContext - #1782 (Thanks @teejaded)
- Feature: Make 128-bits traceids the default - #1794 (Thanks @Pluies)
- Feature: Set cap_net_bind_service to allow binding to low ports - #1720 (Thanks @swalberg)

### Minor changes:
- Testing: Add test that ambassador cli does not crash when called with --help - #1806 (Thanks @rokostik)

## [0.77.0] September 05, 2019
[0.77.0]: https://github.com/datawire/ambassador/compare/v0.76.0...v0.77.0

- (Feature) Support the `least_request` load balancer policy (thanks, [Steve Flanders](https://github.com/flands)!)
- (Misc) Many test and release-engineering improvements under the hood

## [0.76.0] August 26, 2019
[0.76.0]: https://github.com/datawire/ambassador/compare/v0.75.0...v0.76.0

- circuit breakers now properly handle overriding a global circuit breaker within a Mapping ([#1767])
- support for Knative 0.8.0 ([#1732])

[#1767]: https://github.com/datawire/ambassador/issues/1767
[#1732]: https://github.com/datawire/ambassador/issues/1732

## [0.75.0] August 13, 2019
[0.75.0]: https://github.com/datawire/ambassador/compare/0.74.1...0.75.0

- (Feature) Update to Envoy 1.11.1, including security fixes
- (Feature) You can use a `TLSContext` without a `secret` to set origination options ([#1708])
- (Feature) Canary deployments can now use multiple `host_rewrite` values ([#1159])
- (Bugfix) Make sure that Ambassador won't mistakenly complain about the number of RateLimit and Tracing services (thanks, [Christian Claus](https://github.com/cclauss)!)

[#1159]: https://github.com/datawire/ambassador/issues/1159
[#1708]: https://github.com/datawire/ambassador/issues/1708

## [0.74.1] August 06, 2019
[0.74.1]: https://github.com/datawire/ambassador/compare/0.74.0...0.74.1

- (bugfix) Make sure that updates properly trigger reconfigures ([#1727])
- (misc) Arrange for startup logging to have timestamps

[#1727]: https://github.com/datawire/ambassador/issues/1727

## [0.74.0] July 30, 2019
[0.74.0]: https://github.com/datawire/ambassador/compare/0.73.0...0.74.0

- Bugfix: Make sure that the pod dies if Envoy dies
- Bugfix: Correctly allow setting `timeout_ms` for `AuthService` (thanks, [John Esmet!](https://www.github.com/esmet)!)
- Feature: Permit configuring `cluster_idle_timeout_ms` for upstream services (thanks, [John Esmet!](https://www.github.com/esmet)!) ([#1542])

[#1542]: https://github.com/datawire/ambassador/issues/1542

## [0.73.0] July 11, 2019
[0.73.0]: https://github.com/datawire/ambassador/compare/0.72.0...0.73.0

- Feature: Experimental native support for Knative! ([#1579])
- Feature: Better Linkerd interoperability! ([#1578], [#1594])

- Feature: Add a legend for the colors of service names on the diagnostic overview (thanks, [Wyatt Pearsall](https://github.com/wpears)!)
- Feature: Allow switching Envoy to output JSON logs (thanks, [Pedro Tavares](https://github.com/ServerlessP)!)
- Feature: Allow setting `AMBASSADOR_LABEL_SELECTOR` and `AMBASSADOR_FIELD_SELECTOR` to let Ambassador use Kubernetes selectors to determine which things to read (thanks, [John Esmet](https://github.com/esmet)!) ([#1292])
- Feature: Allow configuring retries for `AuthService` (thanks, [Kevin Dagostino](https://github.com/TonkWorks)!) ([#1622], [#1461])

- Bugfix: Allow Ambassador to ride through Envoy-validation timeouts (thanks, [John Morrisey](https://github.com/jwm)!)
- Bugfix: Allow Ambassador to ride through parse errors on input resources (thanks, [Andrei Predoiu](https://github.com/Andrei-Predoiu)!) ([#1625])
- Bugfix: Allow '.' in a `secret` name to just be a '.' ([#1255])

- Bugfix: Allow manually defining an Ambassador `Service` resource, same as any other resource
- Bugfix: Prevent spurious duplicate-resource errors when loading config from the filesystem

[#1255]: https://github.com/datawire/ambassador/issues/1255
[#1292]: https://github.com/datawire/ambassador/issues/1292
[#1461]: https://github.com/datawire/ambassador/issues/1461
[#1578]: https://github.com/datawire/ambassador/issues/1578
[#1579]: https://github.com/datawire/ambassador/issues/1579
[#1594]: https://github.com/datawire/ambassador/issues/1594
[#1622]: https://github.com/datawire/ambassador/issues/1622
[#1625]: https://github.com/datawire/ambassador/issues/1625

## [0.72.0] June 13, 2019
[0.72.0]: https://github.com/datawire/ambassador/compare/0.71.0...0.72.0

- Envoy: Update Envoy to commit 8f57f7d765
- Bugfix: Auth spans are now properly connected to requests ([#1414])
- Bugfix: `include_body` now works correctly ([#1531], [#1595])
- Bugfix: `x_forwarded_proto_redirect` works again (thanks to [Kyle Martin](https://github.com/KyleMartin901)!) ([#1571])
- Bugfix: Ambassador works correctly with read-only filesystems (thanks, [Niko Kurtti](https://github.com/n1koo)!) ([#1614], [#1619])
- Bugfix: Correctly render groups associated with a given resolver in diagnostics JSON output
- Feature: Give the Ambassador CLI a way to specify the directory into which to write secrets.

[#1414]: https://github.com/datawire/ambassador/issues/1414
[#1531]: https://github.com/datawire/ambassador/issues/1531
[#1571]: https://github.com/datawire/ambassador/issues/1571
[#1595]: https://github.com/datawire/ambassador/issues/1595
[#1614]: https://github.com/datawire/ambassador/issues/1614
[#1619]: https://github.com/datawire/ambassador/issues/1619

## [0.71.0] June 06, 2019
[0.71.0]: https://github.com/datawire/ambassador/compare/0.70.1...0.71.0

- Feature: GZIP support [#744]
- Feature: diag UI shows active Resolvers [#1453]
- Feature: CRDs exist for Resolvers [#1563]
- Feature: Resolvers with custom names work, even as CRDs [#1497]
- Feature: The `/metrics` endpoint provides direct access to Prometheus-format stats (thanks to [Rotem Tamir](https://github.com/rotemtam)!)
- Bugfix: `statsd-exporter` now correctly defaults to port 8125 (thanks to [Jonathan Suever](https://github.com/suever)!)
- Bugfix: redirect_cleartext_from no longer strips the URL path [#1463]
- Bugfix: canary weights of 0 and 100 work correctly [#1379]
- Bugfix: `docker run` works again for the Ambassador demo, and is part of our tests now [#1569]
- Bugfix: Scout `DEBUG` messages don’t get leaked into the diag UI [#1573]
- Maintenance: warn of upcoming protocol version changes
- Maintenance: check in with Scout every 24 hours, but no more than twice per day

[#744]: https://github.com/datawire/ambassador/issues/744
[#1379]: https://github.com/datawire/ambassador/issues/1379
[#1453]: https://github.com/datawire/ambassador/issues/1453
[#1463]: https://github.com/datawire/ambassador/issues/1463
[#1497]: https://github.com/datawire/ambassador/issues/1497
[#1563]: https://github.com/datawire/ambassador/issues/1563
[#1569]: https://github.com/datawire/ambassador/issues/1569
[#1573]: https://github.com/datawire/ambassador/issues/1573

## [0.70.1] May 24, 2019
[0.70.1]: https://github.com/datawire/ambassador/compare/0.70.0...0.70.1

### Minor changes:
- Bugfix: Disable CRD support if Ambassador cannot access them
- Upgrade: Upgrade to watt 0.5.1

## [0.70.0] May 20, 2019
[0.70.0]: https://github.com/datawire/ambassador/compare/0.61.0...0.70.0

### Major changes:
- Feature: Support CRDs in the `getambassador.io` API group for configuration ([#482])
- Feature: Update to Envoy 1.10

### Minor changes:
- Feature: Support removing request headers (thanks @ysaakpr!)
- Bugfix: `watt` should better coalesce calls to the watch hook on startup
- Bugfix: Ambassador no longer uses ports 7000 or 18000 ([#1526], [#1527])

[#482]: https://github.com/datawire/ambassador/issues/482
[#1526]: https://github.com/datawire/ambassador/issues/1526
[#1527]: https://github.com/datawire/ambassador/issues/1527

## [0.61.1] May 16, 2019
[0.61.1]: https://github.com/datawire/ambassador/compare/0.61.0...0.61.1

- Bugfix: Make sure that Consul discovery properly handles the datacenter name ([#1533])
- Bugfix: Make sure that the feature-walk code is protected against clusters with no endpoints at all ([#1532])

[#1532]: https://github.com/datawire/ambassador/issues/1532
[#1533]: https://github.com/datawire/ambassador/issues/1533

## [0.61.0] May 08, 2019
[0.61.0]: https://github.com/datawire/ambassador/compare/0.60.3...0.61.0

Ambassador 0.61.0 metadata

### Changes:
- Feature: Support for minimum and maximum TLS versions (#689)
- Feature: Allow choosing whether to append or overwrite when adding request or response headers (#1481) - thanks to @ysaakpr
- Feature: Support for circuit breakers (#360)
- Feature: Support for automatic retries (#1127) - thanks to @l1v3
- Feature: Support for shadow traffic weighting - thanks to @nemo83
- Feature: Support for HTTP/1.0 (#988) - thanks to @cyrus-mc
- Bugfix: Problem with local Consul agent resolver and non-standard HTTP port (#1508)
- Bugfix: Round each mapping's weight to an integer to prevent invalid Envoy configurations when using weights (#1289) - thanks to @esmet
- Bugfix: Fix deadlock on invalid Envoy configuration (#1491) - thanks to @esmet
- Bugfix: Fixed LightStep gRPC TracingService (#1189) - thanks to @sbaum1994
## [0.60.3] May 01, 2019
[0.60.3]: https://github.com/datawire/ambassador/compare/0.60.2...0.60.3

### Changes since 0.60.2

- When scanning its configuration for secrets and endpoints that must be watched, 0.60.2 could fail with certain configurations if TLS termination but not origination was active. Those failures are fixed now.

## [0.60.2] April 29, 2019
[0.60.2]: https://github.com/datawire/ambassador/compare/0.60.1...0.60.2

### Changes since 0.60.1

- Ambassador is now much more careful about which endpoints and secrets it pays attention to. ([#1465] again -- thanks to [@flands](https://github.com/flands) and @seandon for the help here!)

[#1465]: https://github.com/datawire/ambassador/issues/1465

## [0.60.1] April 25, 2019
[0.60.1]: https://github.com/datawire/ambassador/compare/0.60.0...0.60.1

### Changes since 0.60.0

- Speed up initial parsing of WATT snapshots considerably ([#1465])
- Don't look at secrets in the kube-system namespace, or for service-account tokens.
- Make sure that secrets we do look at are correctly associated with their namespaces ([#1467] -- thanks to @flands and @derrickburns for their contributions here!)
- Allow tuning the number of input snapshots retained for debugging
- Include the grab-snapshots.py script to help with debuggability

[#1465]: https://github.com/datawire/ambassador/issues/1465
[#1467]: https://github.com/datawire/ambassador/issues/1467

## [0.60.0] April 23, 2019
[0.60.0]: https://github.com/datawire/ambassador/compare/0.53.1...0.60.0

### Changes since 0.53.1

- BREAKING CHANGE: Ambassador listens on 8080 and 8443 by default so it does not need to run as root
- Ambassador natively supports using Consul for service discovery
- `AMBASSADOR_ENABLE_ENDPOINTS` is no longer needed; configure using the `Resolver` resource instead
- Support for the Maglev load balancing algorithm
- Support `connect_timeout_ms`. Thanks to Pétur Erlingsson.
- Support for `idle_timeout_ms` Thanks to Aaron Triplett.
- Ambassador will properly reload renewed Let's Encrypt certificates (#1416). Thanks to Matthew Ceroni.
- Ambassador will now properly redirect from HTTP to HTTPS based on `x-forwarded-proto` (#1233).
- The `case_sensitive` field now works when `host_redirect` is set to true (#699). Thanks to Peter Choi and Christopher Coté.

## [0.53.1] April 05, 2019
[0.53.1]: https://github.com/datawire/ambassador/compare/0.52.1...0.53.1

(0.53.0 was immediately supplanted by 0.53.1.)

## SECURITY FIXES

Ambassador 0.53.1 addresses two security issues in Envoy Proxy, CVE-2019-9900 and CVE-2019-9901:

- CVE-2019-9900 (Score 8.3/High). When parsing HTTP/1.x header values, Envoy 1.9 and before does not reject embedded zero characters (NUL, ASCII 0x0).

- CVE-2019-9901 (Score 8.3/High). Envoy does not normalize HTTP URL paths in Envoy 1.9 and before.

Since these issues can potentially allow a remote attacker to use maliciously-crafted URLs to bypass
authentication, anyone running an Ambassador prior to 0.53.1 should upgrade.

### UPCOMING CHANGES

Ambassador 0.60 will listen on ports 8080/8443 by default. The diagnostics service in Ambassador 0.52.0
will try to warn you if your configuration will be affected by this change.

## Other changes since 0.52.1

- `AuthService` version `ambassador/v1` can now explicitly configure how much body data is sent
  to the external authentication service.

## [0.52.1] March 26, 2019
[0.52.1]: https://github.com/datawire/ambassador/compare/0.52.0...0.52.1

### Changes since 0.52.0

- You can specify the `AMBASSADOR_NO_SECRETS` environment variable to prevent Ambassador from
  watching Kubernetes secrets at all (thanks [@esmet](https://github.com/esmet)!) ([#1293])
- The services used when you do `docker run ambassador --demo` have been moved into the Docker image,
  to remove external dependencies from the Ambassador quickstart.

[#1293]: https://github.com/datawire/ambassador/issues/1293

## [0.52.0] March 21, 2019
[0.52.0]: https://github.com/datawire/ambassador/compare/0.51.2...0.52.0

### Changes since 0.51.2

- Initial support for endpoint routing, rather than relying on `kube-proxy` ([#1031])
   - set `AMBASSADOR_ENABLE_ENDPOINTS` in the environment to allow this
- Initial support for Envoy ring hashing and session affinity (requires endpoint routing!)
- Support Lua filters (thanks to [@lolletsoc](https://github.com/lolletsoc)!)
- Support gRPC-Web (thanks to [@gertvdijk](https://github.com/gertvdijk)!) ([#456])
- Support for gRPC HTTP 1.1 bridge (thanks to [@rotemtam](https://github.com/rotemtam)!)
- Allow configuring `num-trusted-hosts` for `X-Forwarded-For`
- External auth services using gRPC can now correctly add new headers ([#1313])
- External auth services correctly add trace spans
- Ambassador should respond to changes more quickly now ([#1294], [#1318])
- Ambassador startup should be faster now

[#456]: https://github.com/datawire/ambassador/issues/456
[#1031]: https://github.com/datawire/ambassador/issues/1031
[#1294]: https://github.com/datawire/ambassador/issues/1294
[#1313]: https://github.com/datawire/ambassador/issues/1313
[#1318]: https://github.com/datawire/ambassador/issues/1318

## [0.51.2] March 12, 2019
[0.51.2]: https://github.com/datawire/ambassador/compare/0.51.1...0.51.2

### Changes since 0.51.1

- Cookies are now correctly handled when using external auth services... really. ([#1211])

[#1211]: https://github.com/datawire/ambassador/issues/1211

## [0.51.1] March 11, 2019
[0.51.1]: https://github.com/datawire/ambassador/compare/0.51.0...0.51.1

### Changes since 0.51.0

- Ambassador correctly handles services in namespaces other than the one Ambassador is running in.

## [0.51.0] March 08, 2019
[0.51.0]: https://github.com/datawire/ambassador/compare/0.50.3...0.51.0

**0.51.0 is not recommended: upgrade to 0.51.1.**

### Changes since 0.50.3

- Ambassador can now route any TCP connection, using the new `TCPMapping` resource. ([#420])
- Cookies are now correctly handled when using external auth services ([#1211])
- Lots of work in docs and testing under the hood

[#420]: https://github.com/datawire/ambassador/issues/420
[#1211]: https://github.com/datawire/ambassador/issues/1211

### Limitations in 0.51.0

At present, you cannot mix HTTP and HTTPS upstream `service`s in any Ambassador resource. This restriction will be lifted in a future Ambassador release.

## [0.50.3] February 21, 2019
[0.50.3]: https://github.com/datawire/ambassador/compare/0.50.2...0.50.3

### Fixes since 0.50.2

- Ambassador saves configuration snapshots as it manages configuration changes. 0.50.3 keeps only 5 snapshots,
  to bound its disk usage. The most recent snapshot has no suffix; the `-1` suffix is the next most recent, and
  the `-4` suffix is the oldest.
- Ambassador will not check for available updates more often than once every four hours.

### Limitations in 0.50.3

At present, you cannot mix HTTP and HTTPS upstream `service`s in any Ambassador resource. This restriction will be lifted in a future Ambassador release.

## [0.50.2] February 15, 2019
[0.50.2]: https://github.com/datawire/ambassador/compare/0.50.1...0.50.2

### Important fixes since 0.50.1

- Ambassador no longer requires annotations in order to start -- with no configuration, it will launch with only the diagnostics service available. ([#1203])
- If external auth changes headers, routing will happen based on the changed values. ([#1226])

### Other changes since 0.50.1

- Ambassador will no longer log errors about Envoy statistics being unavaible before startup is complete ([#1216])
- The `tls` attribute is again available to control the client certificate offered by an `AuthService` ([#1202])

### Limitations in 0.50.2

At present, you cannot mix HTTP and HTTPS upstream `service`s in any Ambassador resource. This restriction will be lifted in a future Ambassador release.

[#1202]: https://github.com/datawire/ambassador/issues/1202
[#1203]: https://github.com/datawire/ambassador/issues/1203
[#1216]: https://github.com/datawire/ambassador/issues/1216
[#1226]: https://github.com/datawire/ambassador/issues/1226

## [0.50.1] February 07, 2019
[0.50.1]: https://github.com/datawire/ambassador/compare/0.50.0...0.50.1

**0.50.1 is not recommended: upgrade to 0.52.0.**

### Changes since 0.50.0

- Ambassador defaults to only doing IPv4 DNS lookups. IPv6 can be enabled in the Ambassador module or in a Mapping. ([#944])
- An invalid Envoy configuration should not cause Ambassador to hang.
- Testing using `docker run` and `docker compose` is supported again. ([#1160])
- Configuration from the filesystem is supported again, but see the "Running Ambassador" documentation for more.
- Datawire's default Ambassador YAML no longer asks for any permissions for `ConfigMap`s.

[#944]: https://github.com/datawire/ambassador/issues/944
[#1160]: https://github.com/datawire/ambassador/issues/1160

## [0.50.0] January 29, 2019
[0.50.0]: https://github.com/datawire/ambassador/compare/0.50.0-rc6...0.50.0

**Ambassador 0.50.0 is a major rearchitecture of Ambassador onto Envoy V2 using the ADS. See the "BREAKING NEWS"
section above for more information.**

(Note that Ambassador 0.50.0-rc7 and -rc8 were internal releases.)

### Changes since 0.50.0-rc6

- `AMBASSADOR_SINGLE_NAMESPACE` is finally correctly supported and properly tested ([#1098])
- Ambassador won't throw an exception for name collisions between resources ([#1155])
- A TLS `Module` can now coexist with SNI (the TLS `Module` effectively defines a fallback cert) ([#1156])
- `ambassador dump --diag` no longer requires you to explicitly state `--v1` or `--v2`

### Limitations in 0.50.0 GA

- Configuration from the filesystem is not supported in 0.50.0. It will be resupported in 0.50.1.
- A `TLSContext` referencing a `secret` in another namespace will not function when `AMBASSADOR_SINGLE_NAMESPACE` is set.

[#1098]: https://github.com/datawire/ambassador/issues/1098
[#1155]: https://github.com/datawire/ambassador/issues/1155
[#1156]: https://github.com/datawire/ambassador/issues/1156

## [0.50.0-rc6] January 28, 2019
[0.50.0-rc6]: https://github.com/datawire/ambassador/compare/0.50.0-rc5...0.50.0-rc6

**Ambassador 0.50.0-rc6 is a release candidate**.

### Changes since 0.50.0-rc5

- Ambassador watches certificates and automatically updates TLS on certificate changes ([#474])
- Ambassador no longer saves secrets it hasn't been told to use to disk ([#1093])
- Ambassador correctly honors `AMBASSADOR_SINGLE_NAMESPACE` rather than trying to access all namespaces ([#1098])
- Ambassador correctly honors the `AMBASSADOR_CONFIG_BASE_DIR` setting again ([#1118])
- Configuration changes take effect much more quickly than in RC5 ([#1148])
- `redirect_cleartext_from` works with no configured secret, to support TLS termination at a downstream load balancer ([#1104])
- `redirect_cleartext_from` works with the `PROXY` protocol ([#1115])
- Multiple `AuthService` resources (for canary deployments) work again ([#1106])
- `AuthService` with `allow_request_body` works correctly with an empty body and no `Content-Length` header ([#1140])
- `Mapping` supports the `bypass_auth` attribute to bypass authentication (thanks, @patricksanders! [#174])
- The diagnostic service no longer needs to re-parse the configuration on every page load ([#483])
- Startup is now faster and more stable
- The Makefile should do the right thing if your PATH has spaces in it (thanks, @er1c!)
- Lots of Helm chart, statsd, and doc improvements (thanks, @Flydiverny, @alexgervais, @bartlett, @victortv7, and @zencircle!)

[#174]: https://github.com/datawire/ambassador/issues/174
[#474]: https://github.com/datawire/ambassador/issues/474
[#483]: https://github.com/datawire/ambassador/issues/483
[#1093]: https://github.com/datawire/ambassador/issues/1093
[#1098]: https://github.com/datawire/ambassador/issues/1098
[#1104]: https://github.com/datawire/ambassador/issues/1104
[#1106]: https://github.com/datawire/ambassador/issues/1106
[#1115]: https://github.com/datawire/ambassador/issues/1115
[#1118]: https://github.com/datawire/ambassador/issues/1118
[#1140]: https://github.com/datawire/ambassador/issues/1140
[#1148]: https://github.com/datawire/ambassador/issues/1148

## [0.50.0-rc5] January 14, 2019
[0.50.0-rc5]: https://github.com/datawire/ambassador/compare/0.50.0-rc4...0.50.0-rc5

**Ambassador 0.50.0-rc5 is a release candidate**.

### Changes since 0.50.0-rc4

- Websocket connections will now be authenticated if an AuthService is configured [#1026]
- Client certificate authentication should function whether configured from a TLSContext resource or from the the old-style TLS module (this is the full fix for [#993])
- Ambassador can now switch listening ports without a restart (e.g. switching from cleartext to TLS) [#1100]
- TLS origination certificates (including Istio mTLS) should now function [#1071]
- The diagnostics service should function in all cases. [#1096]
- The Ambassador image is significantly (~500MB) smaller than RC4.

[#933]: https://github.com/datawire/ambassador/issues/993
[#1026]: https://github.com/datawire/ambassador/issues/1026
[#1071]: https://github.com/datawire/ambassador/issues/1071
[#1096]: https://github.com/datawire/ambassador/issues/1096
[#1100]: https://github.com/datawire/ambassador/issues/1100

## [0.50.0-rc4] January 09, 2019
[0.50.0-rc4]: https://github.com/datawire/ambassador/compare/0.50.0-rc3...0.50.0-rc4

**Ambassador 0.50.0-rc4 is a release candidate**, and fully supports running under Microsoft Azure.

### Changes since 0.50.0-rc3

- Ambassador fully supports running under Azure [#1039]
- The `proto` attribute of a v1 `AuthService` is now optional, and defaults to `http`
- Ambassador will warn about the use of v0 configuration resources.

[#1039]: https://github.com/datawire/ambassador/issues/1039

## [0.50.0-rc3] January 03, 2019
[0.50.0-rc3]: https://github.com/datawire/ambassador/compare/0.50.0-rc2...0.50.0-rc3

**Ambassador 0.50.0-rc3 is a release candidate**, but see below for an important warning about Azure.

### Microsoft Azure

There is a known issue with recently-created Microsoft Azure clusters where Ambassador will stop receiving service
updates after running for a short time. This will be fixed in 0.50.0-GA.

### Changes since 0.50.0-rc2

- The `Location` and `Set-Cookie` headers should always be allowed from the auth service when using an `ambassador/v0` config [#1054]
- `add_response_headers` (parallel to `add_request_headers`) is now supported (thanks, @n1koo!)
- `host_redirect` and `shadow` both now work correctly [#1057], [#1069]
- Kat is able to give better information when it cannot parse a YAML specification.

[#1054]: https://github.com/datawire/ambassador/issues/1054
[#1057]: https://github.com/datawire/ambassador/issues/1057
[#1069]: https://github.com/datawire/ambassador/issues/1069

## [0.50.0-rc2] December 24, 2018
[0.50.0-rc2]: https://github.com/datawire/ambassador/compare/0.50.0-rc1...0.50.0-rc2

**Ambassador 0.50.0-rc2 fixes some significant TLS bugs found in RC1.**

### Changes since 0.50.0-rc1:

- TLS client certificate verification should function correctly (including requiring client certs).
- TLS context handling (especially with multiple contexts and origination contexts) has been made more consistent and correct.
    - Ambassador is now much more careful about reporting errors in TLS configuration (especially around missing keys).
    - You can reference a secret in another namespace with `secret: $secret_name.$namespace`.
    - Ambassador will now save certificates loaded from Kubernetes to `$AMBASSADOR_CONFIG_BASE_DIR/$namespace/secrets/$secret_name`.
- `use_proxy_proto` should be correctly supported [#1050].
- `AuthService` v1 will default its `proto` to `http` (thanks @flands!)
- The JSON diagnostics service supports filtering: requesting `/ambassador/v0/diag/?json=true&filter=errors`, for example, will return only the errors element from the diagnostic output.

[#1050]: https://github.com/datawire/ambassador/issues/1050

## [0.50.0-rc1] December 19, 2018
[0.50.0-rc1]: https://github.com/datawire/ambassador/compare/0.50.0-ea7...0.50.0-rc1

**Ambassador 0.50.0-rc1 is a release candidate.**

### Changes since 0.50.0-ea7:

- Websockets should work happily with external authentication [#1026]
- A `TracingService` using a long cluster name works now [#1025]
- TLS origination certificates are no longer offered to clients when Ambassador does TLS termination [#983]
- Ambassador will listen on port 443 only if TLS termination contexts are present; a TLS origination context will not cause the switch
- The diagnostics service is working, and correctly reporting errors, again. [#1019]
- `timeout_ms` in a `Mapping` works correctly again [#990]
- Ambassador sends additional anonymized usage data to help Datawire prioritize bug fixes, etc.
  See `docs/ambassador/running.md` for more information, including how to disable this function.

[#983]: https://github.com/datawire/ambassador/issues/983
[#990]: https://github.com/datawire/ambassador/issues/990
[#1019]: https://github.com/datawire/ambassador/issues/1019
[#1025]: https://github.com/datawire/ambassador/issues/1025
[#1026]: https://github.com/datawire/ambassador/issues/1026

## [0.50.0-ea7] November 19, 2018
[0.50.0-ea7]: https://github.com/datawire/ambassador/compare/0.50.0-ea6...0.50.0-ea7

**Ambassador 0.50.0-ea7 is an EARLY ACCESS release! IT IS NOT SUPPORTED FOR PRODUCTION USE.**

### Upcoming major changes:

- **API version `ambassador/v0` will be officially deprecated in Ambassador 0.50.0.**
  API version `ambassador/v1` will the minimum recommended version for resources in Ambassador 0.50.0.

- Some resources will change between `ambassador/v0` and `ambassador/v1`.
   - For example, the `Mapping` resource will no longer support `rate_limits` as that functionality will
     be subsumed by `labels`.

### Changes since 0.50.0-ea6:

- Ambassador now supports `labels` for all `Mapping`s.
- Configuration of rate limits for a `Mapping` is now handled by providing `labels` in the domain configured
  for the `RateLimitService` (by default, this is "ambassador").
- Ambassador, once again, supports `statsd` for statistics gathering.
- The Envoy `buffer` filter is supported.
- Ambassador can now use GRPC to call the external authentication service, and also include the message body
  in the auth call.
- It's now possible to use environment variables to modify the configuration directory (thanks @n1koo!).
- Setting environment variable `AMBASSADOR_KUBEWATCH_NO_RETRY` will cause the Ambassador pod to exit, and be
  rescheduled, if it loses its connection to the Kubernetes API server.
- Many dependencies have been updated, most notably including switching to kube-client 8.0.0.

## [0.50.0-ea6] November 19, 2018
[0.50.0-ea6]: https://github.com/datawire/ambassador/compare/0.50.0-ea5...0.50.0-ea6

**Ambassador 0.50.0-ea6 is an EARLY ACCESS release! IT IS NOT SUPPORTED FOR PRODUCTION USE.**

### Changes since 0.50.0-ea5:

- `alpn_protocols` is now supported in the `TLS` module and `TLSContext`s
- Using `TLSContext`s to provide TLS termination contexts will correctly switch Ambassador to listening on port 443.
- `redirect_cleartext_from` is now supported with SNI
- Zipkin `TracingService` configuration now supports 128-bit trace IDs and shared span contexts (thanks, @alexgervais!)
- Zipkin should correctly trace calls to external auth services (thanks, @alexgervais!)
- `AuthService` configurations now allow separately configuring headers allowed from the client to the auth service, and from the auth service upstream
- Ambassador won't endlessly append `:annotation` to K8s resources
- The Ambassador CLI no longer requires certificate files to be present when dumping configurations
- `make mypy` will run full type checks on Ambassador to help developers

## [0.50.0-ea5] November 06, 2018
[0.50.0-ea5]: https://github.com/datawire/ambassador/compare/0.50.0-ea4...0.50.0-ea5

**Ambassador 0.50.0-ea5 is an EARLY ACCESS release! IT IS NOT SUPPORTED FOR PRODUCTION USE.**

### Changes since 0.50.0-ea4:

- **`use_remote_address` is now set to `true` by default.** If you need the old behavior, you will need to manually set `use_remote_address` to `false` in the `ambassador` `Module`.
- Ambassador 0.50.0-ea5 **supports SNI!**  See the docs for more here.
- Header matching is now supported again, including `host` and `method` headers.

## [0.50.0-ea4] October 31, 2018
[0.50.0-ea4]: https://github.com/datawire/ambassador/compare/0.50.0-ea3...0.50.0-ea4

**Ambassador 0.50.0-ea4 is an EARLY ACCESS release! IT IS NOT SUPPORTED FOR PRODUCTION USE.**

### Changes since 0.50.0-ea3:

- Ambassador 0.50.0-ea4 uses Envoy 1.8.0.
- `RateLimitService` is now supported. **You will need to restart Ambassador if you change the `RateLimitService` configuration.** We expect to lift this restriction in a later release; for now, the diag service will warn you when a restart is required.
   - The `RateLimitService` also has a new `timeout_ms` attribute, which allows overriding the default request timeout of 20ms.
- GRPC is provisionally supported, but still needs improvements in test coverage.
- Ambassador will correctly include its EA number when checking for updates.

## [0.50.0-ea3] October 21, 2018
[0.50.0-ea3]: https://github.com/datawire/ambassador/compare/0.50.0-ea2...0.50.0-ea3

**Ambassador 0.50.0-ea3 is an EARLY ACCESS release! IT IS NOT SUPPORTED FOR PRODUCTION USE.**

### Changes since 0.50.0-ea2:

- `TracingService` is now supported. **You will need to restart Ambassador if you change the `TracingService` configuration.** We expect to lift this restriction in a later release; for now, the diag service will warn you when a restart is required.
- Websockets are now supported, **including** mapping the same websocket prefix to multiple upstream services for canary releases or load balancing.
- KAT supports full debug logs by individual `Test` or `Query`.

**Ambassador 0.50.0 is not yet feature-complete. Read the Limitations and Breaking Changes sections in the 0.50.0-ea1 section below for more information.**

## [0.50.0-ea2] October 16, 2018
[0.50.0-ea2]: https://github.com/datawire/ambassador/compare/0.50.0-ea1...0.50.0-ea2

**Ambassador 0.50.0-ea2 is an EARLY ACCESS release! IT IS NOT SUPPORTED FOR PRODUCTION USE.**

### Changes since 0.50.0-ea1:

- Attempting to enable TLS termination without supplying a valid cert secret will result in HTTP on port 80, rather than HTTP on port 443. **No error will be displayed in the diagnostic service yet.** This is a bug and will be fixed in `-ea3`.
- CORS is now supported.
- Logs are no longer full of accesses from the diagnostic service.
- KAT supports isolating OptionTests.
- The diagnostics service now shows the V2 config actually in use, not V1.
- `make` will no longer rebuild the Python venv so aggressively.

**Ambassador 0.50.0 is not yet feature-complete. Read the Limitations and Breaking Changes sections in the 0.50.0-ea1 section below for more information.**

## [0.50.0-ea1] October 11, 2018
[0.50.0-ea1]: https://github.com/datawire/ambassador/compare/0.40.0...0.50.0-ea1

**Ambassador 0.50.0-ea1 is an EARLY ACCESS release! IT IS NOT SUPPORTED FOR PRODUCTION USE.**

### Ambassador 0.50.0 is not yet feature-complete. Limitations:

- `RateLimitService` and `TracingService` resources are not currently supported.
- WebSockets are not currently supported.
- CORS is not currently supported.
- GRPC is not currently supported.
- TLS termination is not
- `statsd` integration has not been tested.
- The logs are very cluttered.
- Configuration directly from the filesystem isn’t supported.
- The diagnostics service cannot correctly drill down by source file, though it can drill down by route or other resources.
- Helm installation has not been tested.
- `AuthService` does not currently have full support for configuring headers to be sent to the extauth service. At present it sends all the headers listed in `allowed_headers` plus:
   - `Authorization`
   - `Cookie`
   - `Forwarded`
   - `From`
   - `Host`
   - `Proxy-Authenticate`
   - `Proxy-Authorization`
   - `Set-Cookie`
   - `User-Agent`
   - `X-Forwarded-For`
   - `X-Forwarded-Host`
   - `X-Forwarded`
   - `X-Gateway-Proto`
   - `WWW-Authenticate`

### **BREAKING CHANGES** from 0.40.0

- Configuration from a `ConfigMap` is no longer supported.
- The authentication `Module` is no longer supported; use `AuthService` instead (which you probably already were).
- External authentication now uses the core Envoy `envoy.ext_authz` filter, rather than the custom Datawire auth filter.
   - `ext_authz` speaks the same protocol, and your existing external auth services should work, however:
   - `ext_authz` does _not_ send all the request headers to the external auth service (see above in `Limitations`).
- Circuit breakers and outlier detection are not supported. They will be reintroduced in a later Ambassador release.
- Ambassador now _requires_ a TLS `Module` to enable TLS termination, where previous versions would automatically enable termation if the `ambassador-certs` secret was present. A minimal `Module` for the same behavior is:

        ---
        kind: Module
        name: tls
        config:
          server:
            secret: ambassador-certs

## [0.40.2] November 26, 2018
[0.40.2]: https://github.com/datawire/ambassador/compare/0.40.1...0.40.2

### Minor changes:
- Feature: Support using environment variables to modify the configuration directory (thanks @n1koo!)
- Feature: In Helmfile, support `volumeMounts` (thanks @kyschouv!)
- Bugfix: In Helmfile, correctly quote `.Values.namespace.single` (thanks @bobby!)
- Bugfix: In Helmfile, correctly support `Nodeport` in HTTP and HTTPS (thanks @n1koo!)

## [0.40.1] October 29, 2018
[0.40.1]: https://github.com/datawire/ambassador/compare/0.40.0...0.40.1

### Minor changes:
- Feature: Support running Ambassador as a `Daemonset` via Helm (thanks @DipeshMitthalal!)
- Feature: Switch to Envoy commit 5f795fe2 to fix a crash if attempting to add headers after using an AuthService (#647, #680)

## [0.40.0] September 25, 2018
[0.40.0]: https://github.com/datawire/ambassador/compare/0.39.0...0.40.0

### Minor changes:

- Feature: Allow users to override the `STATSD_HOST` value (#810). Thanks to @rsyvarth.
- Feature: Support LightStep distributed tracing (#796). Thanks to @alexgervais.
- Feature: Add service label in Helm chart (#778). Thanks to @sarce.
- Feature: Add support for load balancer IP in Helm chart (#765). Thanks to @larsha.
- Feature: Support prometheus mapping configurations (#746). Thanks to @bcatcho.
- Feature: Add support for `loadBalancerSourceRanges` to Helm chart (#764). Thanks to @mtbdeano.
- Feature: Support for namespaces and Ambassador ID in Helm chart (#588, #643). Thanks to @MichielDeMey and @jstol.
- Bugfix: Add AMBASSADOR_VERIFY_SSL_FALSE flag (#782, #807). Thanks to @sonrier.
- Bugfix: Fix Ambassador single namespace in Helm chart (#827). Thanks to @sarce.
- Bugfix: Fix Helm templates and default values (#826).
- Bugfix: Add `stats-sink` back to Helm chart (#763).
- Bugfix: Allow setting `timeout_ms` to 0 for gRPC streaming services (#545). Thanks to @lovers36.
- Bugfix: Update Flask to 0.12.3.

## [0.39.0] August 30, 2018
[0.39.0]: https://github.com/datawire/ambassador/compare/0.38.0...0.39.0

### Major Changes:

- Bugfix: The statsd container has been removed by default in order to avoid DoSing Kubernetes DNS. The functionality can be re-enabled by setting the `STATSD_ENABLED` environment variable to `true` in the Ambassador deployment YAML (#568).
- Docs: Added detailed Ambassador + Istio Integration Documentation on monitoring and distributed tracing. - @feitnomore

### Minor Changes:

- Docs: Added instructions for running Ambassador with Docker Compose. - @bcatcho
- Bugfix: Fix Ambassador to more aggressively reconnect to Kubernetes (#554). - @nmatsui
- Feature: Diagnostic view displays AuthService, RateLimitService, and TracingService (#730). - @alexgervais
- Feature: Enable Ambassador to tag tracing spans with request headers via `tag_headers`. - @alexgervais

## [0.38.0] August 08, 2018
[0.38.0]: https://github.com/datawire/ambassador/compare/0.37.0...0.38.0

### Major changes:
- Feature: Default CORS configuration can now be set - @KowalczykBartek
- Bugfix: Ambassador does not crash with empty YAML config anymore - @rohan47

### Minor changes:
- DevEx: `master` is now latest, `stable` tracks the latest released version
- DevEx: release-prep target added to Makefile to facilitate releasing process
- DevEx: all tests now run in parallel, consuming lesser time
- Bugfix: Ambassador SIGCHLD messages are less scary looking now

## [0.37.0] July 31, 2018:
[0.37.0]: https://github.com/datawire/ambassador/compare/0.36.0...0.37.0

### Major changes:
- Feature: Added support for request tracing (by Alex Gervais)

## [0.36.0] July 26, 2018:
[0.36.0]: https://github.com/datawire/ambassador/compare/0.35.3...0.36.0

### Major changes:
- Fix: HEAD requests no longer cause segfaults
- Feature: TLS can now be configured with arbitrary secret names, instead of predefined secrets
- Change: The Envoy dynamic header value `%CLIENT_IP%` is no longer supported. Use `%DOWNSTREAM_REMOTE_ADDRESS_WITHOUT_PORT%` instead. (This is due to a change in Envoy 1.7.0.)

## [0.35.3] July 18, 2018: **READ THE WARNING ABOVE**
[0.35.3]: https://github.com/datawire/ambassador/compare/0.35.2...0.35.3

### Changed

Major changes:
- Ambassador is now based on Envoy v1.7.0
- Support for X-FORWARDED-PROTO based redirection, generally used with Layer 7 load balancers
- Support for port based redirection using `redirect_cleartext_from`, generally used with Layer 4 load balancers
- Specifying HTTP and HTTPS target ports in Helm chart

Other changes:
- End-to-end tests can now be run with `make e2e` command
- Helm release automation has been fixed
- Mutliple end-to-end tests are now executed in parallel, taking lesser time
- Huge revamp to documentation around unit tests
- Documentation changes

## [0.35.2] July 05, 2018: **READ THE WARNING ABOVE**
[0.35.2]: https://github.com/datawire/ambassador/compare/0.35.1...0.35.2

### Changed

- 0.35.2 is almost entirely about updates to Datawire testing infrastructure.
- The only user-visible change is that Ambassador will do a better job of showing which Kubernetes objects define Ambassador configuration objects when using `AMBASSADOR_ID` to run multiple Ambassadors in the same cluster.

## [0.35.1] June 25, 2018: **READ THE WARNING ABOVE**
[0.35.1]: https://github.com/datawire/ambassador/compare/0.35.0...0.35.1

### Changed

- Properly support supplying additional TLS configuration (such as `redirect_cleartext_from`) when using certificates from a Kubernetes `Secret`
- Update Helm chart to allow customizing annotations on the deployed `ambassador` Kubernetes `Service` (thanks @psychopenguin!)

## [0.35.0] June 25, 2018: **READ THE WARNING ABOVE**
[0.35.0]: https://github.com/datawire/ambassador/compare/0.34.3...0.35.0

### Changed

- 0.35.0 re-supports websockets, but see the **BREAKING NEWS** for an important caveat.
- 0.35.0 supports running as non-root. See the **BREAKING NEWS** above for more information.
- Make sure regex matches properly handle backslashes, and properly display in the diagnostics service (thanks @alexgervais!).
- Prevent kubewatch from falling into an endless spinloop (thanks @mechpen!).
- Support YAML array syntax for CORS array elements.

## [0.34.3] June 13, 2018: **READ THE WARNING ABOVE**
[0.34.3]: https://github.com/datawire/ambassador/compare/0.34.2...0.34.3

### Changed

- **0.34.3 cannot support websockets**: see the **WARNING** above.
- Fix a possible crash if no annotations are found at all (#519).
- Improve logging around service watching and such.

## [0.34.2] June 11, 2018: **READ THE WARNING ABOVE**
[0.34.2]: https://github.com/datawire/ambassador/compare/0.34.1...0.34.2

### Changed

- **0.34.2 cannot support websockets**: see the **WARNING** above.
- Ambassador is now based on Envoy 1.6.0!
- Ambassador external auth services can now modify existing headers in place, as well as adding new headers.
- Re-support the `ambassador-cacert` secret for configuring TLS client-certificate authentication. **Note well** that a couple of things have changed in setting this up: you'll use the key `tls.crt`, not `fullchain.pem`. See https://www.getambassador.io/reference/auth-tls-certs for more.

## [0.34.1] June 04, 2018
[0.34.1]: https://github.com/datawire/ambassador/compare/0.34.0...0.34.1

### Bugfixes

- Unbuffer log output for better diagnostics.
- Switch to gunicorn instead of Werkzeug for the diag service.
- Use the YAML we release as the basis for end-to-end testing.

## [0.34.0] May 16, 2018
[0.34.0]: https://github.com/datawire/ambassador/compare/0.33.1...0.34.0

### Changed

- When originating TLS, use the `host_rewrite` value to set outgoing SNI. If no `host_rewrite` is set, do not use SNI.
- Allow disabling external access to the diagnostics service (with thanks to @alexgervais and @dougwilson).

## [0.33.1] May 16, 2018
[0.33.1]: https://github.com/datawire/ambassador/compare/0.33.0...0.33.1

### Changed

- Fix YAML error on statsd pod.

## [0.33.0] May 14, 2018
[0.33.0]: https://github.com/datawire/ambassador/compare/v0.32.2...0.33.0

### Changed

- Fix support for `host_redirect` in a `Mapping`. **See the `Mapping` documentation** for more details: the definition of the `host_redirect` attribute has changed.

## [0.32.2] May 02, 2018
[0.32.2]: https://github.com/datawire/ambassador/compare/v0.32.0...v0.32.2

(Note that 0.32.1 was an internal release.)

### Changed

- Fix a bad bootstrap CSS inclusion that would cause the diagnostic service to render incorrectly.

## [0.32.0] April 27, 2018
[0.32.0]: https://github.com/datawire/ambassador/compare/v0.31.0...v0.32.0

### Changed

- Traffic shadowing is supported using the `shadow` attribute in a `Mapping`
- Multiple Ambassadors can now run more happily in a single cluster
- The diagnostic service will now show you what `AuthService` configuration is active
- The `tls` keyword now works for `AuthService` just like it does for `Mapping` (thanks @dvavili!)

## [0.31.0] April 12, 2018
[0.31.0]: https://github.com/datawire/ambassador/compare/v0.30.2...v0.31.0

### Changed

- Rate limiting is now supported (thanks, @alexgervais!) See the docs for more detail here.
- The `statsd` container has been quieted down yet more (thanks again, @alexgervais!).

## [0.30.2] March 26, 2018
[0.30.2]: https://github.com/datawire/ambassador/compare/v0.30.1...v0.30.2

### Changed

- drop the JavaScript `statsd` for a simple `socat`-based forwarder
- ship an Ambassador Helm chart (thanks @stefanprodan!)
   - Interested in testing Helm? See below!
- disable Istio automatic sidecar injection (thanks @majelbstoat!)
- clean up some doc issues (thanks @lavoiedn and @endrec!)

To test Helm, make sure you have `helm` installed and that you have `tiller` properly set up for your RBAC configuration. Then:

```
helm repo add datawire https://www.getambassador.io

helm upgrade --install --wait my-release datawire/ambassador
```

You can also use `adminService.type=LoadBalancer`.

## [0.30.1] March 26, 2018
[0.30.1]: https://github.com/datawire/ambassador/compare/v0.30.0...v0.30.1

### Fixed

- The `tls` module is now able to override TLS settings probed from the `ambassador-certs` secret

## [0.30.0] March 23, 2018
[0.30.0]: https://github.com/datawire/ambassador/compare/v0.29.0...v0.30.0

### Changed

- Support regex matching for `prefix` (thanks @radu-c!)
- Fix docs around `AuthService` usage

## [0.29.0] March 15, 2018
[0.29.0]: https://github.com/datawire/ambassador/compare/v0.28.2...v0.29.0

### Changed

- Default restart timings have been increased. **This will cause Ambassador to respond to service changes less quickly**; by default, you'll see changes appear within 15 seconds.
- Liveness and readiness checks are now enabled after 30 seconds, rather than 3 seconds, if you use our published YAML.
- The `statsd` container is now based on `mhart/alpine-node:9` rather than `:7`.
- `envoy_override` has been reenabled in `Mapping`s.

## [0.28.1] March 05, 2018 (and [0.28.0] on March 02, 2018)
[0.28.1]: https://github.com/datawire/ambassador/compare/v0.26.0...v0.28.1
[0.28.0]: https://github.com/datawire/ambassador/compare/v0.26.0...v0.28.1

(Note that 0.28.1 is identical to 0.28.0, and 0.27.0 was an internal release. These are related to the way CI generates tags, which we'll be revamping soon.)

### Changed

- Support tuning Envoy restart parameters
- Support `host_regex`, `method_regex`, and `regex_headers` to allow regular expression matches in `Mappings`
- Support `use_proxy_proto` and `use_remote_address` in the `ambassador` module
- Fine-tune the way we sort a `Mapping` based on its constraints
- Support manually setting the `precedence` of a `Mapping`, so that there's an escape hatch when the automagic sorting gets it wrong
- Expose `alpn_protocols` in the `tls` module (thanks @technicianted!)
- Make logs a lot quieter
- Reorganize and update documentation
- Make sure that `ambassador dump --k8s` will work correctly
- Remove a dependency on a `ConfigMap` for upgrade checks

## [0.26.0] February 13, 2018
[0.26.0]: https://github.com/datawire/ambassador/compare/v0.25.0...v0.26.0

### Changed

- The `authentication` module is deprecated in favor of the `AuthService` resource type.
- Support redirecting cleartext connections on port 80 to HTTPS on port 443
- Streamline end-to-end tests and, hopefully, allow them to work well without Kubernaut
- Clean up some documentation (thanks @lavoiedn!)

## [0.25.0] February 06, 2018
[0.25.0]: https://github.com/datawire/ambassador/compare/v0.23.0...v0.25.0

(Note that 0.24.0 was an internal release.)

### Changed

- CORS support (thanks @alexgervais!)
- Updated docs for
  - GKE
  - Ambassador + Istio
  - Ordering of `Mappings`
  - Prometheus with Ambassador
- Support multiple external authentication service instances, so that canarying `extauth` services is possible
- Correctly support `timeout_ms` in a `Mapping`
- Various build tweaks and end-to-end test speedups

## [0.23.0] January 17, 2018
[0.23.0]: https://github.com/datawire/ambassador/compare/v0.22.0...v0.23.0

### Changed

- Clean up build docs (thanks @alexgervais!)
- Support `add_request_headers` for, uh, adding requests headers (thanks @alexgervais!)
- Make end-to-end tests and Travis build process a bit more robust
- Pin to Kubernaut 0.1.39
- Document the use of the `develop` branch
- Don't default to `imagePullAlways`
- Switch to Alpine base with a stripped Envoy image

## [0.22.0] January 17, 2018
[0.22.0]: https://github.com/datawire/ambassador/compare/v0.21.1...v0.22.0

### Changed

- Switched to using `quay.io` rather than DockerHub. **If you are not using Datawire's published Kubernetes manifests, you will have to update your manifests!**
- Switched to building over Alpine rather than Ubuntu. (We're still using an unstripped Envoy; that'll change soon.)
- Switched to a proper production configuration for the `statsd` pod, so that it hopefully chews up less memory.
- Make sure that Ambassador won't generate cluster names that are too long for Envoy.
- Fix a bug where Ambassador could crash if there were too many egregious errors in its configuration.

## [0.21.1] January 11, 2018
[0.21.1]: https://github.com/datawire/ambassador/compare/v0.21.0...v0.21.1

### Changed

- Ambassador will no longer generate cluster names that exceed Envoy's 60-character limit.

## [0.21.0] January 03, 2018
[0.21.0]: https://github.com/datawire/ambassador/compare/v0.20.1...v0.21.0

### Changed

- If `AMBASSADOR_SINGLE_NAMESPACE` is present in the environment, Ambassador will only look for services in its own namespace.
- Ambassador `Mapping` objects now correctly support `host_redirect`, `path_redirect`, `host_rewrite`, `auto_host_rewrite`, `case_sensitive`, `use_websocket`, `timeout_ms`, and `priority`.

## [0.20.1] December 22, 2017
[0.20.1]: https://github.com/datawire/ambassador/compare/v0.20.0...v0.20.1

### Changed

- If Ambassador finds an empty YAML document, it will now ignore it rather than raising an exception.
- Includes the namespace of a service from an annotation in the name of its generated YAML file.
- Always process inputs in the same order from run to run.

## [0.20.0] December 18, 2017
[0.20.0]: https://github.com/datawire/ambassador/compare/v0.19.2...v0.20.0

### Changed

- Switch to Envoy 1.5 under the hood.
- Refocus the diagnostic service to better reflect what's actually visible when you're working at Ambassador's level.
- Allow the diagnostic service to display, and change, the Envoy log level.

## [0.19.2] December 12, 2017
[0.19.2]: https://github.com/datawire/ambassador/compare/v0.19.1...v0.19.2

### Changed

- Arrange for logs from the subsystem that watches for Kubernetes service changes (kubewatch) to have timestamps and such.
- Only do new-version checks every four hours.

## [0.19.1] December 04, 2017
[0.19.1]: https://github.com/datawire/ambassador/compare/v0.19.0...v0.19.1

### Changed

- Allow the diag service to look good (well, OK, not too horrible anyway) when Ambassador is running with TLS termination.
- Show clusters on the overview page again.
- The diag service now shows you the "health" of a cluster by computing it from the number of requests to a given service that didn't involve a 5xx status code, rather than just forwarding Envoy's stat, since we don't configure Envoy's stat in a meaningful way yet.
- Make sure that the tests correctly reported failures (sigh).
- Allow updating out-of-date diagnostic reports without requiring multiple test runs.

## [0.19.0] November 30, 2017
[0.19.0]: https://github.com/datawire/ambassador/compare/v0.18.2...v0.19.0

### Changed

- Ambassador can now use HTTPS upstream services: just use a `service` that starts with `https://` to enable it.
  - By default, Ambassador will not offer a certificate when using HTTPS to connect to a service, but it is possible to configure certificates. Please [contact us on Slack](https://d6e.co/slack) if you need to do this.
- HTTP access logs appear in the normal Kubernetes logs for Ambassador.
- It’s now possible to tell `ambassador config` to read Kubernetes manifests from the filesystem and build a configuration from the annotations in them (use the `--k8s` switch).
- Documentation on using Ambassador with Istio now reflects Ambassador 0.19.0 and Istio 0.2.12.

## [0.18.2] November 28, 2017
[0.18.2]: https://github.com/datawire/ambassador/compare/v0.18.0...v0.18.2

### Changed

- The diagnostics service will now tell you when updates are available.

## [0.18.0] November 20, 2017
[0.18.0]: https://github.com/datawire/ambassador/compare/v0.17.0...v0.18.0

### Changed

- The Host header is no longer overwritten when Ambassador talks to an external auth service. It will now retain whatever value the client passes there.

### Fixed

- Checks for updates weren’t working, and they have been restored. At present you’ll only see them in the Kubernetes logs if you’re using annotations to configure Ambassador — they’ll start showing up in the diagnostics service in the next release or so.

## [0.17.0] November 14, 2017
[0.17.0]: https://github.com/datawire/ambassador/compare/v0.16.0...v0.17.0

### Changed

- Allow Mappings to require matches on HTTP headers and `Host`
- Update tests, docs, and diagnostic service for header matching

### Fixed

- Published YAML resource files will no longer overwrite annotations on the Ambassador `service` when creating the Ambassador `deployment`

## [0.16.0] November 10, 2017
[0.16.0]: https://github.com/datawire/ambassador/compare/v0.15.0...v0.16.0

### Changed

- Support configuring Ambassador via `annotations` on Kubernetes `service`s
- No need for volume mounts! Ambassador can read configuration and TLS-certificate information directly from Kubernetes to simplify your Kubernetes YAML
- Expose more configuration elements for Envoy `route`s: `host_redirect`, `path_redirect`, `host_rewrite`, `auto_host_rewrite`, `case_sensitive`, `use_websocket`, `timeout_ms`, and `priority` get transparently copied

### Fixed

- Reenable support for gRPC

## [0.15.0] October 16, 2017
[0.15.0]: https://github.com/datawire/ambassador/compare/v0.14.2...v0.15.0

### Changed

- Allow `docker run` to start Ambassador with a simple default configuration for testing
- Support `host_rewrite` in mappings to force the HTTP `Host` header value for services that need it
- Support `envoy_override` in mappings for odd situations
- Allow asking the diagnostic service for JSON output rather than HTML

## [0.14.2] October 12, 2017
[0.14.2]: https://github.com/datawire/ambassador/compare/v0.14.0...v0.14.2

### Changed

- Allow the diagnostic service to show configuration errors.

## [0.14.0] October 05, 2017
[0.14.0]: https://github.com/datawire/ambassador/compare/v0.13.0...v0.14.0

### Changed

- Have a diagnostic service!
- Support `cert_required` in TLS config

## [0.13.0] September 25, 2017
[0.13.0]: https://github.com/datawire/ambassador/compare/v0.12.1...v0.13.0

### Changed

- Support using IP addresses for services.
- Check for collisions, so that trying to e.g. map the same prefix twice will report an error.
- Enable liveness and readiness probes, and have Kubernetes perform them by default.
- Document the presence of the template-override escape hatch.

## [0.12.1] September 22, 2017
[0.12.1]: https://github.com/datawire/ambassador/compare/v0.12.0...v0.12.1

### Changed

- Notify (in the logs) if a new version of Ambassador is available.

## [0.12.0] September 21, 2017
[0.12.0]: https://github.com/datawire/ambassador/compare/v0.11.2...v0.12.0

### Changed

- Support for non-default Kubernetes namespaces.
- Infrastructure for checking if a new version of Ambassador is available.

## [0.11.2] September 20, 2017
[0.11.2]: https://github.com/datawire/ambassador/compare/v0.11.1...v0.11.2

### Changed

- Better schema verification.

## [0.11.1] September 18, 2017
[0.11.1]: https://github.com/datawire/ambassador/compare/v0.11.0...v0.11.1

### Changed

- Do schema verification of input YAML files.

## [0.11.0] September 18, 2017
[0.11.0]: https://github.com/datawire/ambassador/compare/v0.10.14...v0.11.0

### Changed

- Declarative Ambassador! Configuration is now via YAML files rather than REST calls
- The `ambassador-store` service is no longer needed.

## [0.10.14] September 15, 2017
[0.10.14]: https://github.com/datawire/ambassador/compare/v0.10.13...v0.10.14

### Fixed

- Update `demo-qotm.yaml` with the correct image tag.

## [0.10.13] September 05, 2017
[0.10.13]: https://github.com/datawire/ambassador/compare/v0.10.12...v0.10.13

### Changed

- Properly support proxying all methods to an external authentication service, with headers intact, rather than moving request headers into the body of an HTTP POST.

## [0.10.12] August 02, 2017
[0.10.12]: https://github.com/datawire/ambassador/compare/v0.10.10...v0.10.12

### Changed

- Make TLS work with standard K8s TLS secrets, and completely ditch push-cert and push-cacert.

### Fixed

- Move Ambassador out from behind Envoy, so that you can use Ambassador to fix things if you completely botch your Envoy config.
- Let Ambassador keep running if Envoy totally chokes and dies, but make sure the pod dies if Ambassador loses access to its storage.

## [0.10.10] August 01, 2017
[0.10.10]: https://github.com/datawire/ambassador/compare/v0.10.7...v0.10.10

### Fixed

- Fix broken doc paths and simplify building as a developer. 0.10.8, 0.10.9, and 0.10.10 were all stops along the way to getting this done; hopefully we'll be able to reduce version churn from here on out.

## [0.10.7] July 25, 2017
[0.10.7]: https://github.com/datawire/ambassador/compare/v0.10.6...v0.10.7

### Changed
- More CI-build tweaks.

## [0.10.6] July 25, 2017
[0.10.6]: https://github.com/datawire/ambassador/compare/v0.10.5...v0.10.6

### Changed
- Fix automagic master build tagging

## [0.10.5] July 25, 2017
[0.10.5]: https://github.com/datawire/ambassador/compare/v0.10.1...v0.10.5

### Changed
- Many changes to the build process and versioning. In particular, CI no longer has to commit files.

## [0.10.1] July 03, 2017
[0.10.1]: https://github.com/datawire/ambassador/compare/v0.10.0...v0.10.1

### Added
- Changelog


## [0.10.0] June 30, 2017
[0.10.0]: https://github.com/datawire/ambassador/compare/v0.9.1...v0.10.0
[grpc-0.10.0]: https://github.com/datawire/ambassador/blob/v0.10.0/docs/user-guide/grpc.md

### Added
- Ambassador supports [GRPC services][grpc-0.10.0] (and other HTTP/2-only services) using the GRPC module

### Fixed
- Minor typo in Ambassador's `Dockerfile` that break some versions of Docker


## [0.9.1] June 28, 2017
[0.9.1]: https://github.com/datawire/ambassador/compare/v0.9.0...v0.9.1
[building-0.9.1]: https://github.com/datawire/ambassador/blob/v0.9.1/BUILDING.md

### Changed
- Made development a little easier by automating dev version numbers so that modified Docker images update in Kubernetes
- Updated [`BUILDING.md`][building-0.9.1]


## [0.9.0] June 23, 2017
[0.9.0]: https://github.com/datawire/ambassador/compare/v0.8.12...v0.9.0
[start-0.9.0]: https://github.com/datawire/ambassador/blob/v0.9.0/docs/user-guide/getting-started.md
[concepts-0.9.0]: https://github.com/datawire/ambassador/blob/v0.9.0/docs/user-guide/mappings.md

### Added
- Ambassador supports HTTP Basic Auth
- Ambassador now has the concept of _modules_ to enable and configure optional features such as auth
- Ambassador now has the concept of _consumers_ to represent end-users of mapped services
- Ambassador supports auth via an external auth server

Basic auth is covered in [Getting Started][start-0.9.0]. Learn about modules and consumers and see an example of external auth in [About Mappings, Modules, and Consumers][concepts-0.9.0].

### Changed
- State management (via Ambassador store) has been refactored
- Switched to [Ambassador-Envoy] for the base Docker image


## [0.8.12] June 07, 2017
[0.8.12]: https://github.com/datawire/ambassador/compare/v0.8.11...v0.8.12

### Added
- Mappings can now be updated


## [0.8.11] May 24, 2017
[0.8.11]: https://github.com/datawire/ambassador/compare/v0.8.10...v0.8.11
[istio-0.8.11]: https://github.com/datawire/ambassador/blob/v0.8.11/docs/user-guide/with-istio.md
[stats-0.8.11]: https://github.com/datawire/ambassador/blob/v0.8.11/docs/user-guide/statistics.md

### Added
- Ambassador interoperates with [Istio] -- see [Ambassador and Istio][istio-0.8.11]
- There is additional documentation for [statistics and monitoring][stats-0.8.11]

### Fixed
- Bug in mapping change detection
- Release machinery issues


## [0.8.6] May 05, 2017
[0.8.6]: https://github.com/datawire/ambassador/compare/v0.8.5...v0.8.6

### Added
- Ambassador releases are now performed by Travis CI


## [0.8.2] May 04, 2017
[0.8.2]: https://github.com/datawire/ambassador/compare/v0.8.1...v0.8.2

### Changed
- Documentation updates


## [0.8.0] May 02, 2017
[0.8.0]: https://github.com/datawire/ambassador/compare/v0.7.0...v0.8.0
[client-tls-0.8.0]: https://github.com/datawire/ambassador/blob/v0.8.0/README.md#using-tls-for-client-auth

### Added
- [Ambassador has a website!][Ambassador]
- Ambassador supports auth via [TLS client certificates][client-tls-0.8.0]
- There are some additional helper scripts in the `scripts` directory

### Changed
- Ambassador's admin interface is now on local port 8888 while mappings are available on port 80/443 depending on whether TLS is enabled
- Multiple instances of Ambassador talking to the same Ambassador Store pod will pick up each other's changes automatically


## [0.7.0] May 01, 2017
[0.7.0]: https://github.com/datawire/ambassador/compare/v0.6.0...v0.7.0
[start-0.7.0]: https://github.com/datawire/ambassador/blob/v0.7.0/README.md#mappings

### Added
- Ambassador can rewrite the request URL path prefix before forwarding the request to your service (covered in [Getting Started][start-0.7.0])
- Ambassador supports additional stats aggregators: Datadog, Grafana

### Changed
- _Services_ are now known as _mappings_
- Minikube is supported again


## [0.6.0] April 28, 2017
[0.6.0]: https://github.com/datawire/ambassador/compare/v0.5.2...v0.6.0

### Removed
- The Ambassador SDS has been removed; Ambassador routes to service names


## [0.5.2] April 26, 2017
[0.5.2]: https://github.com/datawire/ambassador/compare/v0.5.0...v0.5.2

### Added
- Ambassador includes a local `statsd` so that full stats from Envoy can be collected and pushed to a stats aggregator (Prometheus is supported)

### Changed
- It's easier to develop Ambassador thanks to improved build documentation and `Makefile` fixes


## [0.5.0] April 13, 2017
[0.5.0]: https://github.com/datawire/ambassador/compare/v0.4.0...v0.5.0

### Added
- Ambassador supports inbound TLS
- YAML for a demo user service is now included

### Changed
- The `geturl` script supports Minikube and handles AWS better
- Documentation and code cleanup


## [0.4.0] April 07, 2017
[0.4.0]: https://github.com/datawire/ambassador/compare/v0.3.3...v0.4.0

### Changed
- Ambassador now reconfigures Envoy automatically once changes have settled for five seconds
- Envoy stats and Ambassador stats are separate
- Mappings no longer require specifying the port as it is not needed

### Fixed
- SDS does the right thing with unnamed ports


## [0.3.1] April 06, 2017
[0.3.1]: https://github.com/datawire/ambassador/compare/v0.3.0...v0.3.1

### Added
- Envoy stats accessible through Ambassador
- Basic interpretation of cluster stats

### Changed
- Split up `ambassador.py` into multiple files
- Switch to a debug build of Envoy


## [0.1.9] April 03, 2017
[0.1.9]: https://github.com/datawire/ambassador/compare/v0.1.8...v0.1.9

### Changed
- Ambassador configuration on `/ambassador-config/` prefix rather than exposed on port 8001
- Updated to current Envoy and pinned the Envoy version
- Use Bumpversion for version management
- Conditionalized Docker push

### Fixed
- Ambassador keeps running with an empty services list (part 2)


## [0.1.5] March 31, 2017
[0.1.5]: https://github.com/datawire/ambassador/compare/v0.1.4...v0.1.5

### Fixed
- Ambassador SDS correctly handles ports


## [0.1.4] March 31, 2017
[0.1.4]: https://github.com/datawire/ambassador/compare/v0.1.3...v0.1.4

### Changed
- Ambassador keeps running with an empty services list
- Easier to run with [Telepresence]


## [0.1.3] March 31, 2017
[0.1.3]: https://github.com/datawire/ambassador/compare/82ed5e4...v0.1.3

### Added
- Initial Ambassador
- Ambassador service discovery service
- Documentation


Based on [Keep a Changelog](http://keepachangelog.com/en/1.0.0/). Ambassador follows [Semantic Versioning](http://semver.org/spec/v2.0.0.html).

[Ambassador]: https://www.getambassador.io/
[Ambassador-Envoy]: https://github.com/datawire/ambassador-envoy
[Telepresence]: http://telepresence.io
[Istio]: https://istio.io/<|MERGE_RESOLUTION|>--- conflicted
+++ resolved
@@ -72,13 +72,30 @@
 
 ## RELEASE NOTES
 
-<<<<<<< HEAD
+## [3.1.1] TBD
+[3.1.1]: https://github.com/emissary-ingress/emissary/compare/v3.1.0...v3.1.1
+
+### Emissary-ingress and Ambassador Edge Stack
+
 ## [3.0.1] TBD
 [3.0.1]: https://github.com/emissary-ingress/emissary/compare/v3.0.0...v3.0.1
 
 ### Emissary-ingress and Ambassador Edge Stack
 
-=======
+- Bugfix: A regression was introduced in 2.3.0 causing the agent to miss some of the metrics coming
+  from emissary ingress before sending them to Ambassador cloud. This issue has been resolved to
+  ensure that all the nodes composing the emissary ingress cluster are reporting properly.
+
+- Security: Updated Golang to 1.17.12 to address the CVEs: CVE-2022-23806, CVE-2022-28327,
+  CVE-2022-24675, CVE-2022-24921, CVE-2022-23772.
+
+- Security: Updated Curl to 7.80.0-r2 to address the CVEs: CVE-2022-32207, CVE-2022-27782,
+  CVE-2022-27781, CVE-2022-27780.
+
+- Security: Updated openSSL-dev to 1.1.1q-r0 to address CVE-2022-2097.
+
+- Security: Updated ncurses to 1.1.1q-r0 to address CVE-2022-29458
+
 ## [3.1.0] August 01, 2022
 [3.1.0]: https://github.com/emissary-ingress/emissary/compare/v3.0.0...v3.1.0
 
@@ -102,7 +119,6 @@
   client requests to the `:8877/ambassador/v0/diag/` endpoint. The associated Helm chart release
   also now enables it by default.
 
->>>>>>> 203fa69b
 - Bugfix: A regression was introduced in 2.3.0 causing the agent to miss some of the metrics coming
   from emissary ingress before sending them to Ambassador cloud. This issue has been resolved to
   ensure that all the nodes composing the emissary ingress cluster are reporting properly.
