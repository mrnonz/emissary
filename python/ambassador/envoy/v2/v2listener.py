# Copyright 2018 Datawire. All rights reserved.
#
# Licensed under the Apache License, Version 2.0 (the "License");
# you may not use this file except in compliance with the License.
# You may obtain a copy of the License at
#
#     http://www.apache.org/licenses/LICENSE-2.0
#
# Unless required by applicable law or agreed to in writing, software
# distributed under the License is distributed on an "AS IS" BASIS,
# WITHOUT WARRANTIES OR CONDITIONS OF ANY KIND, either express or implied.
# See the License for the specific language governing permissions and
# limitations under the License
<<<<<<< HEAD
import copy
from typing import Any, Dict, Iterable, List, NamedTuple, Optional, Sequence, Set, Tuple, Union, TYPE_CHECKING
=======
from typing import Any, Dict, List, Optional, Tuple, TYPE_CHECKING
>>>>>>> 59e13c3f
from typing import cast as typecast

from os import environ

import json

from multi import multi
from ...ir.irlistener import IRListener
from ...ir.irauth import IRAuth
from ...ir.irbuffer import IRBuffer
from ...ir.irgzip import IRGzip
from ...ir.irfilter import IRFilter
from ...ir.irratelimit import IRRateLimit
from ...ir.ircors import IRCORS
from ...ir.ircluster import IRCluster
from ...ir.irtcpmappinggroup import IRTCPMappingGroup
from ...ir.irtlscontext import IRTLSContext

from ...utils import ParsedService as Service

from .v2route import V2Route
from .v2tls import V2TLSContext

if TYPE_CHECKING:
    from . import V2Config

EnvoyCTXInfo = Tuple[str, Optional[List[str]], V2TLSContext]

# Static header keys normally used in the context of an authorization request.
AllowedRequestHeaders = frozenset([
    'authorization',
    'cookie',
    'from',
    'proxy-authorization',
    'user-agent',
    'x-forwarded-for',
    'x-forwarded-host',
    'x-forwarded-proto'
])

# Static header keys normally used in the context of an authorization response.
AllowedAuthorizationHeaders = frozenset([
    'location',
    'authorization',
    'proxy-authenticate',
    'set-cookie',
    'www-authenticate'
])

# This mapping is only used for ambassador/v0.
ExtAuthRequestHeaders = {
    'Authorization': True,
    'Cookie': True,
    'Forwarded': True,
    'From': True,
    'Host': True,
    'Proxy-Authenticate': True,
    'Proxy-Authorization': True,
    'Set-Cookie': True,
    'User-Agent': True,
    'x-b3-flags': True,
    'x-b3-parentspanid': True,
    'x-b3-traceid': True,
    'x-b3-sampled': True,
    'x-b3-spanid': True,
    'X-Forwarded-For': True,
    'X-Forwarded-Host': True,
    'X-Forwarded-Proto': True,
    'X-Gateway-Proto': True,
    'x-ot-span-context': True,
    'WWW-Authenticate': True,
}


def jsonify(x) -> str:
    return json.dumps(x, sort_keys=True, indent=4)


def prettyroute(route: V2Route) -> str:
    match = route["match"]

    key = "PFX"
    value = match.get("prefix", None)

    if not value:
        key = "SRX"
        value = match.get("safe_regex", {}).get("regex", None)

    if not value:
        key = "URX"
        value = match.get("unsafe_regex", None)

    if not value:
        key = "???"
        value = "-none-"

    match_str = f"{key} {value}"

    headers = match.get("headers", {})
    xfp = None
    host = None

    for header in headers:
        name = header.get("name", None).lower()
        exact = header.get("exact_match", None)

        if not name or not exact:
            continue

        if name == "x-forwarded-proto":
            xfp = bool(exact == "https")
        elif name == ":authority":
            host = exact

    match_str += f" {'IN' if not xfp else ''}SECURE"

    if host:
        match_str += f" HOST {host}"

    target_str = "-none-"

    if route.get("route"):
        target_str = f"ROUTE {route['route']['cluster']}"
    elif route.get("redirect"):
        target_str = f"REDIRECT"

    return f"<V2Route {match_str} -> {target_str}>"


def header_pattern_key(x: Dict[str, str]) -> List[Tuple[str, str]]:
    return sorted([ (k, v) for k, v in x.items() ])


@multi
def v2filter(irfilter: IRFilter, v2config: 'V2Config'):
    del v2config  # silence unused-variable warning

    if irfilter.kind == 'IRAuth':
        if irfilter.api_version == 'getambassador.io/v0':
            return 'IRAuth_v0'
        elif (irfilter.api_version == 'getambassador.io/v1') or (irfilter.api_version == 'getambassador.io/v2'):
            return 'IRAuth_v1-2'
        else:
            irfilter.post_error('AuthService version %s unknown, treating as v2' % irfilter.api_version)
            return 'IRAuth_v1-2'
    else:
        return irfilter.kind

@v2filter.when("IRBuffer")
def v2filter_buffer(buffer: IRBuffer, v2config: 'V2Config'):
    del v2config  # silence unused-variable warning

    return {
        'name': 'envoy.buffer',
        'config': {
            "max_request_bytes": buffer.max_request_bytes
        }
    }

@v2filter.when("IRGzip")
def v2filter_gzip(gzip: IRGzip, v2config: 'V2Config'):
    del v2config  # silence unused-variable warning

    return {
        'name': 'envoy.gzip',
        'config': {
            'memory_level': gzip.memory_level,
            'content_length': gzip.content_length,
            'compression_level': gzip.compression_level,
            'compression_strategy': gzip.compression_strategy,
            'window_bits': gzip.window_bits,
            'content_type': gzip.content_type,
            'disable_on_etag_header': gzip.disable_on_etag_header,
            'remove_accept_encoding_header': gzip.remove_accept_encoding_header,
        }
    }

@v2filter.when("ir.grpc_http1_bridge")
def v2filter_grpc_http1_bridge(irfilter: IRFilter, v2config: 'V2Config'):
    del irfilter  # silence unused-variable warning
    del v2config  # silence unused-variable warning

    return {
        'name': 'envoy.grpc_http1_bridge',
        'config': {},
    }

@v2filter.when("ir.grpc_web")
def v2filter_grpc_web(irfilter: IRFilter, v2config: 'V2Config'):
    del irfilter  # silence unused-variable warning
    del v2config  # silence unused-variable warning

    return {
        'name': 'envoy.grpc_web',
        'config': {},
    }

def auth_cluster_uri(auth: IRAuth, cluster: IRCluster) -> str:
    cluster_context = cluster.get('tls_context')
    scheme = 'https' if cluster_context else 'http'

    prefix = auth.get("path_prefix") or ""

    if prefix.startswith("/"):
        prefix = prefix[1:]

    server_uri = "%s://%s" % (scheme, prefix)

    auth.ir.logger.debug("%s: server_uri %s" % (auth.name, server_uri))

    return server_uri

@v2filter.when("IRAuth_v0")
def v2filter_authv0(auth: IRAuth, v2config: 'V2Config'):
    del v2config  # silence unused-variable warning

    assert auth.cluster
    cluster = typecast(IRCluster, auth.cluster)

    assert auth.api_version == "getambassador.io/v0"

    # This preserves almost exactly the same logic prior to ambassador/v1 implementation.
    request_headers = dict(ExtAuthRequestHeaders)

    for hdr in auth.allowed_headers:
        request_headers[hdr] = True

    # Always allow the default set, above. This may be a slight behavior change from the
    # v0 config, but it seems to aid usability.

    hdrs = set(auth.allowed_headers or [])      # turn list into a set
    hdrs.update(AllowedAuthorizationHeaders)    # merge in a frozenset

    allowed_authorization_headers = []

    for key in sorted(hdrs):
        allowed_authorization_headers.append({"exact": key})

    allowed_request_headers = []

    for key in sorted(request_headers.keys()):
        allowed_request_headers.append({"exact": key})

    return {
        'name': 'envoy.ext_authz',
        'config': {
            'http_service': {
                'server_uri': {
                    'uri': auth_cluster_uri(auth, cluster),
                    'cluster': cluster.name,
                    'timeout': "%0.3fs" % (float(auth.timeout_ms) / 1000.0)
                },
                'path_prefix': auth.path_prefix,
                'authorization_request': {
                    'allowed_headers': {
                        'patterns': sorted(allowed_request_headers, key=header_pattern_key)
                    }
                },
                'authorization_response' : {
                    'allowed_upstream_headers': {
                        'patterns': sorted(allowed_authorization_headers, key=header_pattern_key)
                    },
                    'allowed_client_headers': {
                        'patterns': sorted(allowed_authorization_headers, key=header_pattern_key)
                    }
                }
            }
        }
    }


@v2filter.when("IRAuth_v1-2")
def v2filter_authv1(auth: IRAuth, v2config: 'V2Config'):
    del v2config  # silence unused-variable warning

    assert auth.cluster
    cluster = typecast(IRCluster, auth.cluster)

    if (auth.api_version != "getambassador.io/v1") and (auth.api_version != "getambassador.io/v2"):
        auth.ir.logger.warning("IRAuth_v1 working on %s, mismatched at %s" % (auth.name, auth.api_version))

    assert auth.proto

    raw_body_info: Optional[Dict[str, int]] = auth.get('include_body')

    if not raw_body_info and auth.get('allow_request_body', False):
        raw_body_info = {
            'max_bytes': 4096,
            'allow_partial': True
        }

    body_info: Optional[Dict[str, int]] = None

    if raw_body_info:
        body_info = {}

        if 'max_bytes' in raw_body_info:
            body_info['max_request_bytes'] = raw_body_info['max_bytes']

        if 'allow_partial' in raw_body_info:
            body_info['allow_partial_message'] = raw_body_info['allow_partial']

    auth_info: Dict[str, Any] = {}

    if auth.proto == "http":
        allowed_authorization_headers = []
        headers_to_add = []

        for k, v in auth.get('add_auth_headers').items():
            headers_to_add.append({
                'key': k,
                'value': v,
            })

        for key in list(set(auth.allowed_authorization_headers).union(AllowedAuthorizationHeaders)):
            allowed_authorization_headers.append({"exact": key})

        allowed_request_headers = []

        for key in list(set(auth.allowed_request_headers).union(AllowedRequestHeaders)):
            allowed_request_headers.append({"exact": key})

        if auth.get('add_linkerd_headers', False):
            svc = Service(auth.ir.logger, auth_cluster_uri(auth, cluster))
            headers_to_add.append({
                'key' : 'l5d-dst-override',
                'value': svc.hostname_port
            })

        auth_info = {
            'name': 'envoy.ext_authz',
            'config': {
                'http_service': {
                    'server_uri': {
                        'uri': auth_cluster_uri(auth, cluster),
                        'cluster': cluster.name,
                        'timeout': "%0.3fs" % (float(auth.timeout_ms) / 1000.0)
                    },
                    'path_prefix': auth.path_prefix,
                    'authorization_request': {
                        'allowed_headers': {
                            'patterns': sorted(allowed_request_headers, key=header_pattern_key)
                        },
                        'headers_to_add' : headers_to_add
                    },
                    'authorization_response' : {
                        'allowed_upstream_headers': {
                            'patterns': sorted(allowed_authorization_headers, key=header_pattern_key)
                        },
                        'allowed_client_headers': {
                            'patterns': sorted(allowed_authorization_headers, key=header_pattern_key)
                        }
                    }
                },
            }
        }

    if auth.proto == "grpc":
        auth_info = {
            'name': 'envoy.ext_authz',
            'config': {
                'grpc_service': {
                    'envoy_grpc': {
                        'cluster_name': cluster.name
                    },
                    'timeout': "%0.3fs" % (float(auth.timeout_ms) / 1000.0)
                },
                'use_alpha': True
            }
        }

    if auth_info:
        auth_info['config']['clear_route_cache'] = True

        if body_info:
            auth_info['config']['with_request_body'] = body_info

        if 'failure_mode_allow' in auth:
            auth_info['config']["failure_mode_allow"] = auth.failure_mode_allow

        if 'status_on_error' in auth:
            status_on_error: Optional[Dict[str, int]] = auth.get('status_on_error')
            auth_info['config']["status_on_error"] = status_on_error

        return auth_info

    # If here, something's gone horribly wrong.
    auth.post_error("Protocol '%s' is not supported, auth not enabled" % auth.proto)
    return None


@v2filter.when("IRRateLimit")
def v2filter_ratelimit(ratelimit: IRRateLimit, v2config: 'V2Config'):
    config = dict(ratelimit.config)

    if 'timeout_ms' in config:
        tm_ms = config.pop('timeout_ms')

        config['timeout'] = "%0.3fs" % (float(tm_ms) / 1000.0)

    # If here, we must have a ratelimit service configured.
    assert v2config.ratelimit
    config['rate_limit_service'] = dict(v2config.ratelimit)

    return {
        'name': 'envoy.rate_limit',
        'config': config,
    }


@v2filter.when("IRIPAllowDeny")
def v2filter_ipallowdeny(irfilter: IRFilter, v2config: 'V2Config'):
    del v2config  # silence unused-variable warning

    # Go ahead and convert the irfilter to its dictionary form; it's
    # just simpler to do that once up front.

    fdict = irfilter.as_dict()

    # How many principals do we have?
    num_principals = len(fdict["principals"])
    assert num_principals > 0

    # Ew.
    SinglePrincipal = Dict[str, Dict[str, str]]
    MultiplePrincipals = Dict[str, Dict[str, List[SinglePrincipal]]]

    principals: Union[SinglePrincipal, MultiplePrincipals]

    if num_principals == 1:
        # Just one principal, so we can stuff it directly into the
        # Envoy-config principals "list".
        principals = fdict["principals"][0]
    else:
        # Multiple principals, so we have to set up an or_ids set.
        principals = {
            "or_ids": {
                "ids": fdict["principals"]
            }
        }    

    return {
        "name": "envoy.filters.http.rbac",  
        "typed_config": {
            "@type": "type.googleapis.com/envoy.config.filter.http.rbac.v2.RBAC",
            "rules": {
                "action": irfilter.action.upper(),
                "policies": {
                    f"ambassador-ip-{irfilter.action.lower()}": {
                        "permissions": [
                            {
                                "any": True
                            }
                        ],
                        "principals": [ principals ]
                    }
                }
            }
        }
    }


@v2filter.when("ir.cors")
def v2filter_cors(cors: IRCORS, v2config: 'V2Config'):
    del cors    # silence unused-variable warning
    del v2config  # silence unused-variable warning

    return { 'name': 'envoy.cors' }


@v2filter.when("ir.router")
def v2filter_router(router: IRFilter, v2config: 'V2Config'):
    del v2config  # silence unused-variable warning

    od: Dict[str, Any] = { 'name': 'envoy.router' }

    if router.ir.tracing:
        od['config'] = { 'start_child_span': True }

    return od


@v2filter.when("ir.lua_scripts")
def v2filter_lua(irfilter: IRFilter, v2config: 'V2Config'):
    del v2config  # silence unused-variable warning

    return {
        'name': 'envoy.lua',
        'config': irfilter.config_dict(),
    }


class V2TCPListener(dict):
    def __init__(self, config: 'V2Config', group: IRTCPMappingGroup) -> None:
        super().__init__()

        # Use the actual listener name & port number
        self.bind_address = group.get('address') or '0.0.0.0'
        self.name = "listener-%s-%s" % (self.bind_address, group.port)

        self.tls_context: Optional[V2TLSContext] = None

        # Set the basics like our name and listening address.
        self.update({
            'name': self.name,
            'address': {
                'socket_address': {
                    'address': self.bind_address,
                    'port_value': group.port,
                    'protocol': 'TCP'
                }
            },
            'filter_chains': []
        })

        # Next: is SNI a thing?
        if group.get('tls_context', None):
            # Yup. We need the TLS inspector here...
            self['listener_filters'] = [ {
                'name': 'envoy.listener.tls_inspector',
                'config': {}
            } ]

            # ...and we need to save the TLS context we'll be using.
            self.tls_context = V2TLSContext(group.tls_context)

    def add_group(self, config: 'V2Config', group: IRTCPMappingGroup) -> None:
        # First up, which clusters do we need to talk to?
        clusters = [{
            'name': mapping.cluster.name,
            'weight': mapping.weight
        } for mapping in group.mappings]

        # From that, we can sort out a basic tcp_proxy filter config.
        tcp_filter = {
            'name': 'envoy.tcp_proxy',
            'config': {
                'stat_prefix': 'ingress_tcp_%d' % group.port,
                'weighted_clusters': {
                    'clusters': clusters
                }
            }
        }

        # OK. Basic filter chain entry next.
        chain_entry: Dict[str, Any] = {
            'filters': [
                tcp_filter
            ]
        }

        # Then, if SNI is a thing, update the chain entry with the appropriate chain match.
        if self.tls_context:
            # Apply the context to the chain...
            chain_entry['tls_context'] = self.tls_context

            # Do we have a host match?
            host_wanted = group.get('host') or '*'

            if host_wanted != '*':
                # Yup. Hook it in.
                chain_entry['filter_chain_match'] = {
                    'server_names': [ host_wanted ]
                }

        # OK, once that's done, stick this into our filter chains.
        self['filter_chains'].append(chain_entry)


class V2VirtualHost(dict):
    def __init__(self, config: 'V2Config', listener: 'V2Listener',
                 name: str, hostname: Optional[str], ctx: Optional[IRTLSContext],
                 secure: bool, action: str, insecure_action: Optional[str]) -> None:
        super().__init__()

        self._config = config
        self._listener = listener
        self._name = name
        self._hostname = hostname
        self._ctx = ctx
        self._secure = secure
        self._action = action
<<<<<<< HEAD
        self._hole_for_root = False
        self._insecure_actions: Dict[str,str] = {}  # hostname -> action
        self.routes: List[DictifiedV2Route] = []
        self._tls_context = V2TLSContext(ctx)

    def ensure_acme_route(self):
        """ensure_acme_route adjusts self.routes to ensure that there's a route
        for `/.well-known/acme-challenge/` such that Envoy won't 404
        it before calling to ext_authz.

        """
        for route in self.routes:
            if route["match"].get("prefix", None) == "/.well-known/acme-challenge/":
                # Nothing to do here if ACME prefix already exists
                return

        # The target cluster doesn't actually matter -- the auth service grabs the
        # challenge and does the right thing. But we do need a cluster that actually
        # exists, so use the sidecar cluster.

        if not self._config.ir.sidecar_cluster_name:
            # Uh whut? how is Edge Stack running exactly?
            raise Exception("Edge Stack claims to be running, but we have no sidecar cluster??")
=======
        self._insecure_action = insecure_action
        self._needs_redirect = False
>>>>>>> 59e13c3f

        self["tls_context"] = V2TLSContext(ctx)
        self["routes"]: List['V2Route'] = []

    def needs_redirect(self) -> None:
        self._needs_redirect = True

    def append_route(self, route: V2Route):
        self["routes"].append(route)

    def finalize(self) -> None:
        # Even though this is called V2VirtualHost, we track the filter_chain_match here,
        # because it makes more sense, because this is where we have the domain information.
        # The 1:1 correspondence that this implies between filters and domains may need to
        # change later, of course...
        self._config.ir.logger.debug(f"V2VirtualHost finalize {jsonify(self.pretty())}")

        match = {}

        if self._ctx:
            match["transport_protocol"] = "tls"

        # Make sure we include a server name match if the hostname isn't "*".
        if self._hostname and (self._hostname != '*'):
                match["server_names"] = [ self._hostname ]

        self["filter_chain_match"] = match

        # If we're on Edge Stack and we're not an intercept agent, punch a hole for ACME
        # challenges, for every listener.
        if self._config.ir.edge_stack_allowed and not self._config.ir.agent_active:
            found_acme = False

            for route in self["routes"]:
                if route["match"].get("prefix", None) == "/.well-known/acme-challenge/":
                    found_acme = True
                    break

            if not found_acme:
                # The target cluster doesn't actually matter -- the auth service grabs the
                # challenge and does the right thing. But we do need a cluster that actually
                # exists, so use the sidecar cluster.

                if not self._config.ir.sidecar_cluster_name:
                    # Uh whut? how is Edge Stack running exactly?
                    raise Exception("Edge Stack claims to be running, but we have no sidecar cluster??")

                self._config.ir.logger.debug(f"V2VirtualHost finalize punching a hole for ACME")

                self["routes"].insert(0, {
                    "match": {
                        "case_sensitive": True,
                        "prefix": "/.well-known/acme-challenge/"
                    },
                    "route": {
                        "cluster": self._config.ir.sidecar_cluster_name,
                        "prefix_rewrite": "/.well-known/acme-challenge/",
                        "timeout": "3.000s"
                    }
                })

        for route in self["routes"]:
            self._config.ir.logger.debug(f"VHost Route {prettyroute(route)}")

    def pretty(self) -> str:
        ctx_name = "-none-"

        if self["tls_context"]:
            ctx_name = self["tls_context"].pretty()

        route_count = len(self["routes"])
        route_plural = "" if (route_count == 1) else "s"

        return "<VHost %s ctx %s redir %s a %s ia %s %d route%s>" % \
               (self._hostname, ctx_name, self._needs_redirect, self._action, self._insecure_action,
                route_count, route_plural)

    def verbose_dict(self) -> dict:
        return {
            "_name": self._name,
            "_hostname": self._hostname,
            "_secure": self._secure,
            "_action": self._action,
            "_insecure_action": self._insecure_action,
            "_needs_redirect": self._needs_redirect,
            "tls_context": self["tls_context"],
            "routes": self["routes"],
        }


class V2ListenerCollection:
    def __init__(self, config: 'V2Config') -> None:
        self.listeners: Dict[int, 'V2Listener'] = {}
        self.config = config

    def __getitem__(self, port: int) -> 'V2Listener':
        listener = self.listeners.get(port, None)

        if listener is None:
            listener = V2Listener(self.config, port)
            self.listeners[port] = listener

        return listener

    def __contains__(self, port: int) -> bool:
        return port in self.listeners

    def items(self):
        return self.listeners.items()

    def get(self, port: int, use_proxy_proto: bool) -> 'V2Listener':
        set_upp = (not port in self)

        v2listener = self[port]

        if set_upp:
            v2listener.use_proxy_proto = use_proxy_proto
        elif v2listener.use_proxy_proto != use_proxy_proto:
            raise Exception("listener for port %d has use_proxy_proto %s, requester wants upp %s" %
                            (v2listener.use_proxy_proto, use_proxy_proto))

        return v2listener


class V2Listener(dict):
    def __init__(self, config: 'V2Config', service_port: int) -> None:
        super().__init__()

        self.config = config
        self.service_port = service_port
        self.name = f"ambassador-listener-{self.service_port}"
        self.use_proxy_proto = False
        self.access_log: List[dict] = []
        self.upgrade_configs: Optional[List[dict]] = None
        self.vhosts: Dict[str, V2VirtualHost] = {}
        self.first_vhost: Optional[V2VirtualHost] = None
        self.http_filters: List[dict] = []
        self.listener_filters: List[dict] = []
        self.traffic_direction: str = "UNSPECIFIED"

        self.config.ir.logger.debug(f"V2Listener {self.name} created")

        # Assemble filters
        for f in self.config.ir.filters:
            v2f: dict = v2filter(f, self.config)

            if v2f:
                self.http_filters.append(v2f)

        # Get Access Log Rules
        for al in self.config.ir.log_services.values():
            access_log_obj = { "common_config": al.get_common_config() }
            req_headers = []
            resp_headers = []
            trailer_headers = []

            for additional_header in al.get_additional_headers():
                if additional_header.get('during_request', True):
                    req_headers.append(additional_header.get('header_name'))
                if additional_header.get('during_response', True):
                    resp_headers.append(additional_header.get('header_name'))
                if additional_header.get('during_trailer', True):
                    trailer_headers.append(additional_header.get('header_name'))

            if al.driver == 'http':
                access_log_obj['additional_request_headers_to_log'] = req_headers
                access_log_obj['additional_response_headers_to_log'] = resp_headers
                access_log_obj['additional_response_trailers_to_log'] = trailer_headers
                self.access_log.append({"name": "envoy.http_grpc_access_log", "config": access_log_obj})
            else:
                # inherently TCP right now
                # tcp loggers do not support additional headers
                self.access_log.append({"name": "envoy.tcp_grpc_access_log", "config": access_log_obj})

        # Use sane access log spec in JSON
        if self.config.ir.ambassador_module.envoy_log_type.lower() == "json":
            log_format = self.config.ir.ambassador_module.get('envoy_log_format', None)
            if log_format is None:
                log_format = {
                    'start_time': '%START_TIME%',
                    'method': '%REQ(:METHOD)%',
                    'path': '%REQ(X-ENVOY-ORIGINAL-PATH?:PATH)%',
                    'protocol': '%PROTOCOL%',
                    'response_code': '%RESPONSE_CODE%',
                    'response_flags': '%RESPONSE_FLAGS%',
                    'bytes_received': '%BYTES_RECEIVED%',
                    'bytes_sent': '%BYTES_SENT%',
                    'duration': '%DURATION%',
                    'upstream_service_time': '%RESP(X-ENVOY-UPSTREAM-SERVICE-TIME)%',
                    'x_forwarded_for': '%REQ(X-FORWARDED-FOR)%',
                    'user_agent': '%REQ(USER-AGENT)%',
                    'request_id': '%REQ(X-REQUEST-ID)%',
                    'authority': '%REQ(:AUTHORITY)%',
                    'upstream_host': '%UPSTREAM_HOST%',
                    'upstream_cluster': '%UPSTREAM_CLUSTER%',
                    'upstream_local_address': '%UPSTREAM_LOCAL_ADDRESS%',
                    'downstream_local_address': '%DOWNSTREAM_LOCAL_ADDRESS%',
                    'downstream_remote_address': '%DOWNSTREAM_REMOTE_ADDRESS%',
                    'requested_server_name': '%REQUESTED_SERVER_NAME%',
                    'istio_policy_status': '%DYNAMIC_METADATA(istio.mixer:status)%',
                    'upstream_transport_failure_reason': '%UPSTREAM_TRANSPORT_FAILURE_REASON%'
                }

                tracing_config = self.config.ir.tracing
                if tracing_config and tracing_config.driver == 'envoy.tracers.datadog':
                    log_format['dd.trace_id'] = '%REQ(X-DATADOG-TRACE-ID)%'
                    log_format['dd.span_id'] = '%REQ(X-DATADOG-PARENT-ID)%'

            self.access_log.append({
                'name': 'envoy.file_access_log',
                'typed_config': {
                    '@type': 'type.googleapis.com/envoy.config.accesslog.v2.FileAccessLog',
                    'path': self.config.ir.ambassador_module.envoy_log_path,
                    'json_format': log_format
                }
            })
        else:
            # Use a sane access log spec
            log_format = self.config.ir.ambassador_module.get('envoy_log_format', None)

            if not log_format:
                log_format = 'ACCESS [%START_TIME%] \"%REQ(:METHOD)% %REQ(X-ENVOY-ORIGINAL-PATH?:PATH)% %PROTOCOL%\" %RESPONSE_CODE% %RESPONSE_FLAGS% %BYTES_RECEIVED% %BYTES_SENT% %DURATION% %RESP(X-ENVOY-UPSTREAM-SERVICE-TIME)% \"%REQ(X-FORWARDED-FOR)%\" \"%REQ(USER-AGENT)%\" \"%REQ(X-REQUEST-ID)%\" \"%REQ(:AUTHORITY)%\" \"%UPSTREAM_HOST%\"'

            self.config.ir.logger.debug("V2Listener: Using log_format '%s'" % log_format)
            self.access_log.append({
                'name': 'envoy.file_access_log',
                'typed_config': {
                    '@type': 'type.googleapis.com/envoy.config.accesslog.v2.FileAccessLog',
                    'path': self.config.ir.ambassador_module.envoy_log_path,
                    'format': log_format + '\n'
                }
            })

        # Start by building our base HTTP config...
        self.base_http_config: Dict[str, Any] = {
            'stat_prefix': 'ingress_http',
            'access_log': self.access_log,
            'http_filters': self.http_filters,
            'normalize_path': True
        }

        if self.upgrade_configs:
            self.base_http_config['upgrade_configs'] = self.upgrade_configs

        if 'use_remote_address' in self.config.ir.ambassador_module:
            self.base_http_config["use_remote_address"] = self.config.ir.ambassador_module.use_remote_address

        if 'xff_num_trusted_hops' in self.config.ir.ambassador_module:
            self.base_http_config["xff_num_trusted_hops"] = self.config.ir.ambassador_module.xff_num_trusted_hops

        if 'server_name' in self.config.ir.ambassador_module:
            self.base_http_config["server_name"] = self.config.ir.ambassador_module.server_name

        listener_idle_timeout_ms = self.config.ir.ambassador_module.get('listener_idle_timeout_ms', None)
        if listener_idle_timeout_ms:
            self.base_http_config["common_http_protocol_options"] = { 'idle_timeout': "%0.3fs" % (float(listener_idle_timeout_ms) / 1000.0) }

        if 'enable_http10' in self.config.ir.ambassador_module:
            self.base_http_config["http_protocol_options"] = { 'accept_http_10': self.config.ir.ambassador_module.enable_http10 }

        if 'preserve_external_request_id' in self.config.ir.ambassador_module:
            self.base_http_config["preserve_external_request_id"] = self.config.ir.ambassador_module.preserve_external_request_id

        if self.config.ir.tracing:
            self.base_http_config["generate_request_id"] = True

            self.base_http_config["tracing"] = {}
            self.traffic_direction = "OUTBOUND"

            req_hdrs = self.config.ir.tracing.get('tag_headers', [])

            if req_hdrs:
                self.base_http_config["tracing"]["request_headers_for_tags"] = req_hdrs

            sampling = self.config.ir.tracing.get('sampling', {})
            if sampling:
                client_sampling = sampling.get('client', None)
                if client_sampling is not None:
                    self.base_http_config["tracing"]["client_sampling"] = {
                        "value": client_sampling
                    }

                random_sampling = sampling.get('random', None)
                if random_sampling is not None:
                    self.base_http_config["tracing"]["random_sampling"] = {
                        "value": random_sampling
                    }

                overall_sampling = sampling.get('overall', None)
                if overall_sampling is not None:
                    self.base_http_config["tracing"]["overall_sampling"] = {
                        "value": overall_sampling
                    }

        proper_case = self.config.ir.ambassador_module['proper_case']

        if proper_case:
            proper_case_header = {'header_key_format': {'proper_case_words': {}}}
            if 'http_protocol_options' in self.base_http_config:
                self.base_http_config["http_protocol_options"].update(proper_case_header)
            else:
                self.base_http_config["http_protocol_options"] = proper_case_header

    def add_irlistener(self, listener: IRListener) -> None:
        if listener.service_port != self.service_port:
            # This is a problem.
            raise Exception("V2Listener %s: trying to add listener %s on %s:%d??" %
                            (self.name, listener.name, listener.hostname, listener.service_port))

        # OK, make sure we don't somehow have a VHost collision.
        if listener.hostname in self.vhosts:
            raise Exception("V2Listener %s: listener %s on %s:%d already has a vhost??" %
                            (self.name, listener.name, listener.hostname, listener.service_port))

    # Weirdly, the action is optional but the insecure_action is not. This is not a typo.
    def make_vhost(self, name: str, hostname: str, context: Optional[IRTLSContext], secure: bool,
                   action: Optional[str], insecure_action: str) -> None:
        self.config.ir.logger.debug("V2Listener %s: adding VHost %s for host %s, secure %s, insecure %s)" %
                                   (self.name, name, hostname, action, insecure_action))

        vhost = self.vhosts.get(hostname)

        if vhost:
            if ((hostname != vhost._hostname) or
                (context != vhost._ctx) or
                (secure != vhost._secure) or
                (action != vhost._action) or
                (insecure_action != vhost._insecure_action)):
                raise Exception("V2Listener %s: trying to make vhost %s for %s but one already exists" %
                                (self.name, name, hostname))
            else:
                return

        vhost = V2VirtualHost(config=self.config, listener=self,
                              name=name, hostname=hostname, ctx=context,
                              secure=secure, action=action, insecure_action=insecure_action)
        self.vhosts[hostname] = vhost

        if not self.first_vhost:
            self.first_vhost = vhost

    def finalize(self) -> None:
        self.config.ir.logger.debug(f"V2Listener finalize {self.pretty()}")

        # Check if AMBASSADOR_ENVOY_BIND_ADDRESS is set, and if so, bind Envoy to that external address.
        if "AMBASSADOR_ENVOY_BIND_ADDRESS" in environ:
            envoy_bind_address = environ.get("AMBASSADOR_ENVOY_BIND_ADDRESS")
        else:
            envoy_bind_address = "0.0.0.0"

        # OK. Assemble the high-level stuff for Envoy.
        self.address = {
            "socket_address": {
                "address": envoy_bind_address,
                "port_value": self.service_port,
                "protocol": "TCP"
            }
        }

        self.filter_chains: List[dict] = []
        need_tcp_inspector = False

        for vhostname, vhost in self.vhosts.items():
            # Finalize this VirtualHost...
            vhost.finalize()

            if vhost._hostname == "*":
                domains = [vhost._hostname]
            else:
                if vhost._ctx is not None and vhost._ctx.hosts is not None and len(vhost._ctx.hosts) > 0:
                    domains = vhost._ctx.hosts
                else:
                    domains = [vhost._hostname]

            # ...then build up the Envoy structures around it.
            filter_chain = {
                "filter_chain_match": vhost["filter_chain_match"],
            }

            if vhost["tls_context"]:
                filter_chain["tls_context"] = vhost["tls_context"]
                need_tcp_inspector = True

            http_config = dict(self.base_http_config)
            http_config["route_config"] = {
                "virtual_hosts": [
                    {
                        "name": f"{self.name}-{vhost._name}",
                        "domains": domains,
                        "routes": vhost["routes"]
                    }
                ]
            }

            filter_chain["filters"] = [
                {
                    "name": "envoy.http_connection_manager",
                    "typed_config": {
                        "@type": "type.googleapis.com/envoy.config.filter.network.http_connection_manager.v2.HttpConnectionManager",
                        **http_config
                    }
                }
            ]

            self.filter_chains.append(filter_chain)

        if self.use_proxy_proto:
            self.listener_filters.append({
                'name': 'envoy.listener.proxy_protocol',
                'config': {}
            })

        if need_tcp_inspector:
            self.listener_filters.append({
                'name': 'envoy.listener.tls_inspector',
                'config': {}
            })

    def as_dict(self) -> dict:
        return {
            "name": self.name,
            "address": self.address,
            "filter_chains": self.filter_chains,
            "listener_filters": self.listener_filters,
            "traffic_direction": self.traffic_direction
        }

    def pretty(self) -> dict:
        return { "name": self.name,
                 "port": self.service_port,
                 "use_proxy_proto": self.use_proxy_proto,
                 "vhosts": { k: v.pretty() for k, v in self.vhosts.items() } }

    @classmethod
    def dump_listeners(cls, logger, listeners_by_port) -> None:
        pretty = { k: v.pretty() for k, v in listeners_by_port.items() }

        logger.debug(f"V2Listeners: {json.dumps(pretty, sort_keys=True, indent=4)}")

    @classmethod
    def generate(cls, config: 'V2Config') -> None:
        config.listeners = []
        logger = config.ir.logger

        # OK, so we need to construct one or more V2Listeners, based on our IRListeners.
        # The highest-level thing that defines an Envoy listener is a port, so start
        # with that.

        listeners_by_port = V2ListenerCollection(config)

        # Also, in Edge Stack, the magic extremely-low-precedence / Mapping is always routed,
        # rather than being redirected. If a user doesn't want this behavior, they can override
        # the Mapping.

        first_irlistener_by_port: Dict[int, IRListener] = {}

        for irlistener in config.ir.listeners:
            if irlistener.service_port not in first_irlistener_by_port:
                first_irlistener_by_port[irlistener.service_port] = irlistener

            logger.debug(f"V2Listeners: working on {irlistener.pretty()}")

            # Grab a new V2Listener for this IRListener...
            listener = listeners_by_port.get(irlistener.service_port, irlistener.use_proxy_proto)
            listener.add_irlistener(irlistener)

            # What VirtualHost hostname are we trying to work with here?
            vhostname = irlistener.hostname or "*"

            listener.make_vhost(name=vhostname,
                                hostname=vhostname,
                                context=irlistener.context,
                                secure=True,
                                action=irlistener.secure_action,
                                insecure_action=irlistener.insecure_action)

            if (irlistener.insecure_addl_port is not None) and (irlistener.insecure_addl_port > 0):
                # Make sure we have a listener on the right port for this.
                listener = listeners_by_port.get(irlistener.insecure_addl_port, irlistener.use_proxy_proto)

                if irlistener.insecure_addl_port not in first_irlistener_by_port:
                    first_irlistener_by_port[irlistener.insecure_addl_port] = irlistener

                # Do we already have a VHost for this hostname?
                if vhostname not in listener.vhosts:
                    # Nope, add one. Also, no, it is not a bug to have action=None.
                    # There is no secure action for this vhost.
                    listener.make_vhost(name=vhostname,
                                        hostname=vhostname,
                                        context=None,
                                        secure=False,
                                        action=None,
                                        insecure_action=irlistener.insecure_action)

        logger.debug(f"V2Listeners: after IRListeners")
        cls.dump_listeners(logger, listeners_by_port)

        # Make sure that each listener has a '*' vhost.
        for port, listener in listeners_by_port.items():
            if not '*' in listener.vhosts:
                # Force the first VHost to '*'. I know, this is a little weird, but it's arguably
                # the least surprising thing to do in most situations.
                first_vhost = listener.first_vhost
                first_vhost._hostname = '*'
                first_vhost._name = f"{first_vhost._name}-forced-star"

        if config.ir.edge_stack_allowed and not config.ir.agent_active:
            # If we're running Edge Stack, and we're not an intercept agent, make sure we have
            # a listener on port 8080, so that we have a place to stand for ACME.

            if 8080 not in listeners_by_port:
                # Check for a listener on the main service port to see if the proxy proto
                # is enabled.
                main_listener = first_irlistener_by_port.get(config.ir.ambassador_module.service_port, None)
                use_proxy_proto = main_listener.use_proxy_proto if main_listener else False

                # Force a listener on 8080 with a VHost for '*' that rejects everything. The ACME
                # hole-puncher will override the reject for ACME, and nothing else will get through.
                logger.debug(f"V2Listeners: listeners_by_port has no 8080, forcing Edge Stack listener on 8080")
                listener = listeners_by_port.get(8080, use_proxy_proto)

                # Remember, it is not a bug to have action=None. There is no secure action
                # for this vhost.
                listener.make_vhost(name="forced-8080",
                                    hostname="*",
                                    context=None,
                                    secure=False,
                                    action=None,
                                    insecure_action='Reject')

        # OK. We have all the listeners. Time to walk the routes (note that they are already ordered).
        for route in config.routes:
            # If this an SNI route, remember the host[s] to which it pertains.
            route_sni = route.get('_sni', {})
            route_hostlist = route_sni.get('hosts', [])
            route_hosts = set(route_hostlist)

            # Remember, also, if a precedence was set.
            route_precedence = route.get('_precedence', None)

            logger.debug(f"V2Listeners: route {prettyroute(route)}...")

            # Build a cleaned-up version of this route without the '_sni' and '_precedence' elements...
            insecure_route = dict(route)
            insecure_route.pop('_sni', None)
            insecure_route.pop('_precedence', None)

            # ...then copy _that_ so we can make a secured version with an explicit XFP check.
            #
            # (Obviously the user may have put in an XFP check by hand here, in which case the
            # insecure_route isn't really insecure, but that's not actually up to us to mess with.)
            #
            # But wait, I hear you cry! Can't we use use require_tls: True in a VirtualHost?? Well,
            # no, not if we want to allow ACME challenges to flow through as cleartext at the same
            # time...
            secure_route = dict(insecure_route)

            found_xfp = False
            for header in secure_route["match"].get("headers", []):
                if header.get("name", "").lower() == "x-forwarded-proto":
                    found_xfp = True
                    break

            if not found_xfp:
                # Ew.
                match_copy = dict(secure_route["match"])
                secure_route["match"] = match_copy

                headers_copy = list(match_copy.get("headers") or [])
                match_copy["headers"] = headers_copy

                headers_copy.append({
                    "name": "x-forwarded-proto",
                    "exact_match": "https"
                })

            # Also gen up a redirecting route.
            redirect_route = dict(insecure_route)
            redirect_route.pop("route", None)
            redirect_route["redirect"] = {
                "https_redirect": True
            }

            # We now have a secure route and an insecure route, so we need to walk all listeners
            # and all vhosts, and match up the routes with the vhosts.

            for port, listener in listeners_by_port.items():
                for vhostkey, vhost in listener.vhosts.items():
                    # For each vhost, we need to look at things for the secure world as well
                    # as the insecure world, depending on what the action is exactly (and note
                    # that we can have an action of None if we're looking at a vhost created
                    # by an insecure_addl_port).

                    candidates = []
                    vhostname = vhost._hostname

                    if vhost._action is not None:
                        candidates.append(( True, secure_route, vhost._action ))

                    if vhost._insecure_action == "Redirect":
                        candidates.append(( False, redirect_route, "Redirect" ))
                    elif vhost._insecure_action is not None:
                        candidates.append((False, insecure_route, vhost._insecure_action))

                    for secure, route, action in candidates:
                        variant = "secure" if secure else "insecure"

                        if route["match"].get("prefix", None) == "/.well-known/acme-challenge/":
                            # We need to be sure to route ACME challenges, no matter what else is going
                            # on (this is the infamous ACME hole-puncher mentioned everywhere).
                            logger.debug(f"V2Listeners: {listener.name} {vhostname} force Route for ACME challenge")
                            action = "Route"

                            # We have to force the correct route entry, too, just in case. (Note that right now,
                            # the user can't create a Mapping that forces redirection. When they can do this
                            # per-Mapping, well, really, we can't force them to not redirect if they explicitly
                            # ask for it, and that'll be OK.)

                            if secure:
                                route = secure_route
                            else:
                                route = insecure_route
                        elif route_hosts and (vhostname != '*') and (vhostname not in route_hosts):
                            # Drop this because the host is mismatched.
                            logger.debug(
                                f"V2Listeners: {listener.name} {vhostname} {variant}: force Reject (rhosts {route_hostlist}, vhost {vhostname})")
                            action = "Reject"
                        elif (config.ir.edge_stack_allowed and
                              (route_precedence == -1000000) and
                              (route["match"].get("safe_regex", {}).get("regex", None) == "^/$")):
                            logger.debug(
                                f"V2Listeners: {listener.name} {vhostname} {variant}: force Route for fallback Mapping")
                            action = "Route"

                            # Force the actual route entry, instead of using the redirect_route, too.
                            # (If the user overrides the fallback with their own route at precedence -1000000,
                            # uh.... y'know what, on their own head be it.)
                            route = insecure_route

                        if action != 'Reject':
                            logger.debug(
                                f"V2Listeners: {listener.name} {vhostname} {variant}: Accept as {action}")
                            vhost.append_route(route)
                        else:
                            logger.debug(
                                f"V2Listeners: {listener.name} {vhostname} {variant}: Drop")

                        # Also, remember if we're redirecting so that the VHost finalizer can DTRT
                        # for ACME.
                        if action == 'Redirect':
                            vhost.needs_redirect()

        # OK. Finalize the world.
        for port, listener in listeners_by_port.items():
            listener.finalize()

        logger.debug("V2Listeners: after finalize")
        cls.dump_listeners(logger, listeners_by_port)

        for k, v in listeners_by_port.items():
            config.listeners.append(v.as_dict())

        # logger.info(f"==== ENVOY LISTENERS ====: {json.dumps(config.listeners, sort_keys=True, indent=4)}")

        # We need listeners for the TCPMappingGroups too.
        tcplisteners: Dict[str, V2TCPListener] = {}

        for irgroup in config.ir.ordered_groups():
            if not isinstance(irgroup, IRTCPMappingGroup):
                continue

            # OK, good to go. Do we already have a TCP listener binding where this one does?
            group_key = irgroup.bind_to()
            listener = tcplisteners.get(group_key, None)

            config.ir.logger.debug("V2TCPListener: group at %s found %s listener" %
                                   (group_key, "extant" if listener else "no"))

            if not listener:
                # Nope. Make a new one and save it.
                listener = config.save_element('listener', irgroup, V2TCPListener(config, irgroup))
                config.listeners.append(listener)
                tcplisteners[group_key] = listener

            # Whether we just created this listener or not, add this irgroup to it.
            listener.add_group(config, irgroup)<|MERGE_RESOLUTION|>--- conflicted
+++ resolved
@@ -11,12 +11,7 @@
 # WITHOUT WARRANTIES OR CONDITIONS OF ANY KIND, either express or implied.
 # See the License for the specific language governing permissions and
 # limitations under the License
-<<<<<<< HEAD
-import copy
-from typing import Any, Dict, Iterable, List, NamedTuple, Optional, Sequence, Set, Tuple, Union, TYPE_CHECKING
-=======
-from typing import Any, Dict, List, Optional, Tuple, TYPE_CHECKING
->>>>>>> 59e13c3f
+from typing import Any, Dict, List, Optional, Tuple, Union, TYPE_CHECKING
 from typing import cast as typecast
 
 from os import environ
@@ -599,34 +594,8 @@
         self._ctx = ctx
         self._secure = secure
         self._action = action
-<<<<<<< HEAD
-        self._hole_for_root = False
-        self._insecure_actions: Dict[str,str] = {}  # hostname -> action
-        self.routes: List[DictifiedV2Route] = []
-        self._tls_context = V2TLSContext(ctx)
-
-    def ensure_acme_route(self):
-        """ensure_acme_route adjusts self.routes to ensure that there's a route
-        for `/.well-known/acme-challenge/` such that Envoy won't 404
-        it before calling to ext_authz.
-
-        """
-        for route in self.routes:
-            if route["match"].get("prefix", None) == "/.well-known/acme-challenge/":
-                # Nothing to do here if ACME prefix already exists
-                return
-
-        # The target cluster doesn't actually matter -- the auth service grabs the
-        # challenge and does the right thing. But we do need a cluster that actually
-        # exists, so use the sidecar cluster.
-
-        if not self._config.ir.sidecar_cluster_name:
-            # Uh whut? how is Edge Stack running exactly?
-            raise Exception("Edge Stack claims to be running, but we have no sidecar cluster??")
-=======
         self._insecure_action = insecure_action
         self._needs_redirect = False
->>>>>>> 59e13c3f
 
         self["tls_context"] = V2TLSContext(ctx)
         self["routes"]: List['V2Route'] = []
