# Copyright 2021 Datawire. All rights reserved.
#
# Licensed under the Apache License, Version 2.0 (the "License");
# you may not use this file except in compliance with the License.
# You may obtain a copy of the License at
#
#     http://www.apache.org/licenses/LICENSE-2.0
#
# Unless required by applicable law or agreed to in writing, software
# distributed under the License is distributed on an "AS IS" BASIS,
# WITHOUT WARRANTIES OR CONDITIONS OF ANY KIND, either express or implied.
# See the License for the specific language governing permissions and
# limitations under the License

import logging
from typing import Any, Dict

######
# Utilities for hostglob_matches
#
# hostglob_matches_start has g1 starting with '*' and g2 not ending with '*';
# it's OK for g2 to start with a wilcard too.


def hostglob_matches_start(g1: str, g2: str, g2start: bool) -> bool:
    # Leading "*" cannot match an empty string, so unless we have a wildcard
    # for g2, we have to have g1 longer than g2.

    g1match = g1[1:]
    g2match = g2[1:] if g2start else g2

    if len(g1) > len(g2match):
        if not g2start:
            # logging.debug("  match start: %s is too short => False", g1)
            return False

        # Wildcards for both, so make sure we do the substring match against
        # the longer one.
        g1match = g2[1:]
        g2match = g1[1:]

    match = g2match.endswith(g1match)
    # logging.debug("  match start: %s ~ %s => %s", g1match, g2match, match)

    return match


# hostglob_matches_end has g1 ending with '*' and g2 not starting with '*';
# it's OK for g2 to end with a wilcard too.


def hostglob_matches_end(g1: str, g2: str, g2end: bool) -> bool:
    # Leading "*" cannot match an empty string, so unless we have a wildcard
    # for g2, we have to have g1 longer than g2.
    g1match = g1[:-1]
    g2match = g2[:-1] if g2end else g2

    if len(g1) > len(g2match):
        if not g2end:
            # logging.debug("  match end: %s is too short => False", g1)
            return False

        # Wildcards for both, so make sure we do the substring match against
        # the longer one.
        g1match = g2[:-1]
        g2match = g1[:-1]

    match = g2match.startswith(g1match)
    # logging.debug("  match end: %s ~ %s => %s", g1match, g2match, match)

    return match


################


def hostglob_matches(g1: str, g2: str) -> bool:
    """
    hostglob_matches determines whether or not two given DNS globs are
    compatible with each other, i.e. whether or not there can be a hostname
    that matches both globs.

    Note that it does not actually find such a hostname: a return of True
    just means that such a hostname could exist.
    """

    # logging.debug("hostglob_matches: %s ~ %s", g1, g2)

    # Short-circuit: if g1 & g2 are equal, we're done here.
    if g1 == g2:
        # logging.debug("  equal => True")
        return True

    # Next special case: if either glob is "*", then it matches everything.
    if (g1 == "*") or (g2 == "*"):
        # logging.debug("  \"*\" present => True")
        return True

    # Final special case: if either starts with a bare ".", that's not OK.
    # (Ending with a bare "." is different because DNS.)
    if g1[0] == "." or g2[0] == ".":
        # logging.debug("  exact match starts with bare \".\" => False")
        return False

    # OK, we don't have the simple-"*" case, so any wildcards must be at
    # the start or end, and they must be a component alone.
    g1start = g1[0] == "*"
    g1end = g1[-1] == "*"
    g2start = g2[0] == "*"
    g2end = g2[-1] == "*"

    # logging.debug("  g1start=%s g1end=%s g2start=%s g2end=%s", g1start, g1end, g2start, g2end)

    if (g1start and g1end) or (g2start and g2end):
        # Not a valid DNS glob: you can't have a "*" at both ends. (If you do,
        # Envoy will decide that the one at the start is the allowed wildcard, and
        # treat the one at the end as a literal "*", which will match nothing.)
        return g1 == g2

    if not (g1start or g1end or g2start or g2end):
        # No valid wildcards. and we already know that they're not equal,
        # so this is not a match.
        # logging.debug("  not equal => False")
        return False

    # OK, if we're here, we have a wildcard to check. There are a few cases
    # here, so we'll start with the easy one: one value starts with "*" and
    # the other ends with "*", because those can always overlap as long as
    # the overlap between isn't empty -- and in this method, we only need to
    # concern ourselves with being sure that there is a possibility of a match
    # to both.
    if (g1start and g2end) or (g2start and g1end):
        # logging.debug("  start/end pair => True")
        return True

    # OK, now we have to actually do some work. Again, we really only have to
    # be convinced that it's possible for something to match, so e.g.
    #
    # *example.com, example.com
    #
    # is not a valid pair, because that "*" must never match an empty string.
    # However,
    #
    # *example.com, *.example.com
    #
    # is fine, because e.g. "foo.example.com" matches both.

    if g1start:
        return hostglob_matches_start(g1, g2, g2start)

    if g2start:
        return hostglob_matches_start(g2, g1, g1start)

    if g1end:
        return hostglob_matches_end(g1, g2, g2end)

    if g2end:
        return hostglob_matches_end(g2, g1, g1end)

    # This is "impossible"
    return False


################
## selector_matches is a utility for doing K8s label selector matching.


def selector_matches(
    logger: logging.Logger, selector: Dict[str, Any], labels: Dict[str, str]
) -> bool:
    match: Dict[str, str] = selector.get("matchLabels") or {}

    if not match:
        # If there's no matchLabels to match, return True.
        logger.debug("    no matchLabels in selector => True")
        return True

    # If we have stuff to match on, but no labels to actually match them, we
    # can short-circuit (and skip a weirder conditional down in the loop).
    if not labels:
        logger.debug("    no incoming labels => False")
        return False

<<<<<<< HEAD
    # every selector label must exist and be equal
    for k, v in match.items():
        if labels.get(k) != v:
            logger.debug("    selector match for %s=%s => False", k, v)
            return False

    logger.debug("    all selectors match => True")
=======
    # For every label in mappingSelector, there must be a label with same value in Mapping itself.
    for k, v in match.items():
        if labels.get(k) == v:
            logger.debug("    selector match for %s=%s => True", k, v)
        else:
            logger.debug("    selector miss for %s=%s => False", k, v)
            return False

    logger.debug(f"    all selectors match => True")
>>>>>>> 49002c9e
    return True<|MERGE_RESOLUTION|>--- conflicted
+++ resolved
@@ -181,15 +181,6 @@
         logger.debug("    no incoming labels => False")
         return False
 
-<<<<<<< HEAD
-    # every selector label must exist and be equal
-    for k, v in match.items():
-        if labels.get(k) != v:
-            logger.debug("    selector match for %s=%s => False", k, v)
-            return False
-
-    logger.debug("    all selectors match => True")
-=======
     # For every label in mappingSelector, there must be a label with same value in Mapping itself.
     for k, v in match.items():
         if labels.get(k) == v:
@@ -199,5 +190,4 @@
             return False
 
     logger.debug(f"    all selectors match => True")
->>>>>>> 49002c9e
     return True