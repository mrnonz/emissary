{
    "Consul": {},
    "Kubernetes": {
        "AuthService": null,
        "ConsulResolver": null,
        "Host": null,
        "KubernetesEndpointResolver": null,
        "KubernetesServiceResolver": null,
        "LogService": null,
        "Mapping": null,
        "Module": null,
        "RateLimitService": null,
        "TCPMapping": null,
        "TLSContext": null,
        "TracingService": null,
        "ingresses": null,
        "service": [
            {
                "apiVersion": "v1",
                "kind": "Service",
                "metadata": {
                    "annotations": {
                        "getambassador.io/config": "---\napiVersion: ambassador/v1\nkind: AuthService\nname: authenticationgrpctest-agrpc-auth\nauth_service: \"authenticationgrpctest-agrpc-auth\"\ntimeout_ms: 5000\nproto: grpc\nambassador_id: authenticationgrpctest\n\n---\napiVersion: ambassador/v0\nkind: Mapping\nname: authenticationgrpctest-http\nprefix: /target/\nservice: authenticationgrpctest-http\nambassador_id: authenticationgrpctest\n",
                        "kubectl.kubernetes.io/last-applied-configuration": "{\"apiVersion\":\"v1\",\"kind\":\"Service\",\"metadata\":{\"annotations\":{\"getambassador.io/config\":\"---\\napiVersion: ambassador/v1\\nkind: AuthService\\nname: authenticationgrpctest-agrpc-auth\\nauth_service: \\\"authenticationgrpctest-agrpc-auth\\\"\\ntimeout_ms: 5000\\nproto: grpc\\nambassador_id: authenticationgrpctest\\n\\n---\\napiVersion: ambassador/v0\\nkind: Mapping\\nname: authenticationgrpctest-http\\nprefix: /target/\\nservice: authenticationgrpctest-http\\nambassador_id: authenticationgrpctest\\n\"},\"labels\":{\"app.kubernetes.io/component\":\"ambassador-service\",\"kat-ambassador-id\":\"authenticationgrpctest\",\"scope\":\"AmbassadorTest\"},\"name\":\"authenticationgrpctest\",\"namespace\":\"default\"},\"spec\":{\"ports\":[{\"name\":\"http\",\"port\":80,\"protocol\":\"TCP\",\"targetPort\":8080},{\"name\":\"https\",\"port\":443,\"protocol\":\"TCP\",\"targetPort\":8443}],\"selector\":{\"service\":\"authenticationgrpctest\"},\"type\":\"NodePort\"}}\n"
                    },
<<<<<<< HEAD
                    "creationTimestamp": "2020-07-06T15:19:49Z",
=======
                    "creationTimestamp": "2020-07-08T12:23:46Z",
>>>>>>> e3bb21c3
                    "labels": {
                        "app.kubernetes.io/component": "ambassador-service",
                        "kat-ambassador-id": "authenticationgrpctest",
                        "scope": "AmbassadorTest"
                    },
<<<<<<< HEAD
                    "name": "authenticationgrpctest-agrpc-auth",
                    "namespace": "default",
                    "resourceVersion": "19205",
                    "selfLink": "/api/v1/namespaces/default/services/authenticationgrpctest-agrpc-auth",
                    "uid": "21db981f-bf9c-11ea-b9b6-0e01d46fe775"
                },
                "spec": {
                    "clusterIP": "10.103.122.227",
=======
                    "name": "authenticationgrpctest",
                    "namespace": "default",
                    "resourceVersion": "53388",
                    "selfLink": "/api/v1/namespaces/default/services/authenticationgrpctest",
                    "uid": "de8b97b7-c115-11ea-911e-1235a2d91ba9"
                },
                "spec": {
                    "clusterIP": "10.97.176.28",
                    "externalTrafficPolicy": "Cluster",
>>>>>>> e3bb21c3
                    "ports": [
                        {
                            "name": "http",
                            "nodePort": 32674,
                            "port": 80,
                            "protocol": "TCP",
                            "targetPort": 8080
                        },
                        {
                            "name": "https",
                            "nodePort": 32263,
                            "port": 443,
                            "protocol": "TCP",
                            "targetPort": 8443
                        }
                    ],
                    "selector": {
                        "service": "authenticationgrpctest"
                    },
                    "sessionAffinity": "None",
                    "type": "NodePort"
                },
                "status": {
                    "loadBalancer": {}
                }
            },
            {
                "apiVersion": "v1",
                "kind": "Service",
                "metadata": {
                    "annotations": {
<<<<<<< HEAD
                        "kubectl.kubernetes.io/last-applied-configuration": "{\"apiVersion\":\"v1\",\"kind\":\"Service\",\"metadata\":{\"annotations\":{},\"labels\":{\"kat-ambassador-id\":\"authenticationgrpctest\",\"scope\":\"AmbassadorTest\"},\"name\":\"authenticationgrpctest-http\",\"namespace\":\"default\"},\"spec\":{\"ports\":[{\"name\":\"http\",\"port\":80,\"protocol\":\"TCP\",\"targetPort\":8085},{\"name\":\"https\",\"port\":443,\"protocol\":\"TCP\",\"targetPort\":8448}],\"selector\":{\"backend\":\"superpod-default\"}}}\n"
                    },
                    "creationTimestamp": "2020-07-06T15:19:49Z",
=======
                        "kubectl.kubernetes.io/last-applied-configuration": "{\"apiVersion\":\"v1\",\"kind\":\"Service\",\"metadata\":{\"annotations\":{},\"labels\":{\"kat-ambassador-id\":\"authenticationgrpctest\",\"scope\":\"AmbassadorTest\",\"service\":\"authenticationgrpctest-admin\"},\"name\":\"authenticationgrpctest-admin\",\"namespace\":\"default\"},\"spec\":{\"ports\":[{\"name\":\"authenticationgrpctest-admin\",\"port\":8877,\"targetPort\":8877}],\"selector\":{\"service\":\"authenticationgrpctest\"},\"type\":\"NodePort\"}}\n"
                    },
                    "creationTimestamp": "2020-07-08T12:23:46Z",
>>>>>>> e3bb21c3
                    "labels": {
                        "kat-ambassador-id": "authenticationgrpctest",
                        "scope": "AmbassadorTest",
                        "service": "authenticationgrpctest-admin"
                    },
<<<<<<< HEAD
                    "name": "authenticationgrpctest-http",
                    "namespace": "default",
                    "resourceVersion": "19201",
                    "selfLink": "/api/v1/namespaces/default/services/authenticationgrpctest-http",
                    "uid": "21d0b03e-bf9c-11ea-b9b6-0e01d46fe775"
                },
                "spec": {
                    "clusterIP": "10.104.34.100",
                    "ports": [
                        {
                            "name": "http",
                            "port": 80,
                            "protocol": "TCP",
                            "targetPort": 8085
                        },
                        {
                            "name": "https",
                            "port": 443,
                            "protocol": "TCP",
                            "targetPort": 8448
=======
                    "name": "authenticationgrpctest-admin",
                    "namespace": "default",
                    "resourceVersion": "53392",
                    "selfLink": "/api/v1/namespaces/default/services/authenticationgrpctest-admin",
                    "uid": "de988b51-c115-11ea-911e-1235a2d91ba9"
                },
                "spec": {
                    "clusterIP": "10.109.85.53",
                    "externalTrafficPolicy": "Cluster",
                    "ports": [
                        {
                            "name": "authenticationgrpctest-admin",
                            "nodePort": 32672,
                            "port": 8877,
                            "protocol": "TCP",
                            "targetPort": 8877
>>>>>>> e3bb21c3
                        }
                    ],
                    "selector": {
                        "service": "authenticationgrpctest"
                    },
                    "sessionAffinity": "None",
                    "type": "NodePort"
                },
                "status": {
                    "loadBalancer": {}
                }
            },
            {
                "apiVersion": "v1",
                "kind": "Service",
                "metadata": {
                    "annotations": {
                        "kubectl.kubernetes.io/last-applied-configuration": "{\"apiVersion\":\"v1\",\"kind\":\"Service\",\"metadata\":{\"annotations\":{},\"labels\":{\"kat-ambassador-id\":\"authenticationgrpctest\",\"scope\":\"AmbassadorTest\"},\"name\":\"authenticationgrpctest-agrpc-auth\",\"namespace\":\"default\"},\"spec\":{\"ports\":[{\"name\":\"http\",\"port\":80,\"protocol\":\"TCP\",\"targetPort\":8080},{\"name\":\"https\",\"port\":443,\"protocol\":\"TCP\",\"targetPort\":8443}],\"selector\":{\"backend\":\"authenticationgrpctest-agrpc-auth\"}}}\n"
                    },
<<<<<<< HEAD
                    "creationTimestamp": "2020-07-06T15:19:48Z",
=======
                    "creationTimestamp": "2020-07-08T12:23:46Z",
>>>>>>> e3bb21c3
                    "labels": {
                        "kat-ambassador-id": "authenticationgrpctest",
                        "scope": "AmbassadorTest"
                    },
<<<<<<< HEAD
                    "name": "authenticationgrpctest",
                    "namespace": "default",
                    "resourceVersion": "19188",
                    "selfLink": "/api/v1/namespaces/default/services/authenticationgrpctest",
                    "uid": "21a8eb74-bf9c-11ea-b9b6-0e01d46fe775"
                },
                "spec": {
                    "clusterIP": "10.99.142.102",
                    "externalTrafficPolicy": "Cluster",
                    "ports": [
                        {
                            "name": "http",
                            "nodePort": 32187,
=======
                    "name": "authenticationgrpctest-agrpc-auth",
                    "namespace": "default",
                    "resourceVersion": "53402",
                    "selfLink": "/api/v1/namespaces/default/services/authenticationgrpctest-agrpc-auth",
                    "uid": "deb9af74-c115-11ea-911e-1235a2d91ba9"
                },
                "spec": {
                    "clusterIP": "10.97.184.177",
                    "ports": [
                        {
                            "name": "http",
>>>>>>> e3bb21c3
                            "port": 80,
                            "protocol": "TCP",
                            "targetPort": 8080
                        },
                        {
                            "name": "https",
<<<<<<< HEAD
                            "nodePort": 30634,
=======
>>>>>>> e3bb21c3
                            "port": 443,
                            "protocol": "TCP",
                            "targetPort": 8443
                        }
                    ],
                    "selector": {
                        "backend": "authenticationgrpctest-agrpc-auth"
                    },
                    "sessionAffinity": "None",
                    "type": "ClusterIP"
                },
                "status": {
                    "loadBalancer": {}
                }
            },
            {
                "apiVersion": "v1",
                "kind": "Service",
                "metadata": {
                    "annotations": {
                        "kubectl.kubernetes.io/last-applied-configuration": "{\"apiVersion\":\"v1\",\"kind\":\"Service\",\"metadata\":{\"annotations\":{},\"labels\":{\"kat-ambassador-id\":\"authenticationgrpctest\",\"scope\":\"AmbassadorTest\"},\"name\":\"authenticationgrpctest-http\",\"namespace\":\"default\"},\"spec\":{\"ports\":[{\"name\":\"http\",\"port\":80,\"protocol\":\"TCP\",\"targetPort\":8085},{\"name\":\"https\",\"port\":443,\"protocol\":\"TCP\",\"targetPort\":8448}],\"selector\":{\"backend\":\"superpod-default\"}}}\n"
                    },
<<<<<<< HEAD
                    "creationTimestamp": "2020-07-06T15:19:48Z",
=======
                    "creationTimestamp": "2020-07-08T12:23:46Z",
>>>>>>> e3bb21c3
                    "labels": {
                        "kat-ambassador-id": "authenticationgrpctest",
                        "scope": "AmbassadorTest"
                    },
<<<<<<< HEAD
                    "name": "authenticationgrpctest-admin",
                    "namespace": "default",
                    "resourceVersion": "19192",
                    "selfLink": "/api/v1/namespaces/default/services/authenticationgrpctest-admin",
                    "uid": "21bc0422-bf9c-11ea-b9b6-0e01d46fe775"
                },
                "spec": {
                    "clusterIP": "10.97.53.90",
                    "externalTrafficPolicy": "Cluster",
                    "ports": [
                        {
                            "name": "authenticationgrpctest-admin",
                            "nodePort": 31569,
                            "port": 8877,
=======
                    "name": "authenticationgrpctest-http",
                    "namespace": "default",
                    "resourceVersion": "53399",
                    "selfLink": "/api/v1/namespaces/default/services/authenticationgrpctest-http",
                    "uid": "deae5d20-c115-11ea-911e-1235a2d91ba9"
                },
                "spec": {
                    "clusterIP": "10.96.227.89",
                    "ports": [
                        {
                            "name": "http",
                            "port": 80,
>>>>>>> e3bb21c3
                            "protocol": "TCP",
                            "targetPort": 8085
                        },
                        {
                            "name": "https",
                            "port": 443,
                            "protocol": "TCP",
                            "targetPort": 8448
                        }
                    ],
                    "selector": {
                        "backend": "superpod-default"
                    },
                    "sessionAffinity": "None",
                    "type": "ClusterIP"
                },
                "status": {
                    "loadBalancer": {}
                }
            }
        ]
    }
}<|MERGE_RESOLUTION|>--- conflicted
+++ resolved
@@ -20,188 +20,30 @@
                 "kind": "Service",
                 "metadata": {
                     "annotations": {
-                        "getambassador.io/config": "---\napiVersion: ambassador/v1\nkind: AuthService\nname: authenticationgrpctest-agrpc-auth\nauth_service: \"authenticationgrpctest-agrpc-auth\"\ntimeout_ms: 5000\nproto: grpc\nambassador_id: authenticationgrpctest\n\n---\napiVersion: ambassador/v0\nkind: Mapping\nname: authenticationgrpctest-http\nprefix: /target/\nservice: authenticationgrpctest-http\nambassador_id: authenticationgrpctest\n",
-                        "kubectl.kubernetes.io/last-applied-configuration": "{\"apiVersion\":\"v1\",\"kind\":\"Service\",\"metadata\":{\"annotations\":{\"getambassador.io/config\":\"---\\napiVersion: ambassador/v1\\nkind: AuthService\\nname: authenticationgrpctest-agrpc-auth\\nauth_service: \\\"authenticationgrpctest-agrpc-auth\\\"\\ntimeout_ms: 5000\\nproto: grpc\\nambassador_id: authenticationgrpctest\\n\\n---\\napiVersion: ambassador/v0\\nkind: Mapping\\nname: authenticationgrpctest-http\\nprefix: /target/\\nservice: authenticationgrpctest-http\\nambassador_id: authenticationgrpctest\\n\"},\"labels\":{\"app.kubernetes.io/component\":\"ambassador-service\",\"kat-ambassador-id\":\"authenticationgrpctest\",\"scope\":\"AmbassadorTest\"},\"name\":\"authenticationgrpctest\",\"namespace\":\"default\"},\"spec\":{\"ports\":[{\"name\":\"http\",\"port\":80,\"protocol\":\"TCP\",\"targetPort\":8080},{\"name\":\"https\",\"port\":443,\"protocol\":\"TCP\",\"targetPort\":8443}],\"selector\":{\"service\":\"authenticationgrpctest\"},\"type\":\"NodePort\"}}\n"
+                        "kubectl.kubernetes.io/last-applied-configuration": "{\"apiVersion\":\"v1\",\"kind\":\"Service\",\"metadata\":{\"annotations\":{},\"labels\":{\"kat-ambassador-id\":\"authenticationgrpctest\",\"scope\":\"AmbassadorTest\"},\"name\":\"authenticationgrpctest-agrpc-auth\",\"namespace\":\"default\"},\"spec\":{\"ports\":[{\"name\":\"http\",\"port\":80,\"protocol\":\"TCP\",\"targetPort\":8080},{\"name\":\"https\",\"port\":443,\"protocol\":\"TCP\",\"targetPort\":8443}],\"selector\":{\"backend\":\"authenticationgrpctest-agrpc-auth\"}}}\n"
                     },
-<<<<<<< HEAD
-                    "creationTimestamp": "2020-07-06T15:19:49Z",
-=======
-                    "creationTimestamp": "2020-07-08T12:23:46Z",
->>>>>>> e3bb21c3
+                    "creationTimestamp": "2020-07-09T17:30:40Z",
                     "labels": {
-                        "app.kubernetes.io/component": "ambassador-service",
                         "kat-ambassador-id": "authenticationgrpctest",
                         "scope": "AmbassadorTest"
                     },
-<<<<<<< HEAD
                     "name": "authenticationgrpctest-agrpc-auth",
                     "namespace": "default",
-                    "resourceVersion": "19205",
+                    "resourceVersion": "10125",
                     "selfLink": "/api/v1/namespaces/default/services/authenticationgrpctest-agrpc-auth",
-                    "uid": "21db981f-bf9c-11ea-b9b6-0e01d46fe775"
+                    "uid": "e8b0459a-c209-11ea-87b2-0ab82b9da1f7"
                 },
                 "spec": {
-                    "clusterIP": "10.103.122.227",
-=======
-                    "name": "authenticationgrpctest",
-                    "namespace": "default",
-                    "resourceVersion": "53388",
-                    "selfLink": "/api/v1/namespaces/default/services/authenticationgrpctest",
-                    "uid": "de8b97b7-c115-11ea-911e-1235a2d91ba9"
-                },
-                "spec": {
-                    "clusterIP": "10.97.176.28",
-                    "externalTrafficPolicy": "Cluster",
->>>>>>> e3bb21c3
+                    "clusterIP": "10.110.249.149",
                     "ports": [
                         {
                             "name": "http",
-                            "nodePort": 32674,
                             "port": 80,
                             "protocol": "TCP",
                             "targetPort": 8080
                         },
                         {
                             "name": "https",
-                            "nodePort": 32263,
-                            "port": 443,
-                            "protocol": "TCP",
-                            "targetPort": 8443
-                        }
-                    ],
-                    "selector": {
-                        "service": "authenticationgrpctest"
-                    },
-                    "sessionAffinity": "None",
-                    "type": "NodePort"
-                },
-                "status": {
-                    "loadBalancer": {}
-                }
-            },
-            {
-                "apiVersion": "v1",
-                "kind": "Service",
-                "metadata": {
-                    "annotations": {
-<<<<<<< HEAD
-                        "kubectl.kubernetes.io/last-applied-configuration": "{\"apiVersion\":\"v1\",\"kind\":\"Service\",\"metadata\":{\"annotations\":{},\"labels\":{\"kat-ambassador-id\":\"authenticationgrpctest\",\"scope\":\"AmbassadorTest\"},\"name\":\"authenticationgrpctest-http\",\"namespace\":\"default\"},\"spec\":{\"ports\":[{\"name\":\"http\",\"port\":80,\"protocol\":\"TCP\",\"targetPort\":8085},{\"name\":\"https\",\"port\":443,\"protocol\":\"TCP\",\"targetPort\":8448}],\"selector\":{\"backend\":\"superpod-default\"}}}\n"
-                    },
-                    "creationTimestamp": "2020-07-06T15:19:49Z",
-=======
-                        "kubectl.kubernetes.io/last-applied-configuration": "{\"apiVersion\":\"v1\",\"kind\":\"Service\",\"metadata\":{\"annotations\":{},\"labels\":{\"kat-ambassador-id\":\"authenticationgrpctest\",\"scope\":\"AmbassadorTest\",\"service\":\"authenticationgrpctest-admin\"},\"name\":\"authenticationgrpctest-admin\",\"namespace\":\"default\"},\"spec\":{\"ports\":[{\"name\":\"authenticationgrpctest-admin\",\"port\":8877,\"targetPort\":8877}],\"selector\":{\"service\":\"authenticationgrpctest\"},\"type\":\"NodePort\"}}\n"
-                    },
-                    "creationTimestamp": "2020-07-08T12:23:46Z",
->>>>>>> e3bb21c3
-                    "labels": {
-                        "kat-ambassador-id": "authenticationgrpctest",
-                        "scope": "AmbassadorTest",
-                        "service": "authenticationgrpctest-admin"
-                    },
-<<<<<<< HEAD
-                    "name": "authenticationgrpctest-http",
-                    "namespace": "default",
-                    "resourceVersion": "19201",
-                    "selfLink": "/api/v1/namespaces/default/services/authenticationgrpctest-http",
-                    "uid": "21d0b03e-bf9c-11ea-b9b6-0e01d46fe775"
-                },
-                "spec": {
-                    "clusterIP": "10.104.34.100",
-                    "ports": [
-                        {
-                            "name": "http",
-                            "port": 80,
-                            "protocol": "TCP",
-                            "targetPort": 8085
-                        },
-                        {
-                            "name": "https",
-                            "port": 443,
-                            "protocol": "TCP",
-                            "targetPort": 8448
-=======
-                    "name": "authenticationgrpctest-admin",
-                    "namespace": "default",
-                    "resourceVersion": "53392",
-                    "selfLink": "/api/v1/namespaces/default/services/authenticationgrpctest-admin",
-                    "uid": "de988b51-c115-11ea-911e-1235a2d91ba9"
-                },
-                "spec": {
-                    "clusterIP": "10.109.85.53",
-                    "externalTrafficPolicy": "Cluster",
-                    "ports": [
-                        {
-                            "name": "authenticationgrpctest-admin",
-                            "nodePort": 32672,
-                            "port": 8877,
-                            "protocol": "TCP",
-                            "targetPort": 8877
->>>>>>> e3bb21c3
-                        }
-                    ],
-                    "selector": {
-                        "service": "authenticationgrpctest"
-                    },
-                    "sessionAffinity": "None",
-                    "type": "NodePort"
-                },
-                "status": {
-                    "loadBalancer": {}
-                }
-            },
-            {
-                "apiVersion": "v1",
-                "kind": "Service",
-                "metadata": {
-                    "annotations": {
-                        "kubectl.kubernetes.io/last-applied-configuration": "{\"apiVersion\":\"v1\",\"kind\":\"Service\",\"metadata\":{\"annotations\":{},\"labels\":{\"kat-ambassador-id\":\"authenticationgrpctest\",\"scope\":\"AmbassadorTest\"},\"name\":\"authenticationgrpctest-agrpc-auth\",\"namespace\":\"default\"},\"spec\":{\"ports\":[{\"name\":\"http\",\"port\":80,\"protocol\":\"TCP\",\"targetPort\":8080},{\"name\":\"https\",\"port\":443,\"protocol\":\"TCP\",\"targetPort\":8443}],\"selector\":{\"backend\":\"authenticationgrpctest-agrpc-auth\"}}}\n"
-                    },
-<<<<<<< HEAD
-                    "creationTimestamp": "2020-07-06T15:19:48Z",
-=======
-                    "creationTimestamp": "2020-07-08T12:23:46Z",
->>>>>>> e3bb21c3
-                    "labels": {
-                        "kat-ambassador-id": "authenticationgrpctest",
-                        "scope": "AmbassadorTest"
-                    },
-<<<<<<< HEAD
-                    "name": "authenticationgrpctest",
-                    "namespace": "default",
-                    "resourceVersion": "19188",
-                    "selfLink": "/api/v1/namespaces/default/services/authenticationgrpctest",
-                    "uid": "21a8eb74-bf9c-11ea-b9b6-0e01d46fe775"
-                },
-                "spec": {
-                    "clusterIP": "10.99.142.102",
-                    "externalTrafficPolicy": "Cluster",
-                    "ports": [
-                        {
-                            "name": "http",
-                            "nodePort": 32187,
-=======
-                    "name": "authenticationgrpctest-agrpc-auth",
-                    "namespace": "default",
-                    "resourceVersion": "53402",
-                    "selfLink": "/api/v1/namespaces/default/services/authenticationgrpctest-agrpc-auth",
-                    "uid": "deb9af74-c115-11ea-911e-1235a2d91ba9"
-                },
-                "spec": {
-                    "clusterIP": "10.97.184.177",
-                    "ports": [
-                        {
-                            "name": "http",
->>>>>>> e3bb21c3
-                            "port": 80,
-                            "protocol": "TCP",
-                            "targetPort": 8080
-                        },
-                        {
-                            "name": "https",
-<<<<<<< HEAD
-                            "nodePort": 30634,
-=======
->>>>>>> e3bb21c3
                             "port": 443,
                             "protocol": "TCP",
                             "targetPort": 8443
@@ -224,44 +66,23 @@
                     "annotations": {
                         "kubectl.kubernetes.io/last-applied-configuration": "{\"apiVersion\":\"v1\",\"kind\":\"Service\",\"metadata\":{\"annotations\":{},\"labels\":{\"kat-ambassador-id\":\"authenticationgrpctest\",\"scope\":\"AmbassadorTest\"},\"name\":\"authenticationgrpctest-http\",\"namespace\":\"default\"},\"spec\":{\"ports\":[{\"name\":\"http\",\"port\":80,\"protocol\":\"TCP\",\"targetPort\":8085},{\"name\":\"https\",\"port\":443,\"protocol\":\"TCP\",\"targetPort\":8448}],\"selector\":{\"backend\":\"superpod-default\"}}}\n"
                     },
-<<<<<<< HEAD
-                    "creationTimestamp": "2020-07-06T15:19:48Z",
-=======
-                    "creationTimestamp": "2020-07-08T12:23:46Z",
->>>>>>> e3bb21c3
+                    "creationTimestamp": "2020-07-09T17:30:40Z",
                     "labels": {
                         "kat-ambassador-id": "authenticationgrpctest",
                         "scope": "AmbassadorTest"
                     },
-<<<<<<< HEAD
-                    "name": "authenticationgrpctest-admin",
+                    "name": "authenticationgrpctest-http",
                     "namespace": "default",
-                    "resourceVersion": "19192",
-                    "selfLink": "/api/v1/namespaces/default/services/authenticationgrpctest-admin",
-                    "uid": "21bc0422-bf9c-11ea-b9b6-0e01d46fe775"
+                    "resourceVersion": "10122",
+                    "selfLink": "/api/v1/namespaces/default/services/authenticationgrpctest-http",
+                    "uid": "e8a8811e-c209-11ea-87b2-0ab82b9da1f7"
                 },
                 "spec": {
-                    "clusterIP": "10.97.53.90",
-                    "externalTrafficPolicy": "Cluster",
-                    "ports": [
-                        {
-                            "name": "authenticationgrpctest-admin",
-                            "nodePort": 31569,
-                            "port": 8877,
-=======
-                    "name": "authenticationgrpctest-http",
-                    "namespace": "default",
-                    "resourceVersion": "53399",
-                    "selfLink": "/api/v1/namespaces/default/services/authenticationgrpctest-http",
-                    "uid": "deae5d20-c115-11ea-911e-1235a2d91ba9"
-                },
-                "spec": {
-                    "clusterIP": "10.96.227.89",
+                    "clusterIP": "10.102.159.160",
                     "ports": [
                         {
                             "name": "http",
                             "port": 80,
->>>>>>> e3bb21c3
                             "protocol": "TCP",
                             "targetPort": 8085
                         },
@@ -281,6 +102,96 @@
                 "status": {
                     "loadBalancer": {}
                 }
+            },
+            {
+                "apiVersion": "v1",
+                "kind": "Service",
+                "metadata": {
+                    "annotations": {
+                        "getambassador.io/config": "---\napiVersion: ambassador/v1\nkind: AuthService\nname: authenticationgrpctest-agrpc-auth\nauth_service: \"authenticationgrpctest-agrpc-auth\"\ntimeout_ms: 5000\nproto: grpc\nambassador_id: authenticationgrpctest\n\n---\napiVersion: ambassador/v0\nkind: Mapping\nname: authenticationgrpctest-http\nprefix: /target/\nservice: authenticationgrpctest-http\nambassador_id: authenticationgrpctest\n",
+                        "kubectl.kubernetes.io/last-applied-configuration": "{\"apiVersion\":\"v1\",\"kind\":\"Service\",\"metadata\":{\"annotations\":{\"getambassador.io/config\":\"---\\napiVersion: ambassador/v1\\nkind: AuthService\\nname: authenticationgrpctest-agrpc-auth\\nauth_service: \\\"authenticationgrpctest-agrpc-auth\\\"\\ntimeout_ms: 5000\\nproto: grpc\\nambassador_id: authenticationgrpctest\\n\\n---\\napiVersion: ambassador/v0\\nkind: Mapping\\nname: authenticationgrpctest-http\\nprefix: /target/\\nservice: authenticationgrpctest-http\\nambassador_id: authenticationgrpctest\\n\"},\"labels\":{\"app.kubernetes.io/component\":\"ambassador-service\",\"kat-ambassador-id\":\"authenticationgrpctest\",\"scope\":\"AmbassadorTest\"},\"name\":\"authenticationgrpctest\",\"namespace\":\"default\"},\"spec\":{\"ports\":[{\"name\":\"http\",\"port\":80,\"protocol\":\"TCP\",\"targetPort\":8080},{\"name\":\"https\",\"port\":443,\"protocol\":\"TCP\",\"targetPort\":8443}],\"selector\":{\"service\":\"authenticationgrpctest\"},\"type\":\"NodePort\"}}\n"
+                    },
+                    "creationTimestamp": "2020-07-09T17:30:39Z",
+                    "labels": {
+                        "app.kubernetes.io/component": "ambassador-service",
+                        "kat-ambassador-id": "authenticationgrpctest",
+                        "scope": "AmbassadorTest"
+                    },
+                    "name": "authenticationgrpctest",
+                    "namespace": "default",
+                    "resourceVersion": "10109",
+                    "selfLink": "/api/v1/namespaces/default/services/authenticationgrpctest",
+                    "uid": "e8781ab3-c209-11ea-87b2-0ab82b9da1f7"
+                },
+                "spec": {
+                    "clusterIP": "10.109.68.156",
+                    "externalTrafficPolicy": "Cluster",
+                    "ports": [
+                        {
+                            "name": "http",
+                            "nodePort": 30857,
+                            "port": 80,
+                            "protocol": "TCP",
+                            "targetPort": 8080
+                        },
+                        {
+                            "name": "https",
+                            "nodePort": 31712,
+                            "port": 443,
+                            "protocol": "TCP",
+                            "targetPort": 8443
+                        }
+                    ],
+                    "selector": {
+                        "service": "authenticationgrpctest"
+                    },
+                    "sessionAffinity": "None",
+                    "type": "NodePort"
+                },
+                "status": {
+                    "loadBalancer": {}
+                }
+            },
+            {
+                "apiVersion": "v1",
+                "kind": "Service",
+                "metadata": {
+                    "annotations": {
+                        "kubectl.kubernetes.io/last-applied-configuration": "{\"apiVersion\":\"v1\",\"kind\":\"Service\",\"metadata\":{\"annotations\":{},\"labels\":{\"kat-ambassador-id\":\"authenticationgrpctest\",\"scope\":\"AmbassadorTest\",\"service\":\"authenticationgrpctest-admin\"},\"name\":\"authenticationgrpctest-admin\",\"namespace\":\"default\"},\"spec\":{\"ports\":[{\"name\":\"authenticationgrpctest-admin\",\"port\":8877,\"targetPort\":8877}],\"selector\":{\"service\":\"authenticationgrpctest\"},\"type\":\"NodePort\"}}\n"
+                    },
+                    "creationTimestamp": "2020-07-09T17:30:39Z",
+                    "labels": {
+                        "kat-ambassador-id": "authenticationgrpctest",
+                        "scope": "AmbassadorTest",
+                        "service": "authenticationgrpctest-admin"
+                    },
+                    "name": "authenticationgrpctest-admin",
+                    "namespace": "default",
+                    "resourceVersion": "10113",
+                    "selfLink": "/api/v1/namespaces/default/services/authenticationgrpctest-admin",
+                    "uid": "e8830773-c209-11ea-87b2-0ab82b9da1f7"
+                },
+                "spec": {
+                    "clusterIP": "10.109.75.239",
+                    "externalTrafficPolicy": "Cluster",
+                    "ports": [
+                        {
+                            "name": "authenticationgrpctest-admin",
+                            "nodePort": 31668,
+                            "port": 8877,
+                            "protocol": "TCP",
+                            "targetPort": 8877
+                        }
+                    ],
+                    "selector": {
+                        "service": "authenticationgrpctest"
+                    },
+                    "sessionAffinity": "None",
+                    "type": "NodePort"
+                },
+                "status": {
+                    "loadBalancer": {}
+                }
             }
         ]
     }
