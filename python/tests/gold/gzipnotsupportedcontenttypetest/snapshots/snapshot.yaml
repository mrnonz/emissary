{
    "Consul": {},
    "Kubernetes": {
        "AuthService": null,
        "ConsulResolver": null,
        "Host": null,
        "KubernetesEndpointResolver": null,
        "KubernetesServiceResolver": null,
        "LogService": null,
        "Mapping": null,
        "Module": null,
        "RateLimitService": null,
        "TCPMapping": null,
        "TLSContext": null,
        "TracingService": null,
        "ingresses": null,
        "service": [
            {
                "apiVersion": "v1",
                "kind": "Service",
                "metadata": {
                    "annotations": {
                        "getambassador.io/config": "---\napiVersion: ambassador/v0\nkind: Module\nname: ambassador\nconfig:\n  gzip:\n    min_content_length: 32\n    content_type:\n    - application/json\nambassador_id: gzipnotsupportedcontenttypetest\n\n---\napiVersion: ambassador/v0\nkind: Mapping\nname: gzipnotsupportedcontenttypetest-http\nprefix: /target/\nservice: gzipnotsupportedcontenttypetest-http\nambassador_id: gzipnotsupportedcontenttypetest\n",
                        "kubectl.kubernetes.io/last-applied-configuration": "{\"apiVersion\":\"v1\",\"kind\":\"Service\",\"metadata\":{\"annotations\":{\"getambassador.io/config\":\"---\\napiVersion: ambassador/v0\\nkind: Module\\nname: ambassador\\nconfig:\\n  gzip:\\n    min_content_length: 32\\n    content_type:\\n    - application/json\\nambassador_id: gzipnotsupportedcontenttypetest\\n\\n---\\napiVersion: ambassador/v0\\nkind: Mapping\\nname: gzipnotsupportedcontenttypetest-http\\nprefix: /target/\\nservice: gzipnotsupportedcontenttypetest-http\\nambassador_id: gzipnotsupportedcontenttypetest\\n\"},\"labels\":{\"app.kubernetes.io/component\":\"ambassador-service\",\"kat-ambassador-id\":\"gzipnotsupportedcontenttypetest\",\"scope\":\"AmbassadorTest\"},\"name\":\"gzipnotsupportedcontenttypetest\",\"namespace\":\"default\"},\"spec\":{\"ports\":[{\"name\":\"http\",\"port\":80,\"protocol\":\"TCP\",\"targetPort\":8080},{\"name\":\"https\",\"port\":443,\"protocol\":\"TCP\",\"targetPort\":8443}],\"selector\":{\"service\":\"gzipnotsupportedcontenttypetest\"},\"type\":\"NodePort\"}}\n"
                    },
<<<<<<< HEAD
                    "creationTimestamp": "2020-07-06T15:19:57Z",
=======
                    "creationTimestamp": "2020-07-08T12:23:53Z",
>>>>>>> e3bb21c3
                    "labels": {
                        "app.kubernetes.io/component": "ambassador-service",
                        "kat-ambassador-id": "gzipnotsupportedcontenttypetest",
                        "scope": "AmbassadorTest"
                    },
                    "name": "gzipnotsupportedcontenttypetest",
                    "namespace": "default",
<<<<<<< HEAD
                    "resourceVersion": "19584",
                    "selfLink": "/api/v1/namespaces/default/services/gzipnotsupportedcontenttypetest",
                    "uid": "26b0d1ca-bf9c-11ea-b9b6-0e01d46fe775"
                },
                "spec": {
                    "clusterIP": "10.104.169.73",
=======
                    "resourceVersion": "53769",
                    "selfLink": "/api/v1/namespaces/default/services/gzipnotsupportedcontenttypetest",
                    "uid": "e31c935b-c115-11ea-911e-1235a2d91ba9"
                },
                "spec": {
                    "clusterIP": "10.96.71.100",
>>>>>>> e3bb21c3
                    "externalTrafficPolicy": "Cluster",
                    "ports": [
                        {
                            "name": "http",
<<<<<<< HEAD
                            "nodePort": 30381,
=======
                            "nodePort": 31639,
>>>>>>> e3bb21c3
                            "port": 80,
                            "protocol": "TCP",
                            "targetPort": 8080
                        },
                        {
                            "name": "https",
<<<<<<< HEAD
                            "nodePort": 31616,
=======
                            "nodePort": 30258,
>>>>>>> e3bb21c3
                            "port": 443,
                            "protocol": "TCP",
                            "targetPort": 8443
                        }
                    ],
                    "selector": {
                        "service": "gzipnotsupportedcontenttypetest"
                    },
                    "sessionAffinity": "None",
                    "type": "NodePort"
                },
                "status": {
                    "loadBalancer": {}
                }
            },
            {
                "apiVersion": "v1",
                "kind": "Service",
                "metadata": {
                    "annotations": {
                        "kubectl.kubernetes.io/last-applied-configuration": "{\"apiVersion\":\"v1\",\"kind\":\"Service\",\"metadata\":{\"annotations\":{},\"labels\":{\"kat-ambassador-id\":\"gzipnotsupportedcontenttypetest\",\"scope\":\"AmbassadorTest\",\"service\":\"gzipnotsupportedcontenttypetest-admin\"},\"name\":\"gzipnotsupportedcontenttypetest-admin\",\"namespace\":\"default\"},\"spec\":{\"ports\":[{\"name\":\"gzipnotsupportedcontenttypetest-admin\",\"port\":8877,\"targetPort\":8877}],\"selector\":{\"service\":\"gzipnotsupportedcontenttypetest\"},\"type\":\"NodePort\"}}\n"
                    },
<<<<<<< HEAD
                    "creationTimestamp": "2020-07-06T15:19:57Z",
=======
                    "creationTimestamp": "2020-07-08T12:23:53Z",
>>>>>>> e3bb21c3
                    "labels": {
                        "kat-ambassador-id": "gzipnotsupportedcontenttypetest",
                        "scope": "AmbassadorTest",
                        "service": "gzipnotsupportedcontenttypetest-admin"
                    },
                    "name": "gzipnotsupportedcontenttypetest-admin",
                    "namespace": "default",
<<<<<<< HEAD
                    "resourceVersion": "19588",
                    "selfLink": "/api/v1/namespaces/default/services/gzipnotsupportedcontenttypetest-admin",
                    "uid": "26c2260b-bf9c-11ea-b9b6-0e01d46fe775"
                },
                "spec": {
                    "clusterIP": "10.97.182.186",
=======
                    "resourceVersion": "53773",
                    "selfLink": "/api/v1/namespaces/default/services/gzipnotsupportedcontenttypetest-admin",
                    "uid": "e32626cf-c115-11ea-911e-1235a2d91ba9"
                },
                "spec": {
                    "clusterIP": "10.97.181.251",
>>>>>>> e3bb21c3
                    "externalTrafficPolicy": "Cluster",
                    "ports": [
                        {
                            "name": "gzipnotsupportedcontenttypetest-admin",
<<<<<<< HEAD
                            "nodePort": 31604,
=======
                            "nodePort": 31358,
>>>>>>> e3bb21c3
                            "port": 8877,
                            "protocol": "TCP",
                            "targetPort": 8877
                        }
                    ],
                    "selector": {
                        "service": "gzipnotsupportedcontenttypetest"
                    },
                    "sessionAffinity": "None",
                    "type": "NodePort"
                },
                "status": {
                    "loadBalancer": {}
                }
            },
            {
                "apiVersion": "v1",
                "kind": "Service",
                "metadata": {
                    "annotations": {
                        "kubectl.kubernetes.io/last-applied-configuration": "{\"apiVersion\":\"v1\",\"kind\":\"Service\",\"metadata\":{\"annotations\":{},\"labels\":{\"kat-ambassador-id\":\"gzipnotsupportedcontenttypetest\",\"scope\":\"AmbassadorTest\"},\"name\":\"gzipnotsupportedcontenttypetest-http\",\"namespace\":\"default\"},\"spec\":{\"ports\":[{\"name\":\"http\",\"port\":80,\"protocol\":\"TCP\",\"targetPort\":8097},{\"name\":\"https\",\"port\":443,\"protocol\":\"TCP\",\"targetPort\":8460}],\"selector\":{\"backend\":\"superpod-default\"}}}\n"
                    },
<<<<<<< HEAD
                    "creationTimestamp": "2020-07-06T15:19:57Z",
=======
                    "creationTimestamp": "2020-07-08T12:23:53Z",
>>>>>>> e3bb21c3
                    "labels": {
                        "kat-ambassador-id": "gzipnotsupportedcontenttypetest",
                        "scope": "AmbassadorTest"
                    },
                    "name": "gzipnotsupportedcontenttypetest-http",
                    "namespace": "default",
<<<<<<< HEAD
                    "resourceVersion": "19596",
                    "selfLink": "/api/v1/namespaces/default/services/gzipnotsupportedcontenttypetest-http",
                    "uid": "26d8591a-bf9c-11ea-b9b6-0e01d46fe775"
                },
                "spec": {
                    "clusterIP": "10.102.50.222",
=======
                    "resourceVersion": "53780",
                    "selfLink": "/api/v1/namespaces/default/services/gzipnotsupportedcontenttypetest-http",
                    "uid": "e33c8832-c115-11ea-911e-1235a2d91ba9"
                },
                "spec": {
                    "clusterIP": "10.101.197.73",
>>>>>>> e3bb21c3
                    "ports": [
                        {
                            "name": "http",
                            "port": 80,
                            "protocol": "TCP",
                            "targetPort": 8097
                        },
                        {
                            "name": "https",
                            "port": 443,
                            "protocol": "TCP",
                            "targetPort": 8460
                        }
                    ],
                    "selector": {
                        "backend": "superpod-default"
                    },
                    "sessionAffinity": "None",
                    "type": "ClusterIP"
                },
                "status": {
                    "loadBalancer": {}
                }
            }
        ]
    }
}<|MERGE_RESOLUTION|>--- conflicted
+++ resolved
@@ -23,11 +23,7 @@
                         "getambassador.io/config": "---\napiVersion: ambassador/v0\nkind: Module\nname: ambassador\nconfig:\n  gzip:\n    min_content_length: 32\n    content_type:\n    - application/json\nambassador_id: gzipnotsupportedcontenttypetest\n\n---\napiVersion: ambassador/v0\nkind: Mapping\nname: gzipnotsupportedcontenttypetest-http\nprefix: /target/\nservice: gzipnotsupportedcontenttypetest-http\nambassador_id: gzipnotsupportedcontenttypetest\n",
                         "kubectl.kubernetes.io/last-applied-configuration": "{\"apiVersion\":\"v1\",\"kind\":\"Service\",\"metadata\":{\"annotations\":{\"getambassador.io/config\":\"---\\napiVersion: ambassador/v0\\nkind: Module\\nname: ambassador\\nconfig:\\n  gzip:\\n    min_content_length: 32\\n    content_type:\\n    - application/json\\nambassador_id: gzipnotsupportedcontenttypetest\\n\\n---\\napiVersion: ambassador/v0\\nkind: Mapping\\nname: gzipnotsupportedcontenttypetest-http\\nprefix: /target/\\nservice: gzipnotsupportedcontenttypetest-http\\nambassador_id: gzipnotsupportedcontenttypetest\\n\"},\"labels\":{\"app.kubernetes.io/component\":\"ambassador-service\",\"kat-ambassador-id\":\"gzipnotsupportedcontenttypetest\",\"scope\":\"AmbassadorTest\"},\"name\":\"gzipnotsupportedcontenttypetest\",\"namespace\":\"default\"},\"spec\":{\"ports\":[{\"name\":\"http\",\"port\":80,\"protocol\":\"TCP\",\"targetPort\":8080},{\"name\":\"https\",\"port\":443,\"protocol\":\"TCP\",\"targetPort\":8443}],\"selector\":{\"service\":\"gzipnotsupportedcontenttypetest\"},\"type\":\"NodePort\"}}\n"
                     },
-<<<<<<< HEAD
-                    "creationTimestamp": "2020-07-06T15:19:57Z",
-=======
-                    "creationTimestamp": "2020-07-08T12:23:53Z",
->>>>>>> e3bb21c3
+                    "creationTimestamp": "2020-07-09T17:30:51Z",
                     "labels": {
                         "app.kubernetes.io/component": "ambassador-service",
                         "kat-ambassador-id": "gzipnotsupportedcontenttypetest",
@@ -35,41 +31,24 @@
                     },
                     "name": "gzipnotsupportedcontenttypetest",
                     "namespace": "default",
-<<<<<<< HEAD
-                    "resourceVersion": "19584",
+                    "resourceVersion": "10524",
                     "selfLink": "/api/v1/namespaces/default/services/gzipnotsupportedcontenttypetest",
-                    "uid": "26b0d1ca-bf9c-11ea-b9b6-0e01d46fe775"
+                    "uid": "ef995375-c209-11ea-87b2-0ab82b9da1f7"
                 },
                 "spec": {
-                    "clusterIP": "10.104.169.73",
-=======
-                    "resourceVersion": "53769",
-                    "selfLink": "/api/v1/namespaces/default/services/gzipnotsupportedcontenttypetest",
-                    "uid": "e31c935b-c115-11ea-911e-1235a2d91ba9"
-                },
-                "spec": {
-                    "clusterIP": "10.96.71.100",
->>>>>>> e3bb21c3
+                    "clusterIP": "10.98.113.124",
                     "externalTrafficPolicy": "Cluster",
                     "ports": [
                         {
                             "name": "http",
-<<<<<<< HEAD
-                            "nodePort": 30381,
-=======
-                            "nodePort": 31639,
->>>>>>> e3bb21c3
+                            "nodePort": 32375,
                             "port": 80,
                             "protocol": "TCP",
                             "targetPort": 8080
                         },
                         {
                             "name": "https",
-<<<<<<< HEAD
-                            "nodePort": 31616,
-=======
-                            "nodePort": 30258,
->>>>>>> e3bb21c3
+                            "nodePort": 32041,
                             "port": 443,
                             "protocol": "TCP",
                             "targetPort": 8443
@@ -92,11 +71,7 @@
                     "annotations": {
                         "kubectl.kubernetes.io/last-applied-configuration": "{\"apiVersion\":\"v1\",\"kind\":\"Service\",\"metadata\":{\"annotations\":{},\"labels\":{\"kat-ambassador-id\":\"gzipnotsupportedcontenttypetest\",\"scope\":\"AmbassadorTest\",\"service\":\"gzipnotsupportedcontenttypetest-admin\"},\"name\":\"gzipnotsupportedcontenttypetest-admin\",\"namespace\":\"default\"},\"spec\":{\"ports\":[{\"name\":\"gzipnotsupportedcontenttypetest-admin\",\"port\":8877,\"targetPort\":8877}],\"selector\":{\"service\":\"gzipnotsupportedcontenttypetest\"},\"type\":\"NodePort\"}}\n"
                     },
-<<<<<<< HEAD
-                    "creationTimestamp": "2020-07-06T15:19:57Z",
-=======
-                    "creationTimestamp": "2020-07-08T12:23:53Z",
->>>>>>> e3bb21c3
+                    "creationTimestamp": "2020-07-09T17:30:51Z",
                     "labels": {
                         "kat-ambassador-id": "gzipnotsupportedcontenttypetest",
                         "scope": "AmbassadorTest",
@@ -104,30 +79,17 @@
                     },
                     "name": "gzipnotsupportedcontenttypetest-admin",
                     "namespace": "default",
-<<<<<<< HEAD
-                    "resourceVersion": "19588",
+                    "resourceVersion": "10528",
                     "selfLink": "/api/v1/namespaces/default/services/gzipnotsupportedcontenttypetest-admin",
-                    "uid": "26c2260b-bf9c-11ea-b9b6-0e01d46fe775"
+                    "uid": "efa50bb1-c209-11ea-87b2-0ab82b9da1f7"
                 },
                 "spec": {
-                    "clusterIP": "10.97.182.186",
-=======
-                    "resourceVersion": "53773",
-                    "selfLink": "/api/v1/namespaces/default/services/gzipnotsupportedcontenttypetest-admin",
-                    "uid": "e32626cf-c115-11ea-911e-1235a2d91ba9"
-                },
-                "spec": {
-                    "clusterIP": "10.97.181.251",
->>>>>>> e3bb21c3
+                    "clusterIP": "10.98.188.18",
                     "externalTrafficPolicy": "Cluster",
                     "ports": [
                         {
                             "name": "gzipnotsupportedcontenttypetest-admin",
-<<<<<<< HEAD
-                            "nodePort": 31604,
-=======
-                            "nodePort": 31358,
->>>>>>> e3bb21c3
+                            "nodePort": 30160,
                             "port": 8877,
                             "protocol": "TCP",
                             "targetPort": 8877
@@ -150,32 +112,19 @@
                     "annotations": {
                         "kubectl.kubernetes.io/last-applied-configuration": "{\"apiVersion\":\"v1\",\"kind\":\"Service\",\"metadata\":{\"annotations\":{},\"labels\":{\"kat-ambassador-id\":\"gzipnotsupportedcontenttypetest\",\"scope\":\"AmbassadorTest\"},\"name\":\"gzipnotsupportedcontenttypetest-http\",\"namespace\":\"default\"},\"spec\":{\"ports\":[{\"name\":\"http\",\"port\":80,\"protocol\":\"TCP\",\"targetPort\":8097},{\"name\":\"https\",\"port\":443,\"protocol\":\"TCP\",\"targetPort\":8460}],\"selector\":{\"backend\":\"superpod-default\"}}}\n"
                     },
-<<<<<<< HEAD
-                    "creationTimestamp": "2020-07-06T15:19:57Z",
-=======
-                    "creationTimestamp": "2020-07-08T12:23:53Z",
->>>>>>> e3bb21c3
+                    "creationTimestamp": "2020-07-09T17:30:52Z",
                     "labels": {
                         "kat-ambassador-id": "gzipnotsupportedcontenttypetest",
                         "scope": "AmbassadorTest"
                     },
                     "name": "gzipnotsupportedcontenttypetest-http",
                     "namespace": "default",
-<<<<<<< HEAD
-                    "resourceVersion": "19596",
+                    "resourceVersion": "10535",
                     "selfLink": "/api/v1/namespaces/default/services/gzipnotsupportedcontenttypetest-http",
-                    "uid": "26d8591a-bf9c-11ea-b9b6-0e01d46fe775"
+                    "uid": "efc9fff3-c209-11ea-87b2-0ab82b9da1f7"
                 },
                 "spec": {
-                    "clusterIP": "10.102.50.222",
-=======
-                    "resourceVersion": "53780",
-                    "selfLink": "/api/v1/namespaces/default/services/gzipnotsupportedcontenttypetest-http",
-                    "uid": "e33c8832-c115-11ea-911e-1235a2d91ba9"
-                },
-                "spec": {
-                    "clusterIP": "10.101.197.73",
->>>>>>> e3bb21c3
+                    "clusterIP": "10.106.117.207",
                     "ports": [
                         {
                             "name": "http",
