{
    "Consul": {},
    "Kubernetes": {
        "AuthService": null,
        "ConsulResolver": null,
        "Host": null,
        "KubernetesEndpointResolver": null,
        "KubernetesServiceResolver": null,
        "LogService": null,
        "Mapping": null,
        "Module": null,
        "RateLimitService": null,
        "TCPMapping": null,
        "TLSContext": null,
        "TracingService": null,
        "ingresses": null,
        "secret": [
            {
                "apiVersion": "v1",
                "data": {
                    "tls.crt": "LS0tLS1CRUdJTiBDRVJUSUZJQ0FURS0tLS0tCk1JSURnRENDQW1pZ0F3SUJBZ0lKQUpycUl0ekY2MTBpTUEwR0NTcUdTSWIzRFFFQkN3VUFNRlV4Q3pBSkJnTlYKQkFZVEFsVlRNUXN3Q1FZRFZRUUlEQUpOUVRFUE1BMEdBMVVFQnd3R1FtOXpkRzl1TVFzd0NRWURWUVFLREFKRQpWekViTUJrR0ExVUVBd3dTZEd4ekxXTnZiblJsZUhRdGFHOXpkQzB4TUI0WERURTRNVEV3TVRFek5UTXhPRm9YCkRUSTRNVEF5T1RFek5UTXhPRm93VlRFTE1Ba0dBMVVFQmhNQ1ZWTXhDekFKQmdOVkJBZ01BazFCTVE4d0RRWUQKVlFRSERBWkNiM04wYjI0eEN6QUpCZ05WQkFvTUFrUlhNUnN3R1FZRFZRUUREQkowYkhNdFkyOXVkR1Y0ZEMxbwpiM04wTFRFd2dnRWlNQTBHQ1NxR1NJYjNEUUVCQVFVQUE0SUJEd0F3Z2dFS0FvSUJBUUM5T2dDOHd4eUlyUHpvCkdYc0xwUEt0NzJERXgyd2p3VzhuWFcyd1dieWEzYzk2bjJuU0NLUEJuODVoYnFzaHpqNWloU1RBTURJb2c5RnYKRzZSS1dVUFhUNEtJa1R2M0NESHFYc0FwSmxKNGxTeW5ReW8yWnYwbytBZjhDTG5nWVpCK3JmenRad3llRGhWcAp3WXpCVjIzNXp6NisycWJWbUNabHZCdVhiVXFUbEVZWXZ1R2xNR3o3cFBmT1dLVXBlWW9kYkcyZmIraEZGcGVvCkN4a1VYclFzT29SNUpkSEc1aldyWnVCTzQ1NVNzcnpCTDhSbGU1VUhvMDVXY0s3YkJiaVF6MTA2cEhDSllaK3AKdmxQSWNOU1g1S2gzNEZnOTZVUHg5bFFpQTN6RFRLQmZ5V2NMUStxMWNabExjV2RnUkZjTkJpckdCLzdyYTFWVApnRUplR2tQekFnTUJBQUdqVXpCUk1CMEdBMVVkRGdRV0JCUkRWVUtYWWJsRFdNTzE3MUJuWWZhYlkzM0NFVEFmCkJnTlZIU01FR0RBV2dCUkRWVUtYWWJsRFdNTzE3MUJuWWZhYlkzM0NFVEFQQmdOVkhSTUJBZjhFQlRBREFRSC8KTUEwR0NTcUdTSWIzRFFFQkN3VUFBNElCQVFBUE8vRDRUdDUyWHJsQ0NmUzZnVUVkRU5DcnBBV05YRHJvR2M2dApTVGx3aC8rUUxRYk5hZEtlaEtiZjg5clhLaituVXF0cS9OUlpQSXNBSytXVWtHOVpQb1FPOFBRaVY0V1g1clE3CjI5dUtjSmZhQlhrZHpVVzdxTlFoRTRjOEJhc0JySWVzcmtqcFQ5OVF4SktuWFFhTitTdzdvRlBVSUFOMzhHcWEKV2wvS1BNVHRicWt3eWFjS01CbXExVkx6dldKb0g1Q2l6Skp3aG5rWHh0V0tzLzY3clROblBWTXorbWVHdHZTaQpkcVg2V1NTbUdMRkVFcjJoZ1VjQVpqazNWdVFoLzc1aFh1K1UySXRzQys1cXBsaEc3Q1hzb1huS0t5MVhsT0FFCmI4a3IyZFdXRWs2STVZNm5USnpXSWxTVGtXODl4d1hyY3RtTjlzYjlxNFNuaVZsegotLS0tLUVORCBDRVJUSUZJQ0FURS0tLS0tCg==",
                    "tls.key": "LS0tLS1CRUdJTiBQUklWQVRFIEtFWS0tLS0tCk1JSUV2UUlCQURBTkJna3Foa2lHOXcwQkFRRUZBQVNDQktjd2dnU2pBZ0VBQW9JQkFRQzlPZ0M4d3h5SXJQem8KR1hzTHBQS3Q3MkRFeDJ3andXOG5YVzJ3V2J5YTNjOTZuMm5TQ0tQQm44NWhicXNoemo1aWhTVEFNRElvZzlGdgpHNlJLV1VQWFQ0S0lrVHYzQ0RIcVhzQXBKbEo0bFN5blF5bzJadjBvK0FmOENMbmdZWkIrcmZ6dFp3eWVEaFZwCndZekJWMjM1eno2KzJxYlZtQ1psdkJ1WGJVcVRsRVlZdnVHbE1HejdwUGZPV0tVcGVZb2RiRzJmYitoRkZwZW8KQ3hrVVhyUXNPb1I1SmRIRzVqV3JadUJPNDU1U3NyekJMOFJsZTVVSG8wNVdjSzdiQmJpUXoxMDZwSENKWVorcAp2bFBJY05TWDVLaDM0Rmc5NlVQeDlsUWlBM3pEVEtCZnlXY0xRK3ExY1psTGNXZGdSRmNOQmlyR0IvN3JhMVZUCmdFSmVHa1B6QWdNQkFBRUNnZ0VBQmFsN3BpcE1hMGFKMXNRVWEzZkhEeTlQZlBQZXAzODlQVGROZGU1cGQxVFYKeFh5SnBSQS9IaWNTL05WYjU0b05VZE5jRXlnZUNCcFJwUHAxd3dmQ3dPbVBKVmo3SzF3aWFqbmxsQldpZUJzMgpsOWFwcDdFVE9DdWJ5WTNWU2dLQldWa0piVzBjOG9uSFdEL0RYM0duUjhkTXdGYzRrTUdadkllUlo4bU1acmdHCjZPdDNKOHI2eVZsZWI2OGF1WmtneXMwR2VGc3pNdVRubHJCOEw5djI1UUtjVGtESjIvRWx1Y1p5aER0eGF0OEIKTzZOUnNubmNyOHhwUVdPci9sV3M5VVFuZEdCdHFzbXMrdGNUN1ZUNU9UanQ4WHY5NVhNSHB5Z29pTHk3czhvYwpJMGprNDJabzRKZW5JT3c2Rm0weUFEZ0E3eWlXcks0bEkzWGhqaTVSb1FLQmdRRGRqaWNkTUpYVUZWc28rNTJkCkUwT2EwcEpVMFNSaC9JQmdvRzdNakhrVWxiaXlpR1pNanA5MEo5VHFaL1ErM1pWZVdqMmxPSWF0OG5nUzB6MDAKVzA3T1ZxYXprMVNYaFZlY2tGNWFEcm5PRDNhU2VWMSthV3JUdDFXRWdqOVFxYnJZYVA5emd4UkpkRzV3WENCUApGNDNFeXE5ZEhXOWF6SSt3UHlJQ0JqNnZBd0tCZ1FEYXBTelhPR2ViMi9SMWhlWXdWV240czNGZEtYVjgzemtTCnFSWDd6d1pLdkk5OGMybDU1Y1ZNUzBoTGM0bTVPMXZCaUd5SG80eTB2SVAvR0k0Rzl4T1FhMXdpVnNmUVBiSU4KLzJPSDFnNXJLSFdCWVJUaHZGcERqdHJRU2xyRHVjWUNSRExCd1hUcDFrbVBkL09mY2FybG42MjZEamthZllieAp3dWUydlhCTVVRS0JnQm4vTmlPOHNiZ0RFWUZMbFFEN1k3RmxCL3FmMTg4UG05aTZ1b1dSN2hzMlBrZmtyV3hLClIvZVBQUEtNWkNLRVNhU2FuaVVtN3RhMlh0U0dxT1hkMk85cFI0Skd4V1JLSnkrZDJSUmtLZlU5NTBIa3I4M0gKZk50KzVhLzR3SWtzZ1ZvblorSWIvV05wSUJSYkd3ZHMwaHZIVkxCdVpjU1h3RHlFQysrRTRCSVZBb0dCQUoxUQp6eXlqWnRqYnI4NkhZeEpQd29teEF0WVhLSE9LWVJRdUdLVXZWY1djV2xrZTZUdE51V0dsb1FTNHd0VkdBa1VECmxhTWFaL2o2MHJaT3dwSDhZRlUvQ2ZHakl1MlFGbmEvMUtzOXR1NGZGRHpjenh1RVhDWFR1Vmk0eHdtZ3R2bVcKZkRhd3JTQTZrSDdydlp4eE9wY3hCdHloc3pCK05RUHFTckpQSjJlaEFvR0FkdFJKam9vU0lpYURVU25lZUcyZgpUTml1T01uazJkeFV3RVF2S1E4eWNuUnpyN0QwaEtZVWIycThHKzE2bThQUjNCcFMzZDFLbkpMVnI3TUhaWHpSCitzZHNaWGtTMWVEcEZhV0RFREFEWWI0ckRCb2RBdk8xYm03ZXdTMzhSbk1UaTlhdFZzNVNTODNpZG5HbFZiSmsKYkZKWG0rWWxJNHFkaXowTFdjWGJyREE9Ci0tLS0tRU5EIFBSSVZBVEUgS0VZLS0tLS0K"
                },
                "kind": "Secret",
                "metadata": {
                    "annotations": {
                        "kubectl.kubernetes.io/last-applied-configuration": "{\"apiVersion\":\"v1\",\"data\":{\"tls.crt\":\"LS0tLS1CRUdJTiBDRVJUSUZJQ0FURS0tLS0tCk1JSURnRENDQW1pZ0F3SUJBZ0lKQUpycUl0ekY2MTBpTUEwR0NTcUdTSWIzRFFFQkN3VUFNRlV4Q3pBSkJnTlYKQkFZVEFsVlRNUXN3Q1FZRFZRUUlEQUpOUVRFUE1BMEdBMVVFQnd3R1FtOXpkRzl1TVFzd0NRWURWUVFLREFKRQpWekViTUJrR0ExVUVBd3dTZEd4ekxXTnZiblJsZUhRdGFHOXpkQzB4TUI0WERURTRNVEV3TVRFek5UTXhPRm9YCkRUSTRNVEF5T1RFek5UTXhPRm93VlRFTE1Ba0dBMVVFQmhNQ1ZWTXhDekFKQmdOVkJBZ01BazFCTVE4d0RRWUQKVlFRSERBWkNiM04wYjI0eEN6QUpCZ05WQkFvTUFrUlhNUnN3R1FZRFZRUUREQkowYkhNdFkyOXVkR1Y0ZEMxbwpiM04wTFRFd2dnRWlNQTBHQ1NxR1NJYjNEUUVCQVFVQUE0SUJEd0F3Z2dFS0FvSUJBUUM5T2dDOHd4eUlyUHpvCkdYc0xwUEt0NzJERXgyd2p3VzhuWFcyd1dieWEzYzk2bjJuU0NLUEJuODVoYnFzaHpqNWloU1RBTURJb2c5RnYKRzZSS1dVUFhUNEtJa1R2M0NESHFYc0FwSmxKNGxTeW5ReW8yWnYwbytBZjhDTG5nWVpCK3JmenRad3llRGhWcAp3WXpCVjIzNXp6NisycWJWbUNabHZCdVhiVXFUbEVZWXZ1R2xNR3o3cFBmT1dLVXBlWW9kYkcyZmIraEZGcGVvCkN4a1VYclFzT29SNUpkSEc1aldyWnVCTzQ1NVNzcnpCTDhSbGU1VUhvMDVXY0s3YkJiaVF6MTA2cEhDSllaK3AKdmxQSWNOU1g1S2gzNEZnOTZVUHg5bFFpQTN6RFRLQmZ5V2NMUStxMWNabExjV2RnUkZjTkJpckdCLzdyYTFWVApnRUplR2tQekFnTUJBQUdqVXpCUk1CMEdBMVVkRGdRV0JCUkRWVUtYWWJsRFdNTzE3MUJuWWZhYlkzM0NFVEFmCkJnTlZIU01FR0RBV2dCUkRWVUtYWWJsRFdNTzE3MUJuWWZhYlkzM0NFVEFQQmdOVkhSTUJBZjhFQlRBREFRSC8KTUEwR0NTcUdTSWIzRFFFQkN3VUFBNElCQVFBUE8vRDRUdDUyWHJsQ0NmUzZnVUVkRU5DcnBBV05YRHJvR2M2dApTVGx3aC8rUUxRYk5hZEtlaEtiZjg5clhLaituVXF0cS9OUlpQSXNBSytXVWtHOVpQb1FPOFBRaVY0V1g1clE3CjI5dUtjSmZhQlhrZHpVVzdxTlFoRTRjOEJhc0JySWVzcmtqcFQ5OVF4SktuWFFhTitTdzdvRlBVSUFOMzhHcWEKV2wvS1BNVHRicWt3eWFjS01CbXExVkx6dldKb0g1Q2l6Skp3aG5rWHh0V0tzLzY3clROblBWTXorbWVHdHZTaQpkcVg2V1NTbUdMRkVFcjJoZ1VjQVpqazNWdVFoLzc1aFh1K1UySXRzQys1cXBsaEc3Q1hzb1huS0t5MVhsT0FFCmI4a3IyZFdXRWs2STVZNm5USnpXSWxTVGtXODl4d1hyY3RtTjlzYjlxNFNuaVZsegotLS0tLUVORCBDRVJUSUZJQ0FURS0tLS0tCg==\",\"tls.key\":\"LS0tLS1CRUdJTiBQUklWQVRFIEtFWS0tLS0tCk1JSUV2UUlCQURBTkJna3Foa2lHOXcwQkFRRUZBQVNDQktjd2dnU2pBZ0VBQW9JQkFRQzlPZ0M4d3h5SXJQem8KR1hzTHBQS3Q3MkRFeDJ3andXOG5YVzJ3V2J5YTNjOTZuMm5TQ0tQQm44NWhicXNoemo1aWhTVEFNRElvZzlGdgpHNlJLV1VQWFQ0S0lrVHYzQ0RIcVhzQXBKbEo0bFN5blF5bzJadjBvK0FmOENMbmdZWkIrcmZ6dFp3eWVEaFZwCndZekJWMjM1eno2KzJxYlZtQ1psdkJ1WGJVcVRsRVlZdnVHbE1HejdwUGZPV0tVcGVZb2RiRzJmYitoRkZwZW8KQ3hrVVhyUXNPb1I1SmRIRzVqV3JadUJPNDU1U3NyekJMOFJsZTVVSG8wNVdjSzdiQmJpUXoxMDZwSENKWVorcAp2bFBJY05TWDVLaDM0Rmc5NlVQeDlsUWlBM3pEVEtCZnlXY0xRK3ExY1psTGNXZGdSRmNOQmlyR0IvN3JhMVZUCmdFSmVHa1B6QWdNQkFBRUNnZ0VBQmFsN3BpcE1hMGFKMXNRVWEzZkhEeTlQZlBQZXAzODlQVGROZGU1cGQxVFYKeFh5SnBSQS9IaWNTL05WYjU0b05VZE5jRXlnZUNCcFJwUHAxd3dmQ3dPbVBKVmo3SzF3aWFqbmxsQldpZUJzMgpsOWFwcDdFVE9DdWJ5WTNWU2dLQldWa0piVzBjOG9uSFdEL0RYM0duUjhkTXdGYzRrTUdadkllUlo4bU1acmdHCjZPdDNKOHI2eVZsZWI2OGF1WmtneXMwR2VGc3pNdVRubHJCOEw5djI1UUtjVGtESjIvRWx1Y1p5aER0eGF0OEIKTzZOUnNubmNyOHhwUVdPci9sV3M5VVFuZEdCdHFzbXMrdGNUN1ZUNU9UanQ4WHY5NVhNSHB5Z29pTHk3czhvYwpJMGprNDJabzRKZW5JT3c2Rm0weUFEZ0E3eWlXcks0bEkzWGhqaTVSb1FLQmdRRGRqaWNkTUpYVUZWc28rNTJkCkUwT2EwcEpVMFNSaC9JQmdvRzdNakhrVWxiaXlpR1pNanA5MEo5VHFaL1ErM1pWZVdqMmxPSWF0OG5nUzB6MDAKVzA3T1ZxYXprMVNYaFZlY2tGNWFEcm5PRDNhU2VWMSthV3JUdDFXRWdqOVFxYnJZYVA5emd4UkpkRzV3WENCUApGNDNFeXE5ZEhXOWF6SSt3UHlJQ0JqNnZBd0tCZ1FEYXBTelhPR2ViMi9SMWhlWXdWV240czNGZEtYVjgzemtTCnFSWDd6d1pLdkk5OGMybDU1Y1ZNUzBoTGM0bTVPMXZCaUd5SG80eTB2SVAvR0k0Rzl4T1FhMXdpVnNmUVBiSU4KLzJPSDFnNXJLSFdCWVJUaHZGcERqdHJRU2xyRHVjWUNSRExCd1hUcDFrbVBkL09mY2FybG42MjZEamthZllieAp3dWUydlhCTVVRS0JnQm4vTmlPOHNiZ0RFWUZMbFFEN1k3RmxCL3FmMTg4UG05aTZ1b1dSN2hzMlBrZmtyV3hLClIvZVBQUEtNWkNLRVNhU2FuaVVtN3RhMlh0U0dxT1hkMk85cFI0Skd4V1JLSnkrZDJSUmtLZlU5NTBIa3I4M0gKZk50KzVhLzR3SWtzZ1ZvblorSWIvV05wSUJSYkd3ZHMwaHZIVkxCdVpjU1h3RHlFQysrRTRCSVZBb0dCQUoxUQp6eXlqWnRqYnI4NkhZeEpQd29teEF0WVhLSE9LWVJRdUdLVXZWY1djV2xrZTZUdE51V0dsb1FTNHd0VkdBa1VECmxhTWFaL2o2MHJaT3dwSDhZRlUvQ2ZHakl1MlFGbmEvMUtzOXR1NGZGRHpjenh1RVhDWFR1Vmk0eHdtZ3R2bVcKZkRhd3JTQTZrSDdydlp4eE9wY3hCdHloc3pCK05RUHFTckpQSjJlaEFvR0FkdFJKam9vU0lpYURVU25lZUcyZgpUTml1T01uazJkeFV3RVF2S1E4eWNuUnpyN0QwaEtZVWIycThHKzE2bThQUjNCcFMzZDFLbkpMVnI3TUhaWHpSCitzZHNaWGtTMWVEcEZhV0RFREFEWWI0ckRCb2RBdk8xYm03ZXdTMzhSbk1UaTlhdFZzNVNTODNpZG5HbFZiSmsKYkZKWG0rWWxJNHFkaXowTFdjWGJyREE9Ci0tLS0tRU5EIFBSSVZBVEUgS0VZLS0tLS0K\"},\"kind\":\"Secret\",\"metadata\":{\"annotations\":{},\"labels\":{\"kat-ambassador-id\":\"authenticationhttppartialbuffertest\",\"scope\":\"AmbassadorTest\"},\"name\":\"auth-partial-secret\",\"namespace\":\"default\"},\"type\":\"kubernetes.io/tls\"}\n"
                    },
<<<<<<< HEAD
                    "creationTimestamp": "2020-07-06T15:19:49Z",
=======
                    "creationTimestamp": "2020-07-08T12:23:46Z",
>>>>>>> e3bb21c3
                    "labels": {
                        "kat-ambassador-id": "authenticationhttppartialbuffertest",
                        "scope": "AmbassadorTest"
                    },
                    "name": "auth-partial-secret",
                    "namespace": "default",
<<<<<<< HEAD
                    "resourceVersion": "19214",
                    "selfLink": "/api/v1/namespaces/default/secrets/auth-partial-secret",
                    "uid": "21f1866a-bf9c-11ea-b9b6-0e01d46fe775"
=======
                    "resourceVersion": "53409",
                    "selfLink": "/api/v1/namespaces/default/secrets/auth-partial-secret",
                    "uid": "ded0d723-c115-11ea-911e-1235a2d91ba9"
>>>>>>> e3bb21c3
                },
                "type": "kubernetes.io/tls"
            }
        ],
        "service": [
            {
                "apiVersion": "v1",
                "kind": "Service",
                "metadata": {
                    "annotations": {
<<<<<<< HEAD
                        "kubectl.kubernetes.io/last-applied-configuration": "{\"apiVersion\":\"v1\",\"kind\":\"Service\",\"metadata\":{\"annotations\":{},\"labels\":{\"kat-ambassador-id\":\"authenticationhttppartialbuffertest\",\"scope\":\"AmbassadorTest\"},\"name\":\"authenticationhttppartialbuffertest-http\",\"namespace\":\"default\"},\"spec\":{\"ports\":[{\"name\":\"http\",\"port\":80,\"protocol\":\"TCP\",\"targetPort\":8086},{\"name\":\"https\",\"port\":443,\"protocol\":\"TCP\",\"targetPort\":8449}],\"selector\":{\"backend\":\"superpod-default\"}}}\n"
                    },
                    "creationTimestamp": "2020-07-06T15:19:49Z",
=======
                        "getambassador.io/config": "---\napiVersion: ambassador/v1\nkind: TLSContext\nname: AuthenticationHTTPPartialBufferTest-same-context-1\nsecret: auth-partial-secret\nambassador_id: authenticationhttppartialbuffertest\n---\napiVersion: ambassador/v2\nkind: AuthService\nname: authenticationhttppartialbuffertest-http-auth\nauth_service: \"authenticationhttppartialbuffertest-http-auth\"\npath_prefix: \"/extauth\"\ntimeout_ms: 5000\ntls: AuthenticationHTTPPartialBufferTest-same-context-1\nallowed_request_headers:\n- Requested-Status\n- Requested-Header\nallowed_authorization_headers:\n- Auth-Request-Body\nadd_auth_headers:\n  X-Added-Auth: auth-added\ninclude_body:\n  max_bytes: 7\n  allow_partial: true\nambassador_id: authenticationhttppartialbuffertest\n\n---\napiVersion: ambassador/v0\nkind: Mapping\nname: authenticationhttppartialbuffertest-http\nprefix: /target/\nservice: authenticationhttppartialbuffertest-http\nambassador_id: authenticationhttppartialbuffertest\n",
                        "kubectl.kubernetes.io/last-applied-configuration": "{\"apiVersion\":\"v1\",\"kind\":\"Service\",\"metadata\":{\"annotations\":{\"getambassador.io/config\":\"---\\napiVersion: ambassador/v1\\nkind: TLSContext\\nname: AuthenticationHTTPPartialBufferTest-same-context-1\\nsecret: auth-partial-secret\\nambassador_id: authenticationhttppartialbuffertest\\n---\\napiVersion: ambassador/v2\\nkind: AuthService\\nname: authenticationhttppartialbuffertest-http-auth\\nauth_service: \\\"authenticationhttppartialbuffertest-http-auth\\\"\\npath_prefix: \\\"/extauth\\\"\\ntimeout_ms: 5000\\ntls: AuthenticationHTTPPartialBufferTest-same-context-1\\nallowed_request_headers:\\n- Requested-Status\\n- Requested-Header\\nallowed_authorization_headers:\\n- Auth-Request-Body\\nadd_auth_headers:\\n  X-Added-Auth: auth-added\\ninclude_body:\\n  max_bytes: 7\\n  allow_partial: true\\nambassador_id: authenticationhttppartialbuffertest\\n\\n---\\napiVersion: ambassador/v0\\nkind: Mapping\\nname: authenticationhttppartialbuffertest-http\\nprefix: /target/\\nservice: authenticationhttppartialbuffertest-http\\nambassador_id: authenticationhttppartialbuffertest\\n\"},\"labels\":{\"app.kubernetes.io/component\":\"ambassador-service\",\"kat-ambassador-id\":\"authenticationhttppartialbuffertest\",\"scope\":\"AmbassadorTest\"},\"name\":\"authenticationhttppartialbuffertest\",\"namespace\":\"default\"},\"spec\":{\"ports\":[{\"name\":\"http\",\"port\":80,\"protocol\":\"TCP\",\"targetPort\":8080},{\"name\":\"https\",\"port\":443,\"protocol\":\"TCP\",\"targetPort\":8443}],\"selector\":{\"service\":\"authenticationhttppartialbuffertest\"},\"type\":\"NodePort\"}}\n"
                    },
                    "creationTimestamp": "2020-07-08T12:23:46Z",
>>>>>>> e3bb21c3
                    "labels": {
                        "app.kubernetes.io/component": "ambassador-service",
                        "kat-ambassador-id": "authenticationhttppartialbuffertest",
                        "scope": "AmbassadorTest"
                    },
<<<<<<< HEAD
                    "name": "authenticationhttppartialbuffertest-http",
                    "namespace": "default",
                    "resourceVersion": "19237",
                    "selfLink": "/api/v1/namespaces/default/services/authenticationhttppartialbuffertest-http",
                    "uid": "223fd927-bf9c-11ea-b9b6-0e01d46fe775"
                },
                "spec": {
                    "clusterIP": "10.105.84.58",
=======
                    "name": "authenticationhttppartialbuffertest",
                    "namespace": "default",
                    "resourceVersion": "53421",
                    "selfLink": "/api/v1/namespaces/default/services/authenticationhttppartialbuffertest",
                    "uid": "defb4aed-c115-11ea-911e-1235a2d91ba9"
                },
                "spec": {
                    "clusterIP": "10.108.55.178",
                    "externalTrafficPolicy": "Cluster",
>>>>>>> e3bb21c3
                    "ports": [
                        {
                            "name": "http",
                            "nodePort": 31438,
                            "port": 80,
                            "protocol": "TCP",
<<<<<<< HEAD
                            "targetPort": 8086
=======
                            "targetPort": 8080
>>>>>>> e3bb21c3
                        },
                        {
                            "name": "https",
                            "nodePort": 32152,
                            "port": 443,
                            "protocol": "TCP",
<<<<<<< HEAD
                            "targetPort": 8449
=======
                            "targetPort": 8443
>>>>>>> e3bb21c3
                        }
                    ],
                    "selector": {
                        "service": "authenticationhttppartialbuffertest"
                    },
                    "sessionAffinity": "None",
                    "type": "NodePort"
                },
                "status": {
                    "loadBalancer": {}
                }
            },
            {
                "apiVersion": "v1",
                "kind": "Service",
                "metadata": {
                    "annotations": {
<<<<<<< HEAD
                        "kubectl.kubernetes.io/last-applied-configuration": "{\"apiVersion\":\"v1\",\"kind\":\"Service\",\"metadata\":{\"annotations\":{},\"labels\":{\"kat-ambassador-id\":\"authenticationhttppartialbuffertest\",\"scope\":\"AmbassadorTest\"},\"name\":\"authenticationhttppartialbuffertest-http-auth\",\"namespace\":\"default\"},\"spec\":{\"ports\":[{\"name\":\"http\",\"port\":80,\"protocol\":\"TCP\",\"targetPort\":8087},{\"name\":\"https\",\"port\":443,\"protocol\":\"TCP\",\"targetPort\":8450}],\"selector\":{\"backend\":\"superpod-default\"}}}\n"
                    },
                    "creationTimestamp": "2020-07-06T15:19:49Z",
=======
                        "kubectl.kubernetes.io/last-applied-configuration": "{\"apiVersion\":\"v1\",\"kind\":\"Service\",\"metadata\":{\"annotations\":{},\"labels\":{\"kat-ambassador-id\":\"authenticationhttppartialbuffertest\",\"scope\":\"AmbassadorTest\",\"service\":\"authenticationhttppartialbuffertest-admin\"},\"name\":\"authenticationhttppartialbuffertest-admin\",\"namespace\":\"default\"},\"spec\":{\"ports\":[{\"name\":\"authenticationhttppartialbuffertest-admin\",\"port\":8877,\"targetPort\":8877}],\"selector\":{\"service\":\"authenticationhttppartialbuffertest\"},\"type\":\"NodePort\"}}\n"
                    },
                    "creationTimestamp": "2020-07-08T12:23:46Z",
>>>>>>> e3bb21c3
                    "labels": {
                        "kat-ambassador-id": "authenticationhttppartialbuffertest",
                        "scope": "AmbassadorTest",
                        "service": "authenticationhttppartialbuffertest-admin"
                    },
<<<<<<< HEAD
                    "name": "authenticationhttppartialbuffertest-http-auth",
                    "namespace": "default",
                    "resourceVersion": "19241",
                    "selfLink": "/api/v1/namespaces/default/services/authenticationhttppartialbuffertest-http-auth",
                    "uid": "224b7a98-bf9c-11ea-b9b6-0e01d46fe775"
                },
                "spec": {
                    "clusterIP": "10.109.178.132",
                    "ports": [
                        {
                            "name": "http",
                            "port": 80,
                            "protocol": "TCP",
                            "targetPort": 8087
                        },
                        {
                            "name": "https",
                            "port": 443,
                            "protocol": "TCP",
                            "targetPort": 8450
=======
                    "name": "authenticationhttppartialbuffertest-admin",
                    "namespace": "default",
                    "resourceVersion": "53426",
                    "selfLink": "/api/v1/namespaces/default/services/authenticationhttppartialbuffertest-admin",
                    "uid": "df06046a-c115-11ea-911e-1235a2d91ba9"
                },
                "spec": {
                    "clusterIP": "10.109.203.90",
                    "externalTrafficPolicy": "Cluster",
                    "ports": [
                        {
                            "name": "authenticationhttppartialbuffertest-admin",
                            "nodePort": 32481,
                            "port": 8877,
                            "protocol": "TCP",
                            "targetPort": 8877
>>>>>>> e3bb21c3
                        }
                    ],
                    "selector": {
                        "service": "authenticationhttppartialbuffertest"
                    },
                    "sessionAffinity": "None",
                    "type": "NodePort"
                },
                "status": {
                    "loadBalancer": {}
                }
            },
            {
                "apiVersion": "v1",
                "kind": "Service",
                "metadata": {
                    "annotations": {
                        "kubectl.kubernetes.io/last-applied-configuration": "{\"apiVersion\":\"v1\",\"kind\":\"Service\",\"metadata\":{\"annotations\":{},\"labels\":{\"kat-ambassador-id\":\"authenticationhttppartialbuffertest\",\"scope\":\"AmbassadorTest\"},\"name\":\"authenticationhttppartialbuffertest-http\",\"namespace\":\"default\"},\"spec\":{\"ports\":[{\"name\":\"http\",\"port\":80,\"protocol\":\"TCP\",\"targetPort\":8086},{\"name\":\"https\",\"port\":443,\"protocol\":\"TCP\",\"targetPort\":8449}],\"selector\":{\"backend\":\"superpod-default\"}}}\n"
                    },
<<<<<<< HEAD
                    "creationTimestamp": "2020-07-06T15:19:49Z",
=======
                    "creationTimestamp": "2020-07-08T12:23:46Z",
>>>>>>> e3bb21c3
                    "labels": {
                        "kat-ambassador-id": "authenticationhttppartialbuffertest",
                        "scope": "AmbassadorTest"
                    },
<<<<<<< HEAD
                    "name": "authenticationhttppartialbuffertest",
                    "namespace": "default",
                    "resourceVersion": "19226",
                    "selfLink": "/api/v1/namespaces/default/services/authenticationhttppartialbuffertest",
                    "uid": "221c742e-bf9c-11ea-b9b6-0e01d46fe775"
                },
                "spec": {
                    "clusterIP": "10.98.69.162",
                    "externalTrafficPolicy": "Cluster",
                    "ports": [
                        {
                            "name": "http",
                            "nodePort": 30286,
=======
                    "name": "authenticationhttppartialbuffertest-http",
                    "namespace": "default",
                    "resourceVersion": "53434",
                    "selfLink": "/api/v1/namespaces/default/services/authenticationhttppartialbuffertest-http",
                    "uid": "df18fbea-c115-11ea-911e-1235a2d91ba9"
                },
                "spec": {
                    "clusterIP": "10.100.83.18",
                    "ports": [
                        {
                            "name": "http",
>>>>>>> e3bb21c3
                            "port": 80,
                            "protocol": "TCP",
                            "targetPort": 8086
                        },
                        {
                            "name": "https",
<<<<<<< HEAD
                            "nodePort": 30317,
=======
>>>>>>> e3bb21c3
                            "port": 443,
                            "protocol": "TCP",
                            "targetPort": 8449
                        }
                    ],
                    "selector": {
                        "backend": "superpod-default"
                    },
                    "sessionAffinity": "None",
                    "type": "ClusterIP"
                },
                "status": {
                    "loadBalancer": {}
                }
            },
            {
                "apiVersion": "v1",
                "kind": "Service",
                "metadata": {
                    "annotations": {
                        "kubectl.kubernetes.io/last-applied-configuration": "{\"apiVersion\":\"v1\",\"kind\":\"Service\",\"metadata\":{\"annotations\":{},\"labels\":{\"kat-ambassador-id\":\"authenticationhttppartialbuffertest\",\"scope\":\"AmbassadorTest\"},\"name\":\"authenticationhttppartialbuffertest-http-auth\",\"namespace\":\"default\"},\"spec\":{\"ports\":[{\"name\":\"http\",\"port\":80,\"protocol\":\"TCP\",\"targetPort\":8087},{\"name\":\"https\",\"port\":443,\"protocol\":\"TCP\",\"targetPort\":8450}],\"selector\":{\"backend\":\"superpod-default\"}}}\n"
                    },
<<<<<<< HEAD
                    "creationTimestamp": "2020-07-06T15:19:49Z",
=======
                    "creationTimestamp": "2020-07-08T12:23:47Z",
>>>>>>> e3bb21c3
                    "labels": {
                        "kat-ambassador-id": "authenticationhttppartialbuffertest",
                        "scope": "AmbassadorTest"
                    },
<<<<<<< HEAD
                    "name": "authenticationhttppartialbuffertest-admin",
                    "namespace": "default",
                    "resourceVersion": "19230",
                    "selfLink": "/api/v1/namespaces/default/services/authenticationhttppartialbuffertest-admin",
                    "uid": "22292019-bf9c-11ea-b9b6-0e01d46fe775"
                },
                "spec": {
                    "clusterIP": "10.99.25.103",
                    "externalTrafficPolicy": "Cluster",
                    "ports": [
                        {
                            "name": "authenticationhttppartialbuffertest-admin",
                            "nodePort": 31538,
                            "port": 8877,
=======
                    "name": "authenticationhttppartialbuffertest-http-auth",
                    "namespace": "default",
                    "resourceVersion": "53438",
                    "selfLink": "/api/v1/namespaces/default/services/authenticationhttppartialbuffertest-http-auth",
                    "uid": "df27a59e-c115-11ea-911e-1235a2d91ba9"
                },
                "spec": {
                    "clusterIP": "10.110.207.83",
                    "ports": [
                        {
                            "name": "http",
                            "port": 80,
>>>>>>> e3bb21c3
                            "protocol": "TCP",
                            "targetPort": 8087
                        },
                        {
                            "name": "https",
                            "port": 443,
                            "protocol": "TCP",
                            "targetPort": 8450
                        }
                    ],
                    "selector": {
                        "backend": "superpod-default"
                    },
                    "sessionAffinity": "None",
                    "type": "ClusterIP"
                },
                "status": {
                    "loadBalancer": {}
                }
            }
        ]
    }
}<|MERGE_RESOLUTION|>--- conflicted
+++ resolved
@@ -26,26 +26,16 @@
                     "annotations": {
                         "kubectl.kubernetes.io/last-applied-configuration": "{\"apiVersion\":\"v1\",\"data\":{\"tls.crt\":\"LS0tLS1CRUdJTiBDRVJUSUZJQ0FURS0tLS0tCk1JSURnRENDQW1pZ0F3SUJBZ0lKQUpycUl0ekY2MTBpTUEwR0NTcUdTSWIzRFFFQkN3VUFNRlV4Q3pBSkJnTlYKQkFZVEFsVlRNUXN3Q1FZRFZRUUlEQUpOUVRFUE1BMEdBMVVFQnd3R1FtOXpkRzl1TVFzd0NRWURWUVFLREFKRQpWekViTUJrR0ExVUVBd3dTZEd4ekxXTnZiblJsZUhRdGFHOXpkQzB4TUI0WERURTRNVEV3TVRFek5UTXhPRm9YCkRUSTRNVEF5T1RFek5UTXhPRm93VlRFTE1Ba0dBMVVFQmhNQ1ZWTXhDekFKQmdOVkJBZ01BazFCTVE4d0RRWUQKVlFRSERBWkNiM04wYjI0eEN6QUpCZ05WQkFvTUFrUlhNUnN3R1FZRFZRUUREQkowYkhNdFkyOXVkR1Y0ZEMxbwpiM04wTFRFd2dnRWlNQTBHQ1NxR1NJYjNEUUVCQVFVQUE0SUJEd0F3Z2dFS0FvSUJBUUM5T2dDOHd4eUlyUHpvCkdYc0xwUEt0NzJERXgyd2p3VzhuWFcyd1dieWEzYzk2bjJuU0NLUEJuODVoYnFzaHpqNWloU1RBTURJb2c5RnYKRzZSS1dVUFhUNEtJa1R2M0NESHFYc0FwSmxKNGxTeW5ReW8yWnYwbytBZjhDTG5nWVpCK3JmenRad3llRGhWcAp3WXpCVjIzNXp6NisycWJWbUNabHZCdVhiVXFUbEVZWXZ1R2xNR3o3cFBmT1dLVXBlWW9kYkcyZmIraEZGcGVvCkN4a1VYclFzT29SNUpkSEc1aldyWnVCTzQ1NVNzcnpCTDhSbGU1VUhvMDVXY0s3YkJiaVF6MTA2cEhDSllaK3AKdmxQSWNOU1g1S2gzNEZnOTZVUHg5bFFpQTN6RFRLQmZ5V2NMUStxMWNabExjV2RnUkZjTkJpckdCLzdyYTFWVApnRUplR2tQekFnTUJBQUdqVXpCUk1CMEdBMVVkRGdRV0JCUkRWVUtYWWJsRFdNTzE3MUJuWWZhYlkzM0NFVEFmCkJnTlZIU01FR0RBV2dCUkRWVUtYWWJsRFdNTzE3MUJuWWZhYlkzM0NFVEFQQmdOVkhSTUJBZjhFQlRBREFRSC8KTUEwR0NTcUdTSWIzRFFFQkN3VUFBNElCQVFBUE8vRDRUdDUyWHJsQ0NmUzZnVUVkRU5DcnBBV05YRHJvR2M2dApTVGx3aC8rUUxRYk5hZEtlaEtiZjg5clhLaituVXF0cS9OUlpQSXNBSytXVWtHOVpQb1FPOFBRaVY0V1g1clE3CjI5dUtjSmZhQlhrZHpVVzdxTlFoRTRjOEJhc0JySWVzcmtqcFQ5OVF4SktuWFFhTitTdzdvRlBVSUFOMzhHcWEKV2wvS1BNVHRicWt3eWFjS01CbXExVkx6dldKb0g1Q2l6Skp3aG5rWHh0V0tzLzY3clROblBWTXorbWVHdHZTaQpkcVg2V1NTbUdMRkVFcjJoZ1VjQVpqazNWdVFoLzc1aFh1K1UySXRzQys1cXBsaEc3Q1hzb1huS0t5MVhsT0FFCmI4a3IyZFdXRWs2STVZNm5USnpXSWxTVGtXODl4d1hyY3RtTjlzYjlxNFNuaVZsegotLS0tLUVORCBDRVJUSUZJQ0FURS0tLS0tCg==\",\"tls.key\":\"LS0tLS1CRUdJTiBQUklWQVRFIEtFWS0tLS0tCk1JSUV2UUlCQURBTkJna3Foa2lHOXcwQkFRRUZBQVNDQktjd2dnU2pBZ0VBQW9JQkFRQzlPZ0M4d3h5SXJQem8KR1hzTHBQS3Q3MkRFeDJ3andXOG5YVzJ3V2J5YTNjOTZuMm5TQ0tQQm44NWhicXNoemo1aWhTVEFNRElvZzlGdgpHNlJLV1VQWFQ0S0lrVHYzQ0RIcVhzQXBKbEo0bFN5blF5bzJadjBvK0FmOENMbmdZWkIrcmZ6dFp3eWVEaFZwCndZekJWMjM1eno2KzJxYlZtQ1psdkJ1WGJVcVRsRVlZdnVHbE1HejdwUGZPV0tVcGVZb2RiRzJmYitoRkZwZW8KQ3hrVVhyUXNPb1I1SmRIRzVqV3JadUJPNDU1U3NyekJMOFJsZTVVSG8wNVdjSzdiQmJpUXoxMDZwSENKWVorcAp2bFBJY05TWDVLaDM0Rmc5NlVQeDlsUWlBM3pEVEtCZnlXY0xRK3ExY1psTGNXZGdSRmNOQmlyR0IvN3JhMVZUCmdFSmVHa1B6QWdNQkFBRUNnZ0VBQmFsN3BpcE1hMGFKMXNRVWEzZkhEeTlQZlBQZXAzODlQVGROZGU1cGQxVFYKeFh5SnBSQS9IaWNTL05WYjU0b05VZE5jRXlnZUNCcFJwUHAxd3dmQ3dPbVBKVmo3SzF3aWFqbmxsQldpZUJzMgpsOWFwcDdFVE9DdWJ5WTNWU2dLQldWa0piVzBjOG9uSFdEL0RYM0duUjhkTXdGYzRrTUdadkllUlo4bU1acmdHCjZPdDNKOHI2eVZsZWI2OGF1WmtneXMwR2VGc3pNdVRubHJCOEw5djI1UUtjVGtESjIvRWx1Y1p5aER0eGF0OEIKTzZOUnNubmNyOHhwUVdPci9sV3M5VVFuZEdCdHFzbXMrdGNUN1ZUNU9UanQ4WHY5NVhNSHB5Z29pTHk3czhvYwpJMGprNDJabzRKZW5JT3c2Rm0weUFEZ0E3eWlXcks0bEkzWGhqaTVSb1FLQmdRRGRqaWNkTUpYVUZWc28rNTJkCkUwT2EwcEpVMFNSaC9JQmdvRzdNakhrVWxiaXlpR1pNanA5MEo5VHFaL1ErM1pWZVdqMmxPSWF0OG5nUzB6MDAKVzA3T1ZxYXprMVNYaFZlY2tGNWFEcm5PRDNhU2VWMSthV3JUdDFXRWdqOVFxYnJZYVA5emd4UkpkRzV3WENCUApGNDNFeXE5ZEhXOWF6SSt3UHlJQ0JqNnZBd0tCZ1FEYXBTelhPR2ViMi9SMWhlWXdWV240czNGZEtYVjgzemtTCnFSWDd6d1pLdkk5OGMybDU1Y1ZNUzBoTGM0bTVPMXZCaUd5SG80eTB2SVAvR0k0Rzl4T1FhMXdpVnNmUVBiSU4KLzJPSDFnNXJLSFdCWVJUaHZGcERqdHJRU2xyRHVjWUNSRExCd1hUcDFrbVBkL09mY2FybG42MjZEamthZllieAp3dWUydlhCTVVRS0JnQm4vTmlPOHNiZ0RFWUZMbFFEN1k3RmxCL3FmMTg4UG05aTZ1b1dSN2hzMlBrZmtyV3hLClIvZVBQUEtNWkNLRVNhU2FuaVVtN3RhMlh0U0dxT1hkMk85cFI0Skd4V1JLSnkrZDJSUmtLZlU5NTBIa3I4M0gKZk50KzVhLzR3SWtzZ1ZvblorSWIvV05wSUJSYkd3ZHMwaHZIVkxCdVpjU1h3RHlFQysrRTRCSVZBb0dCQUoxUQp6eXlqWnRqYnI4NkhZeEpQd29teEF0WVhLSE9LWVJRdUdLVXZWY1djV2xrZTZUdE51V0dsb1FTNHd0VkdBa1VECmxhTWFaL2o2MHJaT3dwSDhZRlUvQ2ZHakl1MlFGbmEvMUtzOXR1NGZGRHpjenh1RVhDWFR1Vmk0eHdtZ3R2bVcKZkRhd3JTQTZrSDdydlp4eE9wY3hCdHloc3pCK05RUHFTckpQSjJlaEFvR0FkdFJKam9vU0lpYURVU25lZUcyZgpUTml1T01uazJkeFV3RVF2S1E4eWNuUnpyN0QwaEtZVWIycThHKzE2bThQUjNCcFMzZDFLbkpMVnI3TUhaWHpSCitzZHNaWGtTMWVEcEZhV0RFREFEWWI0ckRCb2RBdk8xYm03ZXdTMzhSbk1UaTlhdFZzNVNTODNpZG5HbFZiSmsKYkZKWG0rWWxJNHFkaXowTFdjWGJyREE9Ci0tLS0tRU5EIFBSSVZBVEUgS0VZLS0tLS0K\"},\"kind\":\"Secret\",\"metadata\":{\"annotations\":{},\"labels\":{\"kat-ambassador-id\":\"authenticationhttppartialbuffertest\",\"scope\":\"AmbassadorTest\"},\"name\":\"auth-partial-secret\",\"namespace\":\"default\"},\"type\":\"kubernetes.io/tls\"}\n"
                     },
-<<<<<<< HEAD
-                    "creationTimestamp": "2020-07-06T15:19:49Z",
-=======
-                    "creationTimestamp": "2020-07-08T12:23:46Z",
->>>>>>> e3bb21c3
+                    "creationTimestamp": "2020-07-09T17:30:40Z",
                     "labels": {
                         "kat-ambassador-id": "authenticationhttppartialbuffertest",
                         "scope": "AmbassadorTest"
                     },
                     "name": "auth-partial-secret",
                     "namespace": "default",
-<<<<<<< HEAD
-                    "resourceVersion": "19214",
+                    "resourceVersion": "10131",
                     "selfLink": "/api/v1/namespaces/default/secrets/auth-partial-secret",
-                    "uid": "21f1866a-bf9c-11ea-b9b6-0e01d46fe775"
-=======
-                    "resourceVersion": "53409",
-                    "selfLink": "/api/v1/namespaces/default/secrets/auth-partial-secret",
-                    "uid": "ded0d723-c115-11ea-911e-1235a2d91ba9"
->>>>>>> e3bb21c3
+                    "uid": "e8c000b4-c209-11ea-87b2-0ab82b9da1f7"
                 },
                 "type": "kubernetes.io/tls"
             }
@@ -56,63 +46,38 @@
                 "kind": "Service",
                 "metadata": {
                     "annotations": {
-<<<<<<< HEAD
-                        "kubectl.kubernetes.io/last-applied-configuration": "{\"apiVersion\":\"v1\",\"kind\":\"Service\",\"metadata\":{\"annotations\":{},\"labels\":{\"kat-ambassador-id\":\"authenticationhttppartialbuffertest\",\"scope\":\"AmbassadorTest\"},\"name\":\"authenticationhttppartialbuffertest-http\",\"namespace\":\"default\"},\"spec\":{\"ports\":[{\"name\":\"http\",\"port\":80,\"protocol\":\"TCP\",\"targetPort\":8086},{\"name\":\"https\",\"port\":443,\"protocol\":\"TCP\",\"targetPort\":8449}],\"selector\":{\"backend\":\"superpod-default\"}}}\n"
-                    },
-                    "creationTimestamp": "2020-07-06T15:19:49Z",
-=======
                         "getambassador.io/config": "---\napiVersion: ambassador/v1\nkind: TLSContext\nname: AuthenticationHTTPPartialBufferTest-same-context-1\nsecret: auth-partial-secret\nambassador_id: authenticationhttppartialbuffertest\n---\napiVersion: ambassador/v2\nkind: AuthService\nname: authenticationhttppartialbuffertest-http-auth\nauth_service: \"authenticationhttppartialbuffertest-http-auth\"\npath_prefix: \"/extauth\"\ntimeout_ms: 5000\ntls: AuthenticationHTTPPartialBufferTest-same-context-1\nallowed_request_headers:\n- Requested-Status\n- Requested-Header\nallowed_authorization_headers:\n- Auth-Request-Body\nadd_auth_headers:\n  X-Added-Auth: auth-added\ninclude_body:\n  max_bytes: 7\n  allow_partial: true\nambassador_id: authenticationhttppartialbuffertest\n\n---\napiVersion: ambassador/v0\nkind: Mapping\nname: authenticationhttppartialbuffertest-http\nprefix: /target/\nservice: authenticationhttppartialbuffertest-http\nambassador_id: authenticationhttppartialbuffertest\n",
                         "kubectl.kubernetes.io/last-applied-configuration": "{\"apiVersion\":\"v1\",\"kind\":\"Service\",\"metadata\":{\"annotations\":{\"getambassador.io/config\":\"---\\napiVersion: ambassador/v1\\nkind: TLSContext\\nname: AuthenticationHTTPPartialBufferTest-same-context-1\\nsecret: auth-partial-secret\\nambassador_id: authenticationhttppartialbuffertest\\n---\\napiVersion: ambassador/v2\\nkind: AuthService\\nname: authenticationhttppartialbuffertest-http-auth\\nauth_service: \\\"authenticationhttppartialbuffertest-http-auth\\\"\\npath_prefix: \\\"/extauth\\\"\\ntimeout_ms: 5000\\ntls: AuthenticationHTTPPartialBufferTest-same-context-1\\nallowed_request_headers:\\n- Requested-Status\\n- Requested-Header\\nallowed_authorization_headers:\\n- Auth-Request-Body\\nadd_auth_headers:\\n  X-Added-Auth: auth-added\\ninclude_body:\\n  max_bytes: 7\\n  allow_partial: true\\nambassador_id: authenticationhttppartialbuffertest\\n\\n---\\napiVersion: ambassador/v0\\nkind: Mapping\\nname: authenticationhttppartialbuffertest-http\\nprefix: /target/\\nservice: authenticationhttppartialbuffertest-http\\nambassador_id: authenticationhttppartialbuffertest\\n\"},\"labels\":{\"app.kubernetes.io/component\":\"ambassador-service\",\"kat-ambassador-id\":\"authenticationhttppartialbuffertest\",\"scope\":\"AmbassadorTest\"},\"name\":\"authenticationhttppartialbuffertest\",\"namespace\":\"default\"},\"spec\":{\"ports\":[{\"name\":\"http\",\"port\":80,\"protocol\":\"TCP\",\"targetPort\":8080},{\"name\":\"https\",\"port\":443,\"protocol\":\"TCP\",\"targetPort\":8443}],\"selector\":{\"service\":\"authenticationhttppartialbuffertest\"},\"type\":\"NodePort\"}}\n"
                     },
-                    "creationTimestamp": "2020-07-08T12:23:46Z",
->>>>>>> e3bb21c3
+                    "creationTimestamp": "2020-07-09T17:30:42Z",
                     "labels": {
                         "app.kubernetes.io/component": "ambassador-service",
                         "kat-ambassador-id": "authenticationhttppartialbuffertest",
                         "scope": "AmbassadorTest"
                     },
-<<<<<<< HEAD
-                    "name": "authenticationhttppartialbuffertest-http",
-                    "namespace": "default",
-                    "resourceVersion": "19237",
-                    "selfLink": "/api/v1/namespaces/default/services/authenticationhttppartialbuffertest-http",
-                    "uid": "223fd927-bf9c-11ea-b9b6-0e01d46fe775"
-                },
-                "spec": {
-                    "clusterIP": "10.105.84.58",
-=======
                     "name": "authenticationhttppartialbuffertest",
                     "namespace": "default",
-                    "resourceVersion": "53421",
+                    "resourceVersion": "10146",
                     "selfLink": "/api/v1/namespaces/default/services/authenticationhttppartialbuffertest",
-                    "uid": "defb4aed-c115-11ea-911e-1235a2d91ba9"
-                },
-                "spec": {
-                    "clusterIP": "10.108.55.178",
+                    "uid": "ea2f97e1-c209-11ea-87b2-0ab82b9da1f7"
+                },
+                "spec": {
+                    "clusterIP": "10.99.8.240",
                     "externalTrafficPolicy": "Cluster",
->>>>>>> e3bb21c3
                     "ports": [
                         {
                             "name": "http",
-                            "nodePort": 31438,
+                            "nodePort": 31347,
                             "port": 80,
                             "protocol": "TCP",
-<<<<<<< HEAD
-                            "targetPort": 8086
-=======
                             "targetPort": 8080
->>>>>>> e3bb21c3
                         },
                         {
                             "name": "https",
-                            "nodePort": 32152,
+                            "nodePort": 30738,
                             "port": 443,
                             "protocol": "TCP",
-<<<<<<< HEAD
-                            "targetPort": 8449
-=======
                             "targetPort": 8443
->>>>>>> e3bb21c3
                         }
                     ],
                     "selector": {
@@ -130,66 +95,81 @@
                 "kind": "Service",
                 "metadata": {
                     "annotations": {
-<<<<<<< HEAD
-                        "kubectl.kubernetes.io/last-applied-configuration": "{\"apiVersion\":\"v1\",\"kind\":\"Service\",\"metadata\":{\"annotations\":{},\"labels\":{\"kat-ambassador-id\":\"authenticationhttppartialbuffertest\",\"scope\":\"AmbassadorTest\"},\"name\":\"authenticationhttppartialbuffertest-http-auth\",\"namespace\":\"default\"},\"spec\":{\"ports\":[{\"name\":\"http\",\"port\":80,\"protocol\":\"TCP\",\"targetPort\":8087},{\"name\":\"https\",\"port\":443,\"protocol\":\"TCP\",\"targetPort\":8450}],\"selector\":{\"backend\":\"superpod-default\"}}}\n"
-                    },
-                    "creationTimestamp": "2020-07-06T15:19:49Z",
-=======
                         "kubectl.kubernetes.io/last-applied-configuration": "{\"apiVersion\":\"v1\",\"kind\":\"Service\",\"metadata\":{\"annotations\":{},\"labels\":{\"kat-ambassador-id\":\"authenticationhttppartialbuffertest\",\"scope\":\"AmbassadorTest\",\"service\":\"authenticationhttppartialbuffertest-admin\"},\"name\":\"authenticationhttppartialbuffertest-admin\",\"namespace\":\"default\"},\"spec\":{\"ports\":[{\"name\":\"authenticationhttppartialbuffertest-admin\",\"port\":8877,\"targetPort\":8877}],\"selector\":{\"service\":\"authenticationhttppartialbuffertest\"},\"type\":\"NodePort\"}}\n"
                     },
-                    "creationTimestamp": "2020-07-08T12:23:46Z",
->>>>>>> e3bb21c3
+                    "creationTimestamp": "2020-07-09T17:30:42Z",
                     "labels": {
                         "kat-ambassador-id": "authenticationhttppartialbuffertest",
                         "scope": "AmbassadorTest",
                         "service": "authenticationhttppartialbuffertest-admin"
                     },
-<<<<<<< HEAD
-                    "name": "authenticationhttppartialbuffertest-http-auth",
-                    "namespace": "default",
-                    "resourceVersion": "19241",
-                    "selfLink": "/api/v1/namespaces/default/services/authenticationhttppartialbuffertest-http-auth",
-                    "uid": "224b7a98-bf9c-11ea-b9b6-0e01d46fe775"
-                },
-                "spec": {
-                    "clusterIP": "10.109.178.132",
+                    "name": "authenticationhttppartialbuffertest-admin",
+                    "namespace": "default",
+                    "resourceVersion": "10150",
+                    "selfLink": "/api/v1/namespaces/default/services/authenticationhttppartialbuffertest-admin",
+                    "uid": "ea3aa977-c209-11ea-87b2-0ab82b9da1f7"
+                },
+                "spec": {
+                    "clusterIP": "10.107.148.46",
+                    "externalTrafficPolicy": "Cluster",
+                    "ports": [
+                        {
+                            "name": "authenticationhttppartialbuffertest-admin",
+                            "nodePort": 32519,
+                            "port": 8877,
+                            "protocol": "TCP",
+                            "targetPort": 8877
+                        }
+                    ],
+                    "selector": {
+                        "service": "authenticationhttppartialbuffertest"
+                    },
+                    "sessionAffinity": "None",
+                    "type": "NodePort"
+                },
+                "status": {
+                    "loadBalancer": {}
+                }
+            },
+            {
+                "apiVersion": "v1",
+                "kind": "Service",
+                "metadata": {
+                    "annotations": {
+                        "kubectl.kubernetes.io/last-applied-configuration": "{\"apiVersion\":\"v1\",\"kind\":\"Service\",\"metadata\":{\"annotations\":{},\"labels\":{\"kat-ambassador-id\":\"authenticationhttppartialbuffertest\",\"scope\":\"AmbassadorTest\"},\"name\":\"authenticationhttppartialbuffertest-http\",\"namespace\":\"default\"},\"spec\":{\"ports\":[{\"name\":\"http\",\"port\":80,\"protocol\":\"TCP\",\"targetPort\":8086},{\"name\":\"https\",\"port\":443,\"protocol\":\"TCP\",\"targetPort\":8449}],\"selector\":{\"backend\":\"superpod-default\"}}}\n"
+                    },
+                    "creationTimestamp": "2020-07-09T17:30:42Z",
+                    "labels": {
+                        "kat-ambassador-id": "authenticationhttppartialbuffertest",
+                        "scope": "AmbassadorTest"
+                    },
+                    "name": "authenticationhttppartialbuffertest-http",
+                    "namespace": "default",
+                    "resourceVersion": "10157",
+                    "selfLink": "/api/v1/namespaces/default/services/authenticationhttppartialbuffertest-http",
+                    "uid": "ea4b5bef-c209-11ea-87b2-0ab82b9da1f7"
+                },
+                "spec": {
+                    "clusterIP": "10.110.51.219",
                     "ports": [
                         {
                             "name": "http",
                             "port": 80,
                             "protocol": "TCP",
-                            "targetPort": 8087
+                            "targetPort": 8086
                         },
                         {
                             "name": "https",
                             "port": 443,
                             "protocol": "TCP",
-                            "targetPort": 8450
-=======
-                    "name": "authenticationhttppartialbuffertest-admin",
-                    "namespace": "default",
-                    "resourceVersion": "53426",
-                    "selfLink": "/api/v1/namespaces/default/services/authenticationhttppartialbuffertest-admin",
-                    "uid": "df06046a-c115-11ea-911e-1235a2d91ba9"
-                },
-                "spec": {
-                    "clusterIP": "10.109.203.90",
-                    "externalTrafficPolicy": "Cluster",
-                    "ports": [
-                        {
-                            "name": "authenticationhttppartialbuffertest-admin",
-                            "nodePort": 32481,
-                            "port": 8877,
-                            "protocol": "TCP",
-                            "targetPort": 8877
->>>>>>> e3bb21c3
-                        }
-                    ],
-                    "selector": {
-                        "service": "authenticationhttppartialbuffertest"
-                    },
-                    "sessionAffinity": "None",
-                    "type": "NodePort"
+                            "targetPort": 8449
+                        }
+                    ],
+                    "selector": {
+                        "backend": "superpod-default"
+                    },
+                    "sessionAffinity": "None",
+                    "type": "ClusterIP"
                 },
                 "status": {
                     "loadBalancer": {}
@@ -200,114 +180,25 @@
                 "kind": "Service",
                 "metadata": {
                     "annotations": {
-                        "kubectl.kubernetes.io/last-applied-configuration": "{\"apiVersion\":\"v1\",\"kind\":\"Service\",\"metadata\":{\"annotations\":{},\"labels\":{\"kat-ambassador-id\":\"authenticationhttppartialbuffertest\",\"scope\":\"AmbassadorTest\"},\"name\":\"authenticationhttppartialbuffertest-http\",\"namespace\":\"default\"},\"spec\":{\"ports\":[{\"name\":\"http\",\"port\":80,\"protocol\":\"TCP\",\"targetPort\":8086},{\"name\":\"https\",\"port\":443,\"protocol\":\"TCP\",\"targetPort\":8449}],\"selector\":{\"backend\":\"superpod-default\"}}}\n"
-                    },
-<<<<<<< HEAD
-                    "creationTimestamp": "2020-07-06T15:19:49Z",
-=======
-                    "creationTimestamp": "2020-07-08T12:23:46Z",
->>>>>>> e3bb21c3
-                    "labels": {
-                        "kat-ambassador-id": "authenticationhttppartialbuffertest",
-                        "scope": "AmbassadorTest"
-                    },
-<<<<<<< HEAD
-                    "name": "authenticationhttppartialbuffertest",
-                    "namespace": "default",
-                    "resourceVersion": "19226",
-                    "selfLink": "/api/v1/namespaces/default/services/authenticationhttppartialbuffertest",
-                    "uid": "221c742e-bf9c-11ea-b9b6-0e01d46fe775"
-                },
-                "spec": {
-                    "clusterIP": "10.98.69.162",
-                    "externalTrafficPolicy": "Cluster",
-                    "ports": [
-                        {
-                            "name": "http",
-                            "nodePort": 30286,
-=======
-                    "name": "authenticationhttppartialbuffertest-http",
-                    "namespace": "default",
-                    "resourceVersion": "53434",
-                    "selfLink": "/api/v1/namespaces/default/services/authenticationhttppartialbuffertest-http",
-                    "uid": "df18fbea-c115-11ea-911e-1235a2d91ba9"
-                },
-                "spec": {
-                    "clusterIP": "10.100.83.18",
-                    "ports": [
-                        {
-                            "name": "http",
->>>>>>> e3bb21c3
-                            "port": 80,
-                            "protocol": "TCP",
-                            "targetPort": 8086
-                        },
-                        {
-                            "name": "https",
-<<<<<<< HEAD
-                            "nodePort": 30317,
-=======
->>>>>>> e3bb21c3
-                            "port": 443,
-                            "protocol": "TCP",
-                            "targetPort": 8449
-                        }
-                    ],
-                    "selector": {
-                        "backend": "superpod-default"
-                    },
-                    "sessionAffinity": "None",
-                    "type": "ClusterIP"
-                },
-                "status": {
-                    "loadBalancer": {}
-                }
-            },
-            {
-                "apiVersion": "v1",
-                "kind": "Service",
-                "metadata": {
-                    "annotations": {
                         "kubectl.kubernetes.io/last-applied-configuration": "{\"apiVersion\":\"v1\",\"kind\":\"Service\",\"metadata\":{\"annotations\":{},\"labels\":{\"kat-ambassador-id\":\"authenticationhttppartialbuffertest\",\"scope\":\"AmbassadorTest\"},\"name\":\"authenticationhttppartialbuffertest-http-auth\",\"namespace\":\"default\"},\"spec\":{\"ports\":[{\"name\":\"http\",\"port\":80,\"protocol\":\"TCP\",\"targetPort\":8087},{\"name\":\"https\",\"port\":443,\"protocol\":\"TCP\",\"targetPort\":8450}],\"selector\":{\"backend\":\"superpod-default\"}}}\n"
                     },
-<<<<<<< HEAD
-                    "creationTimestamp": "2020-07-06T15:19:49Z",
-=======
-                    "creationTimestamp": "2020-07-08T12:23:47Z",
->>>>>>> e3bb21c3
-                    "labels": {
-                        "kat-ambassador-id": "authenticationhttppartialbuffertest",
-                        "scope": "AmbassadorTest"
-                    },
-<<<<<<< HEAD
-                    "name": "authenticationhttppartialbuffertest-admin",
-                    "namespace": "default",
-                    "resourceVersion": "19230",
-                    "selfLink": "/api/v1/namespaces/default/services/authenticationhttppartialbuffertest-admin",
-                    "uid": "22292019-bf9c-11ea-b9b6-0e01d46fe775"
-                },
-                "spec": {
-                    "clusterIP": "10.99.25.103",
-                    "externalTrafficPolicy": "Cluster",
-                    "ports": [
-                        {
-                            "name": "authenticationhttppartialbuffertest-admin",
-                            "nodePort": 31538,
-                            "port": 8877,
-=======
+                    "creationTimestamp": "2020-07-09T17:30:43Z",
+                    "labels": {
+                        "kat-ambassador-id": "authenticationhttppartialbuffertest",
+                        "scope": "AmbassadorTest"
+                    },
                     "name": "authenticationhttppartialbuffertest-http-auth",
                     "namespace": "default",
-                    "resourceVersion": "53438",
+                    "resourceVersion": "10160",
                     "selfLink": "/api/v1/namespaces/default/services/authenticationhttppartialbuffertest-http-auth",
-                    "uid": "df27a59e-c115-11ea-911e-1235a2d91ba9"
-                },
-                "spec": {
-                    "clusterIP": "10.110.207.83",
+                    "uid": "ea53385c-c209-11ea-87b2-0ab82b9da1f7"
+                },
+                "spec": {
+                    "clusterIP": "10.99.62.193",
                     "ports": [
                         {
                             "name": "http",
                             "port": 80,
->>>>>>> e3bb21c3
                             "protocol": "TCP",
                             "targetPort": 8087
                         },
