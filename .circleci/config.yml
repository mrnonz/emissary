version: 2.1
<<<<<<< HEAD
# Secure environment variables set from the Web UI:
#
# - AWS_ACCESS_KEY_ID (AWS S3)
# - AWS_SECRET_ACCESS_KEY (AWS S3)
#
# - DEV_REGISTRY (DockerHub)
# - DOCKER_BUILD_USERNAME (DockerHub)
# - DOCKER_BUILD_PASSWORD (DockerHub)
#
# - RELEASE_REGISTRY (DockerHub)
# - DOCKER_RELEASE_USERNAME (DockerHub)
# - DOCKER_RELEASE_PASSWORD (DockerHub)
#
# - KUBECEPTION_TOKEN
commands:
  ######################################################################
  # Commands that are complete jobs                                    #
  #                                                                    #
  # (factored out to be commands so that they can be shared between    #
  # "oss-linux" and "aes-linux" executors)                             #
  ######################################################################
  "job-chart":
    steps:
    - amb-linux-install
    - amb-checkout
    - amb-skip-if-no-changes-not-release:
        to: charts/ambassador
    - install-k3d
    # We might need to be logged in the registry to pull the Envoy
    # image or the builder-base image.
    - amb-config-registry
    - # main
      run: make test-chart
  "job-chart-changelog":
    steps:
    - amb-linux-install
    - amb-checkout
    - skip-if-no-new-chart
    - run: |
        CHART_NAME=ambassador ./charts/scripts/check_updated_changelog.sh
  "job-chart-publish":
    steps:
    - amb-linux-install
    - amb-checkout
    - amb-skip-if-bad-chart-version
    - run: |
        CHART_NAME=ambassador ./charts/scripts/check_updated_changelog.sh
    - install-k3d
    # We might need to be logged in the registry to pull the Envoy
    # image or the builder-base image.
    - amb-config-registry
    - # main
      #- run: make test-chart
      run: make test-chart
    - run: make release/ga/chart-push
  "job-manifests-publish":
    steps:
    - amb-linux-install
    - amb-checkout
    - amb-config-registry
    - run:
        name: "Publishing manifests"
        command: |
          make push-manifests
          make publish-docs-yaml
  "job-generate":
    steps:
    # setup
    - amb-linux-install
    - install-helm
    - amb-checkout
    # We might need to be logged in the registry to pull the Envoy
    # image or the builder-base image.
    - amb-config-registry
    - # main
      run: make generate
    - dirty-check
    - # Run it again to make sure that it is possible to run it twice
      # in a row.
      run: make generate
    - dirty-check
  "job-yaml-publish-s3":
    parameters:
      "update-stable":
        type: boolean
        default: false
    steps:
    # setup
    - amb-linux-install
    - amb-checkout
    - amb-config-registry
    - # main
      run:
        name: "Publish to S3"
        command: |
          export BUMP_STABLE=<< parameters.update-stable >>
          make publish-docs-yaml
  "job-lint":
    steps:
    # setup
    - amb-linux-install
    - amb-checkout
    # We might need to be logged in the registry to pull the
    # builder-base image.
    - amb-config-registry
    - # main
      run: make lint
  "job-check-envoy-version":
    steps:
    # setup
    - amb-checkout
    - amb-config-registry
    - # main
      run:
        name: "Check Envoy version"
        command: |
          make check-envoy-version
  "job-promote-passed-ci-build":
    steps:
    - amb-linux-install
    - amb-attach-workspace
    - amb-skip-if-not-master-or-release
    - run:
        name: "promote build to passed"
        command: |
          make release/promote-oss/dev-to-passed-ci
  "job-promote-pr-ci-build":
    steps:
    - amb-linux-install
    - amb-attach-workspace
    - run:
        name: "promote pr build to passed"
        command: |
          make release/promote-oss/pr-to-passed-ci
  "job-images":
    parameters:
      "release":
        type: boolean
        default: false
      "save_images_to_workspace":
        type: boolean
        default: false
      "push_nightly":
        type: boolean
        default: false
    steps:
    # setup
    - amb-linux-install
    - amb-checkout
    - amb-save-workspace
    - amb-skip-if-no-code-changes-not-release
    - amb-config-registry
    - # main
      run: make push
    - when:
        condition:
          not: << parameters.release >>
        steps:
        - run:
            name: "Push dev images"
            command: |
              make push-dev
        - run:
            name: "Clean up dirty chart stuff"
            command: |
              make chart-clean
        - run:
            name: "Print RC promote info"
            command: |
              echo "To start the release process, you can checkout the following sha"
              echo "Then run 'make release/prep-rc'"
              echo "See notion page for more details: https://www.notion.so/datawire/X-Y-Z-Emissary-Checklist-eef145314ce4496c8424d15f35595a18"
              echo "Commit SHA:"
              git rev-parse HEAD
    - when:
        condition: << parameters.release >>
        steps:
        - run:
            name: "Release"
            command: |
              docker login -u="${DOCKER_RELEASE_USERNAME}" -p="${DOCKER_RELEASE_PASSWORD}" "${RELEASE_REGISTRY%%/*}"
              DEV_KUBECONFIG="-skip-for-release-" make release/bits
    - when:
        condition: << parameters.push_nightly >>
        steps:
        - run:
            name: "Push nightly images"
            command: |
              make push-nightly
        - run:
            name: "Clean up dirty chart stuff"
            command: |
              make chart-clean
    # teardown
    - dirty-check
    - amb-save-workspace
  "job-gotest":
    parameters:
      "fast-reconfigure":
        type: boolean
        default: false
      "legacy-mode":
        type: boolean
        default: false
    steps:
    # setup
    - amb-linux-install
    - install-gotestsum
    - amb-checkout
    - amb-skip-if-no-code-changes-not-release
    - amb-config-registry
    - run:
        name: "Test"
        no_output_timeout: "30m"
        command: |
          export DEV_KUBE_NO_PVC=yes
          export KAT_REQ_LIMIT=900
          export AMBASSADOR_LEGACY_MODE=<< parameters.legacy-mode >> # ParseBool
          export AMBASSADOR_FAST_RECONFIGURE=<< parameters.fast-reconfigure >> # ParseBool
          export TEST_XML_DIR=/tmp/test-logs/xml/
          mkdir -p ${TEST_XML_DIR}
          make gotest
    # teardown
    - amb-save-logs
    - store_test_results:
        path: /tmp/test-logs/xml/
    - dirty-check
  "job-test":
    parameters:
      "test":
        type: enum
        enum:
        - "test" # everything but pytest-envoy
        - "ingresstest"
        - "pytest"
        - "pytest-envoy"
        - "pytest-envoy-v2"
        default: "test"
      "fast-reconfigure":
        type: boolean
        default: false
      "legacy-mode":
        type: boolean
        default: false
    steps:
    # setup
    - amb-linux-install
    - amb-checkout
    - amb-skip-if-no-code-changes-not-release
    - # pytest-envoy can be skipped unless the envoy.mk file changes, or the ambex control
      # plane changes, or the gold files change.
      when:
        condition:
          or:
          - equal: ["pytest-envoy", << parameters.test >>]
          - equal: ["pytest-envoy-v2", << parameters.test >>]
        steps:
        - amb-skip-if-no-changes-not-release:
            to: "(/envoy\\.mk$|python/tests/gold/|pytest/gold/|cmd/ambex|python/ambassador/envoy/)"
        - run: |
            if [[ -z "$KUBECEPTION_TOKEN" ]]; then
              circleci step halt
            fi
    - run:
        name: "Set USE_LOCAL_K3S_CLUSTER=1"
        command: echo >>"$BASH_ENV" 'export USE_LOCAL_K3S_CLUSTER=1'
    - run:
        name: "Configure system file and inotify maximums"
        command: |
          sudo sysctl -w fs.file-max=1600000
          sudo sysctl -w fs.inotify.max_user_instances=4096
    - install-helm
    - install-k3d
    - amb-config-cluster-and-registry
    - # main
      run:
        name: "Ensure CI configuration is up-to-date"
        command: |
          set -x
          expected=$(printf '%s\n' ingresstest gotest pytest e2etest | LC_COLLATE=C sort -u | xargs echo)
          actual=$(make -n noop --print-data-base 2>/dev/null | sed -n 's/^test://p' | xargs printf '%s\n' | LC_COLLATE=C sort -u | xargs echo)
          if [[ "$actual" != "$expected" ]]; then
            echo "Makefile 'test' target has changed to $actual, you need to update '.circleci/config.yml.d/amb_jobs.yml'" >&2
            exit 1
          fi
    - run:
        name: "Test"
        no_output_timeout: "30m"
        command: |
          export DEV_KUBE_NO_PVC=yes
          export KAT_REQ_LIMIT=900
          export AMBASSADOR_LEGACY_MODE=<< parameters.legacy-mode >> # ParseBool
          export AMBASSADOR_FAST_RECONFIGURE=<< parameters.fast-reconfigure >> # ParseBool
          export TEST_XML_DIR=/tmp/test-logs/xml/
          export DEV_KUBECONFIG=~/.kube/kubeception.yaml
          mkdir -p ${TEST_XML_DIR}
          make << parameters.test >>
    # teardown
    - amb-save-logs
    - store_test_results:
        path: /tmp/test-logs/xml/
    - dirty-check
    - amb-teardown-cluster
  "job-promote-to-rc-latest":
    parameters:
      "channel":
        type: enum
        enum: ["oss", "aes"]
    steps:
    - run: "true" # Always run a no-op step so that this config has non-zero steps even for -private repos
    - when:
        condition: # Don't do this in the -private repos
          or:
          - equal: ["https://github.com/emissary-ingress/emissary", << pipeline.project.git_url
                >>]
          - equal: ["https://github.com/datawire/emissary-private", << pipeline.project.git_url
                >>]
        steps:
        - amb-linux-install
        - amb-checkout
        - run:
            name: "Promote to dev build to RC"
            command: |
              docker login -u="${DOCKER_RELEASE_USERNAME}" -p="${DOCKER_RELEASE_PASSWORD}" "${RELEASE_REGISTRY%%/*}"
              DEV_KUBECONFIG="-skip-for-release-" make release/promote-<< parameters.channel >>/dev-to-rc
        - run:
            name: "Print RC artifact info"
            command: |
              make release/print-test-artifacts
  "job-promote-to-ga":
    parameters:
      "channel":
        type: enum
        enum: ["oss", "aes"]
    steps:
    - amb-linux-install
    - amb-checkout
    - run:
        name: "Promote to GA"
        command: |
          docker login -u="${DOCKER_RELEASE_USERNAME}" -p="${DOCKER_RELEASE_PASSWORD}" "${RELEASE_REGISTRY%%/*}"
          DEV_KUBECONFIG="-skip-for-release-" make release/promote-<< parameters.channel >>/to-ga
  amb-linux-install:
    steps:
    - install-python:
        executor-key: "202008-01"
    - pip-install:
        packages: awscli packaging
    - install-go
    - install-kubectl
    - install-node
  amb-save-workspace:
    steps:
    - persist_to_workspace:
        root: /home/circleci/project
        paths:
        - "."
  amb-attach-workspace:
    steps:
    - attach_workspace:
        at: /home/circleci/project
  amb-skip-if-not-master-or-release:
    steps:
    - when:
        condition:
          not:
            or:
            - equal:
              - master
              - << pipeline.git.branch >>
            - matches:
                pattern: '^rel\/v[0-9]+\.[0-9]+\.[0-9]+$'
                value: << pipeline.git.branch >>
        steps:
        - run: circleci step hault
  amb-skip-if-no-changes-not-release:
    parameters:
      to:
        description: A POSIX ERE (grep -E regex) that matches which filenames to check
          for changes in
        type: string
    steps:
    - when:
        condition:
          not:
            or:
            - equal:
              - master
              - << pipeline.git.branch >>
            - matches:
                pattern: '^rel\/v[0-9]+\.[0-9]+\.[0-9]+$'
                value: << pipeline.git.branch >>
        steps:
        - skip-if-no-changes:
            to: << parameters.to >>
  amb-skip-if-only-changes-not-release:
    parameters:
      to:
        description: A POSIX ERE (grep -E regex) that matches which filenames to check
          for changes in
        type: string
    steps:
    - when:
        condition:
          not:
            or:
            - equal:
              - master
              - << pipeline.git.branch >>
            - matches:
                pattern: '^rel\/v[0-9]+\.[0-9]+\.[0-9]+$'
                value: << pipeline.git.branch >>
        steps:
        - skip-if-only-changes:
            to: << parameters.to >>
  amb-skip-if-no-code-changes:
    steps:
    - skip-if-only-changes:
        to: (releng/|charts/|manifests/|k8s-config/|docs/|*.md)
  amb-skip-if-no-code-changes-not-release:
    steps:
    - amb-skip-if-only-changes-not-release:
        to: (releng/|charts/|manifests/|k8s-config/|docs/|*.md)
  amb-checkout:
    steps:
    - when:
        condition:
          or:
          - equal:
            - "https://github.com/emissary-ingress/emissary"
            - << pipeline.project.git_url >>
          - equal:
            - "https://github.com/datawire/emissary-private"
            - << pipeline.project.git_url >>
        steps:
        - checkout:
            path: ~/project/ambassador
  amb-login-registry:
    steps:
    - run:
        name: "Docker login"
        command: |
          if [[ -n "$DOCKER_BUILD_USERNAME" && -n "DOCKER_BUILD_PASSWORD" ]]; then
            tries=0
            while true; do
              if [ "$tries" -gt 10 ] ; then
                circleci step halt
              fi

              fail=0
              out=$(docker login -u="${DOCKER_BUILD_USERNAME}" -p="${DOCKER_BUILD_PASSWORD}" "${DEV_REGISTRY%%/*}") || fail=1
              if [ "$fail" == "0" ] ; then
                break
              fi

              echo $out
              if echo "$out" | grep "503 Service Unavailable" ; then
                ((tries++))
                sleep 30
              else
                circleci step halt
              fi
            done
          fi
  amb-config-registry:
    steps:
    - amb-login-registry
    - run:
        name: "Configure Docker registry"
        command: |
          if [[ -z "$DEV_REGISTRY" ]]; then
            echo >>"$BASH_ENV" 'export DEV_REGISTRY=127.0.0.1:31000'
            echo >>"$BASH_ENV" 'export BASE_REGISTRY=docker.io/datawiredev'
          fi

          echo >>"$BASH_ENV" 'unset BASH_ENV'
  amb-config-cluster-and-registry:
    steps:
    - amb-login-registry
    - run:
        name: "Configure Kubernetes cluster and Docker registry"
        working_directory: ~/project/ambassador
        command: |
          if [[ -z "$DEV_REGISTRY" ]]; then
            echo >>"$BASH_ENV" 'export DEV_REGISTRY=127.0.0.1:31000'
            echo >>"$BASH_ENV" 'export BASE_REGISTRY=docker.io/datawiredev'
          fi

          ./.ci/cluster-claim
          rm -f ~/.kube/config
          cp ~/.kube/kubeception.yaml ~/.kube/config

          echo >>"$BASH_ENV" 'if test -e ~/.kube/kubeception.yaml; then'
          echo >>"$BASH_ENV" '  export DEV_KUBECONFIG=~/.kube/kubeception.yaml'
          echo >>"$BASH_ENV" '  if [[ "$DEV_REGISTRY" == 127.0.0.1:31000 ]]; then'
          echo >>"$BASH_ENV" '    KUBECONFIG=$DEV_KUBECONFIG go run ./cmd/k8sregistryctl up --storage=hostPath'
          echo >>"$BASH_ENV" '  fi'
          echo >>"$BASH_ENV" 'fi'

          echo >>"$BASH_ENV" 'unset BASH_ENV'
  amb-teardown-cluster:
    steps:
    - run:
        working_directory: ~/project/ambassador
        command: "./.ci/cluster-unclaim"
        when: "always"
  amb-save-logs:
    steps:
    - run:
        name: "Gather logs"
        when: always
        command: |
          rsync \
            --prune-empty-dirs --archive --include='*/' \
            --include='*.xml' \
            --include='*.tap' \
            --include='*.log' \
            --include='Test*.webm' \
            --exclude='*' \
            . \
            /tmp/test-logs
          if test -d ~/.cache/telepresence/logs; then
            rsync \
              --archive \
              ~/.cache/telepresence/logs \
              /tmp/test-logs/telepresence-logs
          fi
          if [ -f docker/container.txt ] && docker inspect $(cat docker/container.txt) >/dev/null; then
            docker exec $(cat docker/container.txt) /bin/bash -c 'mkdir -p /tmp/build-container-logs && (cp -r /tmp/*.txt /tmp/*.json /tmp/*.log /tmp/*.yaml /tmp/build-container-logs || true) && ((test -d ~/.cache/telepresence/logs && cp -r ~/.cache/telepresence/logs /tmp/build-container-logs/telepresence-logs) || true)'
            docker cp $(cat docker/container.txt):/tmp/build-container-logs /tmp/test-logs/build-container-logs || true
          fi
    - store_artifacts:
        name: "Store logs"
        path: /tmp/test-logs
        destination: test-logs
    - run:
        name: "Gather coverage"
        when: always
        command: |
          if [ -f docker/container.txt ] && docker inspect $(cat docker/container.txt) >/dev/null; then
            docker cp $(cat docker/container.txt):/tmp/cov_html /tmp/cov_html || true
          fi
    - store_artifacts:
        name: "Store coverage"
        path: /tmp/cov_html
        destination: coverage
    - run:
        name: "Gather pod logs"
        when: always
        command: |
          if ! test -f ~/.kube/kubeception.yaml ; then
            exit 0
          fi

          export KUBECONFIG=~/.kube/kubeception.yaml
          mkdir -p /tmp/pod-logs
          podsfile=/tmp/pod-logs/all-pods.txt
          (kubectl get pods --all-namespaces -ocustom-columns="name:.metadata.name,namespace:.metadata.namespace" --no-headers || true) > $podsfile
          (kubectl describe pods --all-namespaces || true) > /tmp/pod-logs/all-pods-described.txt

          cat $podsfile | while IFS= read -r line; do
            name=$(echo $line | awk '{print $1}')
            ns=$(echo $line | awk '{print $2}')
            nsdir=/tmp/pod-logs/${ns}/
            mkdir -p $nsdir
            outfile=${nsdir}/${name}-pod.log
            (kubectl logs -n $ns $name > $outfile || echo "FAILED, status $ret, continuing...") || true
          done
    - store_artifacts:
        name: "Store pod logs"
        path: /tmp/pod-logs
        destination: pod-logs
  amb-skip-if-bad-chart-version:
    steps:
    - run:
        name: "Diff changes"
        command: |
          thisversion=$(grep version: charts/ambassador/Chart.yaml | awk ' { print $2 }')

          if [[ "<< pipeline.git.tag >>" != "chart/v${thisversion}" ]]; then
            echo "Chart version ${thisversion} doesn't match tag << pipeline.git.tag >>; aborting"
            exit 1
          fi
  install-gotestsum:
    steps:
    - run:
        name: "Install gotestsum"
        command: |
          go get gotest.tools/gotestsum
  install-redis:
    steps:
    - run:
        name: "Install Redis"
        command: |
          sudo apt update -y
          sudo apt install -y redis-server
  install-k3d:
    parameters:
      version:
        type: string
        default: "v3.4.0"
    steps:
    - run:
        name: "Install K3D << parameters.version >>"
        command: |
          curl -s https://raw.githubusercontent.com/rancher/k3d/main/install.sh | TAG=<< parameters.version >>  bash
  pip-install:
    parameters:
      packages:
        type: string
    steps:
    - run: |
        if [[ "$(which pip3)" == *pyenv* ]]; then
          pip3 install << parameters.packages >>
        else
          sudo pip3 install << parameters.packages >>
        fi
  install-node:
    parameters:
      version:
        type: string
        default: "14"
    steps:
    - run:
        name: "Install Node << parameters.version >>"
        command: |
          echo 'export NVM_DIR=/opt/circleci/.nvm' >> ${BASH_ENV}
          echo 'source $NVM_DIR/nvm.sh' >> ${BASH_ENV}
=======
>>>>>>> 933baf8e

jobs:
<<<<<<< HEAD
  oss-generate:
    executor: oss-linux
    resource_class: large
    steps:
    - job-generate
  oss-lint:
    executor: oss-linux
    steps:
    - job-lint
  oss-check-envoy-version:
    executor: oss-linux
    steps:
    - job-check-envoy-version
  oss-images:
    parameters:
      release:
        type: boolean
        default: false
      push_nightly:
        type: boolean
        default: false
    executor: oss-linux
    resource_class: xlarge
    steps:
    - job-images:
        release: << parameters.release >>
        push_nightly: << parameters.push_nightly >>
  oss-gotest:
    executor: oss-linux
    parameters:
      fast-reconfigure:
        type: boolean
        default: false
      legacy-mode:
        type: boolean
        default: false
    steps:
    - job-gotest:
        fast-reconfigure: << parameters.fast-reconfigure >>
        legacy-mode: << parameters.legacy-mode >>
  oss-test:
    executor: oss-linux
    resource_class: xlarge
    parameters:
      test:
        type: enum
        enum:
        - "test" # everything but pytest-envoy
        - "ingresstest"
        - "pytest"
        default: "test"
      fast-reconfigure:
        type: boolean
        default: false
      legacy-mode:
        type: boolean
        default: false
    steps:
    - job-test:
        test: << parameters.test >>
        fast-reconfigure: << parameters.fast-reconfigure >>
        legacy-mode: << parameters.legacy-mode >>
  oss-envoy-test:
    executor: oss-linux
    resource_class: xlarge
    parameters:
      test:
        type: enum
        enum:
        - "pytest-envoy"
        - "pytest-envoy-v2"
        default: "pytest-envoy"
      fast-reconfigure:
        type: boolean
        default: false
      legacy-mode:
        type: boolean
        default: false
    steps:
    - job-test:
        test: << parameters.test >>
        fast-reconfigure: << parameters.fast-reconfigure >>
        legacy-mode: << parameters.legacy-mode >>
  oss-chart:
    executor: oss-linux
    steps:
    - job-chart
  oss-chart-publish:
    environment:
      PUBLISH_GIT_RELEASE: "1"
    executor: oss-linux
    steps:
    - job-chart-publish
  oss-manifest-publish:
    environment:
      BUMP_STABLE: "true"
    executor: oss-linux
    steps:
    - job-manifests-publish
  oss-chart-changelog:
    executor: oss-linux
    steps:
    - run: echo 'step'
    - when:
        condition:
          and:
          - equal:
            - "https://github.com/emissary-ingress/emissary"
            - << pipeline.project.git_url >>
          - not:
              equal:
              - "master"
              - << pipeline.git.branch >>
        steps:
        - job-chart-changelog
  oss-promote-dev-to-rc:
    executor: oss-linux
    steps:
    - job-promote-to-rc-latest:
        channel: oss
  oss-promote-dev-to-passed:
    executor: oss-linux
    steps:
    - job-promote-passed-ci-build
  oss-promote-pr-to-passed:
    executor: oss-linux
    steps:
    - job-promote-pr-ci-build
  oss-promote-to-ga:
    executor: oss-linux
    steps:
    - job-promote-to-ga:
        channel: oss
  oss-yaml-publish-s3-ga:
    executor: oss-linux
    steps:
    - job-yaml-publish-s3:
        update-stable: true
  oss-yaml-publish-s3-rc:
    executor: oss-linux
    steps:
    - job-yaml-publish-s3:
        update-stable: false
_anchors:
  filter-rc-hf-only:
    filters:
      tags:
        only:
        - /^v[0-9]+\.[0-9]+\.[0-9]+-rc\.[0-9]+$/
        - /^v[0-9]+\.[0-9]+\.[0-9]+-hf\.[0-9]+\+[0-9]+$/
      branches:
        ignore: /.*/
  filter-ga-only:
    filters:
      tags:
        only: /^v[0-9]+\.[0-9]+\.[0-9]+$/
      branches:
        ignore: /.*/
  filter-chart-release-only:
    filters:
      tags:
        only: /^chart/v[0-9]+\.[0-9]+\.[0-9]+$/
      branches:
        ignore: /.*/
  filter-master-release-branches-only:
    filters:
      branches:
        only:
        - master
        - /^rel\/v[0-9]+\.[0-9]+\.[0-9]+$/
workflows:
  'OSS: GA Release':
    jobs:
    - oss-promote-to-ga:
        name: "oss-release-promote-to-ga"
        filters:
          tags:
            only: /^v[0-9]+\.[0-9]+\.[0-9]+$/
          branches:
            ignore: /.*/
  'OSS: Release Candidate or Hotfix':
    jobs:
    - oss-promote-dev-to-rc:
        name: "oss-release-promote-dev-to-rc"
        filters:
          tags:
            only:
            - /^v[0-9]+\.[0-9]+\.[0-9]+-rc\.[0-9]+$/
            - /^v[0-9]+\.[0-9]+\.[0-9]+-hf\.[0-9]+\+[0-9]+$/
          branches:
            ignore: /.*/
  'OSS: Dev':
    jobs:
    - oss-images:
        name: "oss-dev-images"
    - oss-generate:
        name: "oss-dev-generate"
    - oss-lint:
        name: "oss-dev-lint"
    - oss-chart:
        name: "oss-dev-chart"
    - oss-gotest:
        name: "oss-dev-gotest<<# matrix.fast-reconfigure >>-fastreconfigure<</ matrix.fast-reconfigure
          >><<# matrix.legacy-mode >>-legacy<</ matrix.legacy-mode >>"
        matrix:
          alias: "oss-dev-gotest-matrix"
          parameters:
            fast-reconfigure:
            - true
            - false
            legacy-mode:
            - false
    - oss-gotest:
        name: "oss-dev-gotest<<# matrix.fast-reconfigure >>-fastreconfigure<</ matrix.fast-reconfigure
          >><<# matrix.legacy-mode >>-legacy<</ matrix.legacy-mode >>"
        matrix:
          alias: "oss-dev-gotest-legacy-matrix"
          parameters:
            fast-reconfigure:
            - false
            legacy-mode:
            - true
            # If you enable testing with legacy-mode true as well, you'll also need
            # to add some exclusions -- see the Release workflow for more.
        filters:
          branches:
            only:
            - master
            - /^rel\/v[0-9]+\.[0-9]+\.[0-9]+$/
    - oss-chart-changelog:
        name: "oss-chart-changelog"
    - oss-test:
        name: "oss-dev-<< matrix.test >><<# matrix.fast-reconfigure >>-fastreconfigure<</
          matrix.fast-reconfigure >><<# matrix.legacy-mode >>-legacy<</ matrix.legacy-mode
          >>"
        matrix:
          alias: "oss-dev-pytest-matrix"
          parameters:
            test:
            - "pytest"
            # Running the ingresstests would require we install `kind` and
            # that the test suite supports HTTP to HTTPS redirects (AES
            # enables cleartext redirection by default, even for fallback
            # hosts, contrary to A/OSS)
            #- "ingresstest"

            fast-reconfigure:
            - true
            - false
            legacy-mode:
            # We don't run legacy mode tests in the "Dev" workflow but we do
            # in the Nightly and Release workflows.
            - false
    - oss-test:
        name: "oss-dev-<< matrix.test >><<# matrix.fast-reconfigure >>-fastreconfigure<</
          matrix.fast-reconfigure >><<# matrix.legacy-mode >>-legacy<</ matrix.legacy-mode
          >>"
        matrix:
          alias: "oss-dev-pytest-legacy-matrix"
          parameters:
            test:
            - "pytest"
            # Running the ingresstests would require we install `kind` and
            # that the test suite supports HTTP to HTTPS redirects (AES
            # enables cleartext redirection by default, even for fallback
            # hosts, contrary to A/OSS)
            #- "ingresstest"

            fast-reconfigure:
            - false
            legacy-mode:
            - true
        filters:
          branches:
            only:
            - master
            - /^rel\/v[0-9]+\.[0-9]+\.[0-9]+$/
    - oss-envoy-test:
        name: "oss-dev-<< matrix.test >><<# matrix.fast-reconfigure >>-fastreconfigure<</
          matrix.fast-reconfigure >><<# matrix.legacy-mode >>-legacy<</ matrix.legacy-mode
          >>"
        matrix:
          alias: "oss-dev-envoy-test-matrix"
          parameters:
            test:
            - "pytest-envoy"
            - "pytest-envoy-v2"
            fast-reconfigure:
            - true
            - false
            legacy-mode:
            # We don't run legacy mode tests in the "Dev" workflow but we do
            # in the Nightly and Release workflows.
            - false
          exclude:
          - test: pytest-envoy
            fast-reconfigure: true
            legacy-mode: true
          - test: pytest-envoy-v2
            fast-reconfigure: true
            legacy-mode: true
    - oss-envoy-test:
        name: "oss-dev-<< matrix.test >><<# matrix.fast-reconfigure >>-fastreconfigure<</
          matrix.fast-reconfigure >><<# matrix.legacy-mode >>-legacy<</ matrix.legacy-mode
          >>"
        matrix:
          alias: "oss-dev-envoy-test-legacy-matrix"
          parameters:
            test:
            - "pytest-envoy"
            - "pytest-envoy-v2"
            fast-reconfigure:
            - false
            legacy-mode:
            - true
        filters:
          branches:
            only:
            - master
            - /^rel\/v[0-9]+\.[0-9]+\.[0-9]+$/
    - oss-promote-pr-to-passed:
        requires:
        - oss-dev-pytest
        - oss-dev-pytest-envoy
        - oss-dev-pytest-envoy-fastreconfigure
        - oss-dev-pytest-envoy-v2
        - oss-dev-pytest-envoy-v2-fastreconfigure
        - oss-dev-pytest-fastreconfigure
        - oss-dev-chart
        - oss-dev-gotest-fastreconfigure
        - oss-dev-gotest
        - oss-dev-generate
        - oss-dev-images
        name: "oss-dev-promote-pr-to-passed"
    - oss-promote-dev-to-passed:
        requires:
        - oss-dev-pytest
        - oss-dev-pytest-envoy
        - oss-dev-pytest-envoy-fastreconfigure
        - oss-dev-pytest-envoy-legacy
        - oss-dev-pytest-envoy-v2
        - oss-dev-pytest-envoy-v2-fastreconfigure
        - oss-dev-pytest-envoy-v2-legacy
        - oss-dev-pytest-fastreconfigure
        - oss-dev-pytest-legacy
        - oss-dev-chart
        - oss-dev-gotest-legacy
        - oss-dev-gotest-fastreconfigure
        - oss-dev-gotest
        - oss-dev-generate
        - oss-dev-images
        name: "oss-dev-promote-to-passed"
        filters:
          branches:
            only:
            - master
            - /^rel\/v[0-9]+\.[0-9]+\.[0-9]+$/
  'OSS: Chart Release':
    when:
      or:
      - equal:
        - "https://github.com/emissary-ingress/emissary"
        - << pipeline.project.git_url >>
      - equal:
        - "https://github.com/emissary-ingress/emissary-private"
        - << pipeline.project.git_url >>
    jobs:
    - oss-chart-publish:
        name: "oss-release-chart"
        filters:
          tags:
            only: /^chart/v[0-9]+\.[0-9]+\.[0-9]+$/
          branches:
            ignore: /.*/
  'OSS: Manifests Release':
=======
  'NoOp Job':
    docker:
      - image: docker.io/alpine:latest
    steps:
      - run: 'true'

workflows:
  'NoOp Workflow':
>>>>>>> 933baf8e
    when:
      equal:
        - foo
        - bar
    jobs:
<<<<<<< HEAD
    - oss-manifest-publish:
        name: "oss-rc-manifests-publish"
        filters:
          tags:
            only: /^chart/v[0-9]+\.[0-9]+\.[0-9]+$/
          branches:
            ignore: /.*/
  'OSS: Nightly':
    triggers:
    - schedule:
        cron: "0 6 * * 1-5"
        filters:
          branches:
            only:
            - master
    jobs:
    - oss-images:
        name: "oss-nightly-images"
    - oss-gotest:
        name: "oss-nightly-gotest<<# matrix.fast-reconfigure >>-fastreconfigure<</
          matrix.fast-reconfigure >><<# matrix.legacy-mode >>-legacy<</ matrix.legacy-mode
          >>"
        matrix:
          alias: "oss-nightly-gotest"
          parameters:
            fast-reconfigure:
            - true
            - false
            legacy-mode:
            - true
            - false
          exclude:
          - fast-reconfigure: true
            legacy-mode: true
    - oss-test:
        name: "oss-nightly-<< matrix.test >><<# matrix.fast-reconfigure >>-fastreconfigure<</
          matrix.fast-reconfigure >><<# matrix.legacy-mode >>-legacy<</ matrix.legacy-mode
          >>"
        matrix:
          alias: "oss-nightly-test"
          parameters:
            test:
            - "pytest"
            # Running the ingresstests would require we install `kind` and
            # that the test suite supports HTTP to HTTPS redirects (AES
            # enables cleartext redirection by default, even for fallback
            # hosts, contrary to A/OSS)
            #- "ingresstest"

            fast-reconfigure:
            - true
            - false
            legacy-mode:
            - true
            - false
          exclude:
          - test: pytest
            fast-reconfigure: true
            legacy-mode: true
    - oss-envoy-test:
        name: "oss-nightly-<< matrix.test >><<# matrix.fast-reconfigure >>-fastreconfigure<</
          matrix.fast-reconfigure >><<# matrix.legacy-mode >>-legacy<</ matrix.legacy-mode
          >>"
        matrix:
          alias: "oss-nightly-envoy-test"
          parameters:
            test:
            - "pytest-envoy"
            - "pytest-envoy-v2"
            fast-reconfigure:
            - true
            - false
            legacy-mode:
            - true
            - false
          exclude:
          - test: pytest-envoy
            fast-reconfigure: true
            legacy-mode: true
          - test: pytest-envoy-v2
            fast-reconfigure: true
            legacy-mode: true
executors:
  oss-linux:
    machine:
      image: "ubuntu-2004:202008-01"
    working_directory: ~/project/ambassador
  aes-linux:
    machine:
      image: "ubuntu-2004:202008-01"
    working_directory: ~/project
=======
      - 'NoOp Job'
>>>>>>> 933baf8e
<|MERGE_RESOLUTION|>--- conflicted
+++ resolved
@@ -1,1014 +1,6 @@
 version: 2.1
-<<<<<<< HEAD
-# Secure environment variables set from the Web UI:
-#
-# - AWS_ACCESS_KEY_ID (AWS S3)
-# - AWS_SECRET_ACCESS_KEY (AWS S3)
-#
-# - DEV_REGISTRY (DockerHub)
-# - DOCKER_BUILD_USERNAME (DockerHub)
-# - DOCKER_BUILD_PASSWORD (DockerHub)
-#
-# - RELEASE_REGISTRY (DockerHub)
-# - DOCKER_RELEASE_USERNAME (DockerHub)
-# - DOCKER_RELEASE_PASSWORD (DockerHub)
-#
-# - KUBECEPTION_TOKEN
-commands:
-  ######################################################################
-  # Commands that are complete jobs                                    #
-  #                                                                    #
-  # (factored out to be commands so that they can be shared between    #
-  # "oss-linux" and "aes-linux" executors)                             #
-  ######################################################################
-  "job-chart":
-    steps:
-    - amb-linux-install
-    - amb-checkout
-    - amb-skip-if-no-changes-not-release:
-        to: charts/ambassador
-    - install-k3d
-    # We might need to be logged in the registry to pull the Envoy
-    # image or the builder-base image.
-    - amb-config-registry
-    - # main
-      run: make test-chart
-  "job-chart-changelog":
-    steps:
-    - amb-linux-install
-    - amb-checkout
-    - skip-if-no-new-chart
-    - run: |
-        CHART_NAME=ambassador ./charts/scripts/check_updated_changelog.sh
-  "job-chart-publish":
-    steps:
-    - amb-linux-install
-    - amb-checkout
-    - amb-skip-if-bad-chart-version
-    - run: |
-        CHART_NAME=ambassador ./charts/scripts/check_updated_changelog.sh
-    - install-k3d
-    # We might need to be logged in the registry to pull the Envoy
-    # image or the builder-base image.
-    - amb-config-registry
-    - # main
-      #- run: make test-chart
-      run: make test-chart
-    - run: make release/ga/chart-push
-  "job-manifests-publish":
-    steps:
-    - amb-linux-install
-    - amb-checkout
-    - amb-config-registry
-    - run:
-        name: "Publishing manifests"
-        command: |
-          make push-manifests
-          make publish-docs-yaml
-  "job-generate":
-    steps:
-    # setup
-    - amb-linux-install
-    - install-helm
-    - amb-checkout
-    # We might need to be logged in the registry to pull the Envoy
-    # image or the builder-base image.
-    - amb-config-registry
-    - # main
-      run: make generate
-    - dirty-check
-    - # Run it again to make sure that it is possible to run it twice
-      # in a row.
-      run: make generate
-    - dirty-check
-  "job-yaml-publish-s3":
-    parameters:
-      "update-stable":
-        type: boolean
-        default: false
-    steps:
-    # setup
-    - amb-linux-install
-    - amb-checkout
-    - amb-config-registry
-    - # main
-      run:
-        name: "Publish to S3"
-        command: |
-          export BUMP_STABLE=<< parameters.update-stable >>
-          make publish-docs-yaml
-  "job-lint":
-    steps:
-    # setup
-    - amb-linux-install
-    - amb-checkout
-    # We might need to be logged in the registry to pull the
-    # builder-base image.
-    - amb-config-registry
-    - # main
-      run: make lint
-  "job-check-envoy-version":
-    steps:
-    # setup
-    - amb-checkout
-    - amb-config-registry
-    - # main
-      run:
-        name: "Check Envoy version"
-        command: |
-          make check-envoy-version
-  "job-promote-passed-ci-build":
-    steps:
-    - amb-linux-install
-    - amb-attach-workspace
-    - amb-skip-if-not-master-or-release
-    - run:
-        name: "promote build to passed"
-        command: |
-          make release/promote-oss/dev-to-passed-ci
-  "job-promote-pr-ci-build":
-    steps:
-    - amb-linux-install
-    - amb-attach-workspace
-    - run:
-        name: "promote pr build to passed"
-        command: |
-          make release/promote-oss/pr-to-passed-ci
-  "job-images":
-    parameters:
-      "release":
-        type: boolean
-        default: false
-      "save_images_to_workspace":
-        type: boolean
-        default: false
-      "push_nightly":
-        type: boolean
-        default: false
-    steps:
-    # setup
-    - amb-linux-install
-    - amb-checkout
-    - amb-save-workspace
-    - amb-skip-if-no-code-changes-not-release
-    - amb-config-registry
-    - # main
-      run: make push
-    - when:
-        condition:
-          not: << parameters.release >>
-        steps:
-        - run:
-            name: "Push dev images"
-            command: |
-              make push-dev
-        - run:
-            name: "Clean up dirty chart stuff"
-            command: |
-              make chart-clean
-        - run:
-            name: "Print RC promote info"
-            command: |
-              echo "To start the release process, you can checkout the following sha"
-              echo "Then run 'make release/prep-rc'"
-              echo "See notion page for more details: https://www.notion.so/datawire/X-Y-Z-Emissary-Checklist-eef145314ce4496c8424d15f35595a18"
-              echo "Commit SHA:"
-              git rev-parse HEAD
-    - when:
-        condition: << parameters.release >>
-        steps:
-        - run:
-            name: "Release"
-            command: |
-              docker login -u="${DOCKER_RELEASE_USERNAME}" -p="${DOCKER_RELEASE_PASSWORD}" "${RELEASE_REGISTRY%%/*}"
-              DEV_KUBECONFIG="-skip-for-release-" make release/bits
-    - when:
-        condition: << parameters.push_nightly >>
-        steps:
-        - run:
-            name: "Push nightly images"
-            command: |
-              make push-nightly
-        - run:
-            name: "Clean up dirty chart stuff"
-            command: |
-              make chart-clean
-    # teardown
-    - dirty-check
-    - amb-save-workspace
-  "job-gotest":
-    parameters:
-      "fast-reconfigure":
-        type: boolean
-        default: false
-      "legacy-mode":
-        type: boolean
-        default: false
-    steps:
-    # setup
-    - amb-linux-install
-    - install-gotestsum
-    - amb-checkout
-    - amb-skip-if-no-code-changes-not-release
-    - amb-config-registry
-    - run:
-        name: "Test"
-        no_output_timeout: "30m"
-        command: |
-          export DEV_KUBE_NO_PVC=yes
-          export KAT_REQ_LIMIT=900
-          export AMBASSADOR_LEGACY_MODE=<< parameters.legacy-mode >> # ParseBool
-          export AMBASSADOR_FAST_RECONFIGURE=<< parameters.fast-reconfigure >> # ParseBool
-          export TEST_XML_DIR=/tmp/test-logs/xml/
-          mkdir -p ${TEST_XML_DIR}
-          make gotest
-    # teardown
-    - amb-save-logs
-    - store_test_results:
-        path: /tmp/test-logs/xml/
-    - dirty-check
-  "job-test":
-    parameters:
-      "test":
-        type: enum
-        enum:
-        - "test" # everything but pytest-envoy
-        - "ingresstest"
-        - "pytest"
-        - "pytest-envoy"
-        - "pytest-envoy-v2"
-        default: "test"
-      "fast-reconfigure":
-        type: boolean
-        default: false
-      "legacy-mode":
-        type: boolean
-        default: false
-    steps:
-    # setup
-    - amb-linux-install
-    - amb-checkout
-    - amb-skip-if-no-code-changes-not-release
-    - # pytest-envoy can be skipped unless the envoy.mk file changes, or the ambex control
-      # plane changes, or the gold files change.
-      when:
-        condition:
-          or:
-          - equal: ["pytest-envoy", << parameters.test >>]
-          - equal: ["pytest-envoy-v2", << parameters.test >>]
-        steps:
-        - amb-skip-if-no-changes-not-release:
-            to: "(/envoy\\.mk$|python/tests/gold/|pytest/gold/|cmd/ambex|python/ambassador/envoy/)"
-        - run: |
-            if [[ -z "$KUBECEPTION_TOKEN" ]]; then
-              circleci step halt
-            fi
-    - run:
-        name: "Set USE_LOCAL_K3S_CLUSTER=1"
-        command: echo >>"$BASH_ENV" 'export USE_LOCAL_K3S_CLUSTER=1'
-    - run:
-        name: "Configure system file and inotify maximums"
-        command: |
-          sudo sysctl -w fs.file-max=1600000
-          sudo sysctl -w fs.inotify.max_user_instances=4096
-    - install-helm
-    - install-k3d
-    - amb-config-cluster-and-registry
-    - # main
-      run:
-        name: "Ensure CI configuration is up-to-date"
-        command: |
-          set -x
-          expected=$(printf '%s\n' ingresstest gotest pytest e2etest | LC_COLLATE=C sort -u | xargs echo)
-          actual=$(make -n noop --print-data-base 2>/dev/null | sed -n 's/^test://p' | xargs printf '%s\n' | LC_COLLATE=C sort -u | xargs echo)
-          if [[ "$actual" != "$expected" ]]; then
-            echo "Makefile 'test' target has changed to $actual, you need to update '.circleci/config.yml.d/amb_jobs.yml'" >&2
-            exit 1
-          fi
-    - run:
-        name: "Test"
-        no_output_timeout: "30m"
-        command: |
-          export DEV_KUBE_NO_PVC=yes
-          export KAT_REQ_LIMIT=900
-          export AMBASSADOR_LEGACY_MODE=<< parameters.legacy-mode >> # ParseBool
-          export AMBASSADOR_FAST_RECONFIGURE=<< parameters.fast-reconfigure >> # ParseBool
-          export TEST_XML_DIR=/tmp/test-logs/xml/
-          export DEV_KUBECONFIG=~/.kube/kubeception.yaml
-          mkdir -p ${TEST_XML_DIR}
-          make << parameters.test >>
-    # teardown
-    - amb-save-logs
-    - store_test_results:
-        path: /tmp/test-logs/xml/
-    - dirty-check
-    - amb-teardown-cluster
-  "job-promote-to-rc-latest":
-    parameters:
-      "channel":
-        type: enum
-        enum: ["oss", "aes"]
-    steps:
-    - run: "true" # Always run a no-op step so that this config has non-zero steps even for -private repos
-    - when:
-        condition: # Don't do this in the -private repos
-          or:
-          - equal: ["https://github.com/emissary-ingress/emissary", << pipeline.project.git_url
-                >>]
-          - equal: ["https://github.com/datawire/emissary-private", << pipeline.project.git_url
-                >>]
-        steps:
-        - amb-linux-install
-        - amb-checkout
-        - run:
-            name: "Promote to dev build to RC"
-            command: |
-              docker login -u="${DOCKER_RELEASE_USERNAME}" -p="${DOCKER_RELEASE_PASSWORD}" "${RELEASE_REGISTRY%%/*}"
-              DEV_KUBECONFIG="-skip-for-release-" make release/promote-<< parameters.channel >>/dev-to-rc
-        - run:
-            name: "Print RC artifact info"
-            command: |
-              make release/print-test-artifacts
-  "job-promote-to-ga":
-    parameters:
-      "channel":
-        type: enum
-        enum: ["oss", "aes"]
-    steps:
-    - amb-linux-install
-    - amb-checkout
-    - run:
-        name: "Promote to GA"
-        command: |
-          docker login -u="${DOCKER_RELEASE_USERNAME}" -p="${DOCKER_RELEASE_PASSWORD}" "${RELEASE_REGISTRY%%/*}"
-          DEV_KUBECONFIG="-skip-for-release-" make release/promote-<< parameters.channel >>/to-ga
-  amb-linux-install:
-    steps:
-    - install-python:
-        executor-key: "202008-01"
-    - pip-install:
-        packages: awscli packaging
-    - install-go
-    - install-kubectl
-    - install-node
-  amb-save-workspace:
-    steps:
-    - persist_to_workspace:
-        root: /home/circleci/project
-        paths:
-        - "."
-  amb-attach-workspace:
-    steps:
-    - attach_workspace:
-        at: /home/circleci/project
-  amb-skip-if-not-master-or-release:
-    steps:
-    - when:
-        condition:
-          not:
-            or:
-            - equal:
-              - master
-              - << pipeline.git.branch >>
-            - matches:
-                pattern: '^rel\/v[0-9]+\.[0-9]+\.[0-9]+$'
-                value: << pipeline.git.branch >>
-        steps:
-        - run: circleci step hault
-  amb-skip-if-no-changes-not-release:
-    parameters:
-      to:
-        description: A POSIX ERE (grep -E regex) that matches which filenames to check
-          for changes in
-        type: string
-    steps:
-    - when:
-        condition:
-          not:
-            or:
-            - equal:
-              - master
-              - << pipeline.git.branch >>
-            - matches:
-                pattern: '^rel\/v[0-9]+\.[0-9]+\.[0-9]+$'
-                value: << pipeline.git.branch >>
-        steps:
-        - skip-if-no-changes:
-            to: << parameters.to >>
-  amb-skip-if-only-changes-not-release:
-    parameters:
-      to:
-        description: A POSIX ERE (grep -E regex) that matches which filenames to check
-          for changes in
-        type: string
-    steps:
-    - when:
-        condition:
-          not:
-            or:
-            - equal:
-              - master
-              - << pipeline.git.branch >>
-            - matches:
-                pattern: '^rel\/v[0-9]+\.[0-9]+\.[0-9]+$'
-                value: << pipeline.git.branch >>
-        steps:
-        - skip-if-only-changes:
-            to: << parameters.to >>
-  amb-skip-if-no-code-changes:
-    steps:
-    - skip-if-only-changes:
-        to: (releng/|charts/|manifests/|k8s-config/|docs/|*.md)
-  amb-skip-if-no-code-changes-not-release:
-    steps:
-    - amb-skip-if-only-changes-not-release:
-        to: (releng/|charts/|manifests/|k8s-config/|docs/|*.md)
-  amb-checkout:
-    steps:
-    - when:
-        condition:
-          or:
-          - equal:
-            - "https://github.com/emissary-ingress/emissary"
-            - << pipeline.project.git_url >>
-          - equal:
-            - "https://github.com/datawire/emissary-private"
-            - << pipeline.project.git_url >>
-        steps:
-        - checkout:
-            path: ~/project/ambassador
-  amb-login-registry:
-    steps:
-    - run:
-        name: "Docker login"
-        command: |
-          if [[ -n "$DOCKER_BUILD_USERNAME" && -n "DOCKER_BUILD_PASSWORD" ]]; then
-            tries=0
-            while true; do
-              if [ "$tries" -gt 10 ] ; then
-                circleci step halt
-              fi
-
-              fail=0
-              out=$(docker login -u="${DOCKER_BUILD_USERNAME}" -p="${DOCKER_BUILD_PASSWORD}" "${DEV_REGISTRY%%/*}") || fail=1
-              if [ "$fail" == "0" ] ; then
-                break
-              fi
-
-              echo $out
-              if echo "$out" | grep "503 Service Unavailable" ; then
-                ((tries++))
-                sleep 30
-              else
-                circleci step halt
-              fi
-            done
-          fi
-  amb-config-registry:
-    steps:
-    - amb-login-registry
-    - run:
-        name: "Configure Docker registry"
-        command: |
-          if [[ -z "$DEV_REGISTRY" ]]; then
-            echo >>"$BASH_ENV" 'export DEV_REGISTRY=127.0.0.1:31000'
-            echo >>"$BASH_ENV" 'export BASE_REGISTRY=docker.io/datawiredev'
-          fi
-
-          echo >>"$BASH_ENV" 'unset BASH_ENV'
-  amb-config-cluster-and-registry:
-    steps:
-    - amb-login-registry
-    - run:
-        name: "Configure Kubernetes cluster and Docker registry"
-        working_directory: ~/project/ambassador
-        command: |
-          if [[ -z "$DEV_REGISTRY" ]]; then
-            echo >>"$BASH_ENV" 'export DEV_REGISTRY=127.0.0.1:31000'
-            echo >>"$BASH_ENV" 'export BASE_REGISTRY=docker.io/datawiredev'
-          fi
-
-          ./.ci/cluster-claim
-          rm -f ~/.kube/config
-          cp ~/.kube/kubeception.yaml ~/.kube/config
-
-          echo >>"$BASH_ENV" 'if test -e ~/.kube/kubeception.yaml; then'
-          echo >>"$BASH_ENV" '  export DEV_KUBECONFIG=~/.kube/kubeception.yaml'
-          echo >>"$BASH_ENV" '  if [[ "$DEV_REGISTRY" == 127.0.0.1:31000 ]]; then'
-          echo >>"$BASH_ENV" '    KUBECONFIG=$DEV_KUBECONFIG go run ./cmd/k8sregistryctl up --storage=hostPath'
-          echo >>"$BASH_ENV" '  fi'
-          echo >>"$BASH_ENV" 'fi'
-
-          echo >>"$BASH_ENV" 'unset BASH_ENV'
-  amb-teardown-cluster:
-    steps:
-    - run:
-        working_directory: ~/project/ambassador
-        command: "./.ci/cluster-unclaim"
-        when: "always"
-  amb-save-logs:
-    steps:
-    - run:
-        name: "Gather logs"
-        when: always
-        command: |
-          rsync \
-            --prune-empty-dirs --archive --include='*/' \
-            --include='*.xml' \
-            --include='*.tap' \
-            --include='*.log' \
-            --include='Test*.webm' \
-            --exclude='*' \
-            . \
-            /tmp/test-logs
-          if test -d ~/.cache/telepresence/logs; then
-            rsync \
-              --archive \
-              ~/.cache/telepresence/logs \
-              /tmp/test-logs/telepresence-logs
-          fi
-          if [ -f docker/container.txt ] && docker inspect $(cat docker/container.txt) >/dev/null; then
-            docker exec $(cat docker/container.txt) /bin/bash -c 'mkdir -p /tmp/build-container-logs && (cp -r /tmp/*.txt /tmp/*.json /tmp/*.log /tmp/*.yaml /tmp/build-container-logs || true) && ((test -d ~/.cache/telepresence/logs && cp -r ~/.cache/telepresence/logs /tmp/build-container-logs/telepresence-logs) || true)'
-            docker cp $(cat docker/container.txt):/tmp/build-container-logs /tmp/test-logs/build-container-logs || true
-          fi
-    - store_artifacts:
-        name: "Store logs"
-        path: /tmp/test-logs
-        destination: test-logs
-    - run:
-        name: "Gather coverage"
-        when: always
-        command: |
-          if [ -f docker/container.txt ] && docker inspect $(cat docker/container.txt) >/dev/null; then
-            docker cp $(cat docker/container.txt):/tmp/cov_html /tmp/cov_html || true
-          fi
-    - store_artifacts:
-        name: "Store coverage"
-        path: /tmp/cov_html
-        destination: coverage
-    - run:
-        name: "Gather pod logs"
-        when: always
-        command: |
-          if ! test -f ~/.kube/kubeception.yaml ; then
-            exit 0
-          fi
-
-          export KUBECONFIG=~/.kube/kubeception.yaml
-          mkdir -p /tmp/pod-logs
-          podsfile=/tmp/pod-logs/all-pods.txt
-          (kubectl get pods --all-namespaces -ocustom-columns="name:.metadata.name,namespace:.metadata.namespace" --no-headers || true) > $podsfile
-          (kubectl describe pods --all-namespaces || true) > /tmp/pod-logs/all-pods-described.txt
-
-          cat $podsfile | while IFS= read -r line; do
-            name=$(echo $line | awk '{print $1}')
-            ns=$(echo $line | awk '{print $2}')
-            nsdir=/tmp/pod-logs/${ns}/
-            mkdir -p $nsdir
-            outfile=${nsdir}/${name}-pod.log
-            (kubectl logs -n $ns $name > $outfile || echo "FAILED, status $ret, continuing...") || true
-          done
-    - store_artifacts:
-        name: "Store pod logs"
-        path: /tmp/pod-logs
-        destination: pod-logs
-  amb-skip-if-bad-chart-version:
-    steps:
-    - run:
-        name: "Diff changes"
-        command: |
-          thisversion=$(grep version: charts/ambassador/Chart.yaml | awk ' { print $2 }')
-
-          if [[ "<< pipeline.git.tag >>" != "chart/v${thisversion}" ]]; then
-            echo "Chart version ${thisversion} doesn't match tag << pipeline.git.tag >>; aborting"
-            exit 1
-          fi
-  install-gotestsum:
-    steps:
-    - run:
-        name: "Install gotestsum"
-        command: |
-          go get gotest.tools/gotestsum
-  install-redis:
-    steps:
-    - run:
-        name: "Install Redis"
-        command: |
-          sudo apt update -y
-          sudo apt install -y redis-server
-  install-k3d:
-    parameters:
-      version:
-        type: string
-        default: "v3.4.0"
-    steps:
-    - run:
-        name: "Install K3D << parameters.version >>"
-        command: |
-          curl -s https://raw.githubusercontent.com/rancher/k3d/main/install.sh | TAG=<< parameters.version >>  bash
-  pip-install:
-    parameters:
-      packages:
-        type: string
-    steps:
-    - run: |
-        if [[ "$(which pip3)" == *pyenv* ]]; then
-          pip3 install << parameters.packages >>
-        else
-          sudo pip3 install << parameters.packages >>
-        fi
-  install-node:
-    parameters:
-      version:
-        type: string
-        default: "14"
-    steps:
-    - run:
-        name: "Install Node << parameters.version >>"
-        command: |
-          echo 'export NVM_DIR=/opt/circleci/.nvm' >> ${BASH_ENV}
-          echo 'source $NVM_DIR/nvm.sh' >> ${BASH_ENV}
-=======
->>>>>>> 933baf8e
 
 jobs:
-<<<<<<< HEAD
-  oss-generate:
-    executor: oss-linux
-    resource_class: large
-    steps:
-    - job-generate
-  oss-lint:
-    executor: oss-linux
-    steps:
-    - job-lint
-  oss-check-envoy-version:
-    executor: oss-linux
-    steps:
-    - job-check-envoy-version
-  oss-images:
-    parameters:
-      release:
-        type: boolean
-        default: false
-      push_nightly:
-        type: boolean
-        default: false
-    executor: oss-linux
-    resource_class: xlarge
-    steps:
-    - job-images:
-        release: << parameters.release >>
-        push_nightly: << parameters.push_nightly >>
-  oss-gotest:
-    executor: oss-linux
-    parameters:
-      fast-reconfigure:
-        type: boolean
-        default: false
-      legacy-mode:
-        type: boolean
-        default: false
-    steps:
-    - job-gotest:
-        fast-reconfigure: << parameters.fast-reconfigure >>
-        legacy-mode: << parameters.legacy-mode >>
-  oss-test:
-    executor: oss-linux
-    resource_class: xlarge
-    parameters:
-      test:
-        type: enum
-        enum:
-        - "test" # everything but pytest-envoy
-        - "ingresstest"
-        - "pytest"
-        default: "test"
-      fast-reconfigure:
-        type: boolean
-        default: false
-      legacy-mode:
-        type: boolean
-        default: false
-    steps:
-    - job-test:
-        test: << parameters.test >>
-        fast-reconfigure: << parameters.fast-reconfigure >>
-        legacy-mode: << parameters.legacy-mode >>
-  oss-envoy-test:
-    executor: oss-linux
-    resource_class: xlarge
-    parameters:
-      test:
-        type: enum
-        enum:
-        - "pytest-envoy"
-        - "pytest-envoy-v2"
-        default: "pytest-envoy"
-      fast-reconfigure:
-        type: boolean
-        default: false
-      legacy-mode:
-        type: boolean
-        default: false
-    steps:
-    - job-test:
-        test: << parameters.test >>
-        fast-reconfigure: << parameters.fast-reconfigure >>
-        legacy-mode: << parameters.legacy-mode >>
-  oss-chart:
-    executor: oss-linux
-    steps:
-    - job-chart
-  oss-chart-publish:
-    environment:
-      PUBLISH_GIT_RELEASE: "1"
-    executor: oss-linux
-    steps:
-    - job-chart-publish
-  oss-manifest-publish:
-    environment:
-      BUMP_STABLE: "true"
-    executor: oss-linux
-    steps:
-    - job-manifests-publish
-  oss-chart-changelog:
-    executor: oss-linux
-    steps:
-    - run: echo 'step'
-    - when:
-        condition:
-          and:
-          - equal:
-            - "https://github.com/emissary-ingress/emissary"
-            - << pipeline.project.git_url >>
-          - not:
-              equal:
-              - "master"
-              - << pipeline.git.branch >>
-        steps:
-        - job-chart-changelog
-  oss-promote-dev-to-rc:
-    executor: oss-linux
-    steps:
-    - job-promote-to-rc-latest:
-        channel: oss
-  oss-promote-dev-to-passed:
-    executor: oss-linux
-    steps:
-    - job-promote-passed-ci-build
-  oss-promote-pr-to-passed:
-    executor: oss-linux
-    steps:
-    - job-promote-pr-ci-build
-  oss-promote-to-ga:
-    executor: oss-linux
-    steps:
-    - job-promote-to-ga:
-        channel: oss
-  oss-yaml-publish-s3-ga:
-    executor: oss-linux
-    steps:
-    - job-yaml-publish-s3:
-        update-stable: true
-  oss-yaml-publish-s3-rc:
-    executor: oss-linux
-    steps:
-    - job-yaml-publish-s3:
-        update-stable: false
-_anchors:
-  filter-rc-hf-only:
-    filters:
-      tags:
-        only:
-        - /^v[0-9]+\.[0-9]+\.[0-9]+-rc\.[0-9]+$/
-        - /^v[0-9]+\.[0-9]+\.[0-9]+-hf\.[0-9]+\+[0-9]+$/
-      branches:
-        ignore: /.*/
-  filter-ga-only:
-    filters:
-      tags:
-        only: /^v[0-9]+\.[0-9]+\.[0-9]+$/
-      branches:
-        ignore: /.*/
-  filter-chart-release-only:
-    filters:
-      tags:
-        only: /^chart/v[0-9]+\.[0-9]+\.[0-9]+$/
-      branches:
-        ignore: /.*/
-  filter-master-release-branches-only:
-    filters:
-      branches:
-        only:
-        - master
-        - /^rel\/v[0-9]+\.[0-9]+\.[0-9]+$/
-workflows:
-  'OSS: GA Release':
-    jobs:
-    - oss-promote-to-ga:
-        name: "oss-release-promote-to-ga"
-        filters:
-          tags:
-            only: /^v[0-9]+\.[0-9]+\.[0-9]+$/
-          branches:
-            ignore: /.*/
-  'OSS: Release Candidate or Hotfix':
-    jobs:
-    - oss-promote-dev-to-rc:
-        name: "oss-release-promote-dev-to-rc"
-        filters:
-          tags:
-            only:
-            - /^v[0-9]+\.[0-9]+\.[0-9]+-rc\.[0-9]+$/
-            - /^v[0-9]+\.[0-9]+\.[0-9]+-hf\.[0-9]+\+[0-9]+$/
-          branches:
-            ignore: /.*/
-  'OSS: Dev':
-    jobs:
-    - oss-images:
-        name: "oss-dev-images"
-    - oss-generate:
-        name: "oss-dev-generate"
-    - oss-lint:
-        name: "oss-dev-lint"
-    - oss-chart:
-        name: "oss-dev-chart"
-    - oss-gotest:
-        name: "oss-dev-gotest<<# matrix.fast-reconfigure >>-fastreconfigure<</ matrix.fast-reconfigure
-          >><<# matrix.legacy-mode >>-legacy<</ matrix.legacy-mode >>"
-        matrix:
-          alias: "oss-dev-gotest-matrix"
-          parameters:
-            fast-reconfigure:
-            - true
-            - false
-            legacy-mode:
-            - false
-    - oss-gotest:
-        name: "oss-dev-gotest<<# matrix.fast-reconfigure >>-fastreconfigure<</ matrix.fast-reconfigure
-          >><<# matrix.legacy-mode >>-legacy<</ matrix.legacy-mode >>"
-        matrix:
-          alias: "oss-dev-gotest-legacy-matrix"
-          parameters:
-            fast-reconfigure:
-            - false
-            legacy-mode:
-            - true
-            # If you enable testing with legacy-mode true as well, you'll also need
-            # to add some exclusions -- see the Release workflow for more.
-        filters:
-          branches:
-            only:
-            - master
-            - /^rel\/v[0-9]+\.[0-9]+\.[0-9]+$/
-    - oss-chart-changelog:
-        name: "oss-chart-changelog"
-    - oss-test:
-        name: "oss-dev-<< matrix.test >><<# matrix.fast-reconfigure >>-fastreconfigure<</
-          matrix.fast-reconfigure >><<# matrix.legacy-mode >>-legacy<</ matrix.legacy-mode
-          >>"
-        matrix:
-          alias: "oss-dev-pytest-matrix"
-          parameters:
-            test:
-            - "pytest"
-            # Running the ingresstests would require we install `kind` and
-            # that the test suite supports HTTP to HTTPS redirects (AES
-            # enables cleartext redirection by default, even for fallback
-            # hosts, contrary to A/OSS)
-            #- "ingresstest"
-
-            fast-reconfigure:
-            - true
-            - false
-            legacy-mode:
-            # We don't run legacy mode tests in the "Dev" workflow but we do
-            # in the Nightly and Release workflows.
-            - false
-    - oss-test:
-        name: "oss-dev-<< matrix.test >><<# matrix.fast-reconfigure >>-fastreconfigure<</
-          matrix.fast-reconfigure >><<# matrix.legacy-mode >>-legacy<</ matrix.legacy-mode
-          >>"
-        matrix:
-          alias: "oss-dev-pytest-legacy-matrix"
-          parameters:
-            test:
-            - "pytest"
-            # Running the ingresstests would require we install `kind` and
-            # that the test suite supports HTTP to HTTPS redirects (AES
-            # enables cleartext redirection by default, even for fallback
-            # hosts, contrary to A/OSS)
-            #- "ingresstest"
-
-            fast-reconfigure:
-            - false
-            legacy-mode:
-            - true
-        filters:
-          branches:
-            only:
-            - master
-            - /^rel\/v[0-9]+\.[0-9]+\.[0-9]+$/
-    - oss-envoy-test:
-        name: "oss-dev-<< matrix.test >><<# matrix.fast-reconfigure >>-fastreconfigure<</
-          matrix.fast-reconfigure >><<# matrix.legacy-mode >>-legacy<</ matrix.legacy-mode
-          >>"
-        matrix:
-          alias: "oss-dev-envoy-test-matrix"
-          parameters:
-            test:
-            - "pytest-envoy"
-            - "pytest-envoy-v2"
-            fast-reconfigure:
-            - true
-            - false
-            legacy-mode:
-            # We don't run legacy mode tests in the "Dev" workflow but we do
-            # in the Nightly and Release workflows.
-            - false
-          exclude:
-          - test: pytest-envoy
-            fast-reconfigure: true
-            legacy-mode: true
-          - test: pytest-envoy-v2
-            fast-reconfigure: true
-            legacy-mode: true
-    - oss-envoy-test:
-        name: "oss-dev-<< matrix.test >><<# matrix.fast-reconfigure >>-fastreconfigure<</
-          matrix.fast-reconfigure >><<# matrix.legacy-mode >>-legacy<</ matrix.legacy-mode
-          >>"
-        matrix:
-          alias: "oss-dev-envoy-test-legacy-matrix"
-          parameters:
-            test:
-            - "pytest-envoy"
-            - "pytest-envoy-v2"
-            fast-reconfigure:
-            - false
-            legacy-mode:
-            - true
-        filters:
-          branches:
-            only:
-            - master
-            - /^rel\/v[0-9]+\.[0-9]+\.[0-9]+$/
-    - oss-promote-pr-to-passed:
-        requires:
-        - oss-dev-pytest
-        - oss-dev-pytest-envoy
-        - oss-dev-pytest-envoy-fastreconfigure
-        - oss-dev-pytest-envoy-v2
-        - oss-dev-pytest-envoy-v2-fastreconfigure
-        - oss-dev-pytest-fastreconfigure
-        - oss-dev-chart
-        - oss-dev-gotest-fastreconfigure
-        - oss-dev-gotest
-        - oss-dev-generate
-        - oss-dev-images
-        name: "oss-dev-promote-pr-to-passed"
-    - oss-promote-dev-to-passed:
-        requires:
-        - oss-dev-pytest
-        - oss-dev-pytest-envoy
-        - oss-dev-pytest-envoy-fastreconfigure
-        - oss-dev-pytest-envoy-legacy
-        - oss-dev-pytest-envoy-v2
-        - oss-dev-pytest-envoy-v2-fastreconfigure
-        - oss-dev-pytest-envoy-v2-legacy
-        - oss-dev-pytest-fastreconfigure
-        - oss-dev-pytest-legacy
-        - oss-dev-chart
-        - oss-dev-gotest-legacy
-        - oss-dev-gotest-fastreconfigure
-        - oss-dev-gotest
-        - oss-dev-generate
-        - oss-dev-images
-        name: "oss-dev-promote-to-passed"
-        filters:
-          branches:
-            only:
-            - master
-            - /^rel\/v[0-9]+\.[0-9]+\.[0-9]+$/
-  'OSS: Chart Release':
-    when:
-      or:
-      - equal:
-        - "https://github.com/emissary-ingress/emissary"
-        - << pipeline.project.git_url >>
-      - equal:
-        - "https://github.com/emissary-ingress/emissary-private"
-        - << pipeline.project.git_url >>
-    jobs:
-    - oss-chart-publish:
-        name: "oss-release-chart"
-        filters:
-          tags:
-            only: /^chart/v[0-9]+\.[0-9]+\.[0-9]+$/
-          branches:
-            ignore: /.*/
-  'OSS: Manifests Release':
-=======
   'NoOp Job':
     docker:
       - image: docker.io/alpine:latest
@@ -1017,104 +9,9 @@
 
 workflows:
   'NoOp Workflow':
->>>>>>> 933baf8e
     when:
       equal:
         - foo
         - bar
     jobs:
-<<<<<<< HEAD
-    - oss-manifest-publish:
-        name: "oss-rc-manifests-publish"
-        filters:
-          tags:
-            only: /^chart/v[0-9]+\.[0-9]+\.[0-9]+$/
-          branches:
-            ignore: /.*/
-  'OSS: Nightly':
-    triggers:
-    - schedule:
-        cron: "0 6 * * 1-5"
-        filters:
-          branches:
-            only:
-            - master
-    jobs:
-    - oss-images:
-        name: "oss-nightly-images"
-    - oss-gotest:
-        name: "oss-nightly-gotest<<# matrix.fast-reconfigure >>-fastreconfigure<</
-          matrix.fast-reconfigure >><<# matrix.legacy-mode >>-legacy<</ matrix.legacy-mode
-          >>"
-        matrix:
-          alias: "oss-nightly-gotest"
-          parameters:
-            fast-reconfigure:
-            - true
-            - false
-            legacy-mode:
-            - true
-            - false
-          exclude:
-          - fast-reconfigure: true
-            legacy-mode: true
-    - oss-test:
-        name: "oss-nightly-<< matrix.test >><<# matrix.fast-reconfigure >>-fastreconfigure<</
-          matrix.fast-reconfigure >><<# matrix.legacy-mode >>-legacy<</ matrix.legacy-mode
-          >>"
-        matrix:
-          alias: "oss-nightly-test"
-          parameters:
-            test:
-            - "pytest"
-            # Running the ingresstests would require we install `kind` and
-            # that the test suite supports HTTP to HTTPS redirects (AES
-            # enables cleartext redirection by default, even for fallback
-            # hosts, contrary to A/OSS)
-            #- "ingresstest"
-
-            fast-reconfigure:
-            - true
-            - false
-            legacy-mode:
-            - true
-            - false
-          exclude:
-          - test: pytest
-            fast-reconfigure: true
-            legacy-mode: true
-    - oss-envoy-test:
-        name: "oss-nightly-<< matrix.test >><<# matrix.fast-reconfigure >>-fastreconfigure<</
-          matrix.fast-reconfigure >><<# matrix.legacy-mode >>-legacy<</ matrix.legacy-mode
-          >>"
-        matrix:
-          alias: "oss-nightly-envoy-test"
-          parameters:
-            test:
-            - "pytest-envoy"
-            - "pytest-envoy-v2"
-            fast-reconfigure:
-            - true
-            - false
-            legacy-mode:
-            - true
-            - false
-          exclude:
-          - test: pytest-envoy
-            fast-reconfigure: true
-            legacy-mode: true
-          - test: pytest-envoy-v2
-            fast-reconfigure: true
-            legacy-mode: true
-executors:
-  oss-linux:
-    machine:
-      image: "ubuntu-2004:202008-01"
-    working_directory: ~/project/ambassador
-  aes-linux:
-    machine:
-      image: "ubuntu-2004:202008-01"
-    working_directory: ~/project
-=======
-      - 'NoOp Job'
->>>>>>> 933baf8e
+      - 'NoOp Job'