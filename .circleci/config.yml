--- conflicted
+++ resolved
@@ -340,7 +340,6 @@
         name: "Store logs"
         path: /tmp/test-logs
         destination: test-logs
-<<<<<<< HEAD
     - run:
         name: "Gather coverage"
         when: always
@@ -379,7 +378,6 @@
         name: "Store pod logs"
         path: /tmp/pod-logs
         destination: pod-logs
-=======
   amb-skip-if-bad-chart-version:
     steps:
     - run:
@@ -391,7 +389,6 @@
             echo "Chart version ${thisversion} doesn't match tag << pipeline.git.tag >>; aborting"
             exit 1
           fi
->>>>>>> ba282e15
   website-setup:
     steps:
     - install-node:
