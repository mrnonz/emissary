--- conflicted
+++ resolved
@@ -108,11 +108,7 @@
   "oss-chart-changelog":
     executor: oss-linux
     steps:
-<<<<<<< HEAD
       - run: echo 'step'
-=======
-      - run: "true" # Always run a no-op step so that this config has non-zero steps even for the "wrong" repo or branch
->>>>>>> bf767df3
       - when:
           condition:
             and:
@@ -121,26 +117,12 @@
                   equal: [ "master", << pipeline.git.branch >>  ]
           steps:
             - job-chart-changelog
-<<<<<<< HEAD
+  "emissary-chart":
+    executor: oss-linux
+    steps:
+      - job-emissary-chart
 
   "oss-promote-dev-to-rc":
-=======
-  "emissary-chart":
->>>>>>> bf767df3
-    executor: oss-linux
-    steps:
-      - job-emissary-chart
-
-<<<<<<< HEAD
-  "oss-promote-dev-to-passed":
-    executor: oss-linux
-    steps:
-      - job-promote-passed-ci-build
-
-  "oss-promote-to-ga":
-=======
-  "oss-promote-dev-to-rc":
->>>>>>> bf767df3
     executor: oss-linux
     steps:
       - job-promote-to-rc-latest:
@@ -160,16 +142,6 @@
 _anchors:
   # All of these filters assume that "Only build pull requests" is turned on at
   # https://app.circleci.com/settings/project/github/emissary-ingress/emissary/advanced
-<<<<<<< HEAD
-=======
-
-  "filter-prerelease-only": &filter-prerelease-only
-    filters:
-      tags:
-        only: /^v[0-9]+\.[0-9]+\.[0-9]+-(rc|ea)\.[0-9]+$/
-      branches:
-        ignore: /.*/
->>>>>>> bf767df3
 
   "filter-rc-only": &filter-rc-only
     filters:
@@ -231,12 +203,9 @@
       - "oss-chart":
           name: "oss-dev-chart"
 
-<<<<<<< HEAD
-=======
       - "emissary-chart":
           name: "emissary-dev-chart"
 
->>>>>>> bf767df3
       - "oss-gotest":
           name: "oss-dev-gotest<<# matrix.fast-reconfigure >>-fastreconfigure<</ matrix.fast-reconfigure >><<# matrix.legacy-mode >>-legacy<</ matrix.legacy-mode >>"
 
@@ -250,10 +219,6 @@
                 - false
       - "oss-gotest":
           name: "oss-dev-gotest<<# matrix.fast-reconfigure >>-fastreconfigure<</ matrix.fast-reconfigure >><<# matrix.legacy-mode >>-legacy<</ matrix.legacy-mode >>"
-<<<<<<< HEAD
-
-=======
->>>>>>> bf767df3
           <<: *filter-master-release-branches-only
           matrix:
             alias: "oss-dev-gotest-legacy-matrix"
@@ -288,12 +253,6 @@
                 # We don't run legacy mode tests in the "Dev" workflow but we do
                 # in the Nightly and Release workflows.
                 - false
-<<<<<<< HEAD
-      - "oss-test":
-          requires: ["oss-dev-images"]
-          name: "oss-dev-<< matrix.test >><<# matrix.fast-reconfigure >>-fastreconfigure<</ matrix.fast-reconfigure >><<# matrix.legacy-mode >>-legacy<</ matrix.legacy-mode >>"
-
-=======
             exclude:
               # It's not meaningful to set fast reconfigure and legacy mode at the same time.
               # Annoyingly, we have to iterate all the 'test' values that we're using for
@@ -304,7 +263,6 @@
       - "oss-test":
           requires: ["oss-dev-images"]
           name: "oss-dev-<< matrix.test >><<# matrix.fast-reconfigure >>-fastreconfigure<</ matrix.fast-reconfigure >><<# matrix.legacy-mode >>-legacy<</ matrix.legacy-mode >>"
->>>>>>> bf767df3
           <<: *filter-master-release-branches-only
           matrix:
             alias: "oss-dev-pytest-legacy-matrix"
@@ -323,10 +281,6 @@
       - "oss-envoy-test":
           requires: ["oss-dev-images"]
           name: "oss-dev-<< matrix.test >><<# matrix.fast-reconfigure >>-fastreconfigure<</ matrix.fast-reconfigure >><<# matrix.legacy-mode >>-legacy<</ matrix.legacy-mode >>"
-<<<<<<< HEAD
-
-=======
->>>>>>> bf767df3
           matrix:
             alias: "oss-dev-envoy-test-matrix"
             parameters:
@@ -354,10 +308,6 @@
           requires: ["oss-dev-images"]
           name: "oss-dev-<< matrix.test >><<# matrix.fast-reconfigure >>-fastreconfigure<</ matrix.fast-reconfigure >><<# matrix.legacy-mode >>-legacy<</ matrix.legacy-mode >>"
           <<: *filter-master-release-branches-only
-<<<<<<< HEAD
-
-=======
->>>>>>> bf767df3
           matrix:
             alias: "oss-dev-envoy-test-legacy-matrix"
             parameters:
@@ -381,40 +331,13 @@
             - oss-dev-pytest-fastreconfigure
             - oss-dev-pytest-legacy
             - oss-dev-chart
-<<<<<<< HEAD
-=======
             - emissary-dev-chart
->>>>>>> bf767df3
             - oss-dev-gotest-legacy
             - oss-dev-gotest-fastreconfigure
             - oss-dev-gotest
             - oss-dev-generate
           name: "oss-dev-promote-to-passed"
           <<: *filter-master-release-branches-only
-<<<<<<< HEAD
-
-  "OSS: Chart Release":
-    when:
-      or:
-      - equal: [ "https://github.com/emissary-ingress/emissary", << pipeline.project.git_url >> ]
-      - equal: [ "https://github.com/emissary-ingress/emissary-private", << pipeline.project.git_url >> ]
-    jobs:
-      - "oss-chart-publish":
-          <<: *filter-chart-release-only
-          name: "oss-release-chart"
-
-  "OSS: Manifests Release":
-    when:
-      or:
-      - equal: [ "https://github.com/emissary-ingress/emissary", << pipeline.project.git_url >> ]
-      - equal: [ "https://github.com/emissary-ingress/emissary-private", << pipeline.project.git_url >> ]
-    jobs:
-      - "oss-manifest-publish":
-          <<: *filter-chart-release-only
-          name: "oss-rc-manifests-publish"
-
-=======
->>>>>>> bf767df3
 
   "OSS: Nightly":
     triggers:
@@ -436,11 +359,7 @@
       # build+push
       - "oss-images":
           name: "oss-nightly-images"
-<<<<<<< HEAD
-
-=======
           push_nightly: true
->>>>>>> bf767df3
       - "oss-gotest":
           name: "oss-nightly-gotest<<# matrix.fast-reconfigure >>-fastreconfigure<</ matrix.fast-reconfigure >><<# matrix.legacy-mode >>-legacy<</ matrix.legacy-mode >>"
 
@@ -512,8 +431,6 @@
               - test: pytest-envoy-v3
                 fast-reconfigure: true
                 legacy-mode: true
-<<<<<<< HEAD
-=======
 
   "OSS: Chart Release":
     when: # Don't run this workflow in apro.git
@@ -532,5 +449,4 @@
     jobs:
       - "oss-manifest-publish":
           <<: *filter-chart-release-only
-          name: "oss-rc-manifests-publish"
->>>>>>> bf767df3
+          name: "oss-rc-manifests-publish"